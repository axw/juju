--- conflicted
+++ resolved
@@ -56,11 +56,8 @@
 		"log-sender",
 		"api-address-updater",
 		"machiner",
-<<<<<<< HEAD
 		"deployer",
-=======
 		"authenticationworker",
->>>>>>> d8c85821
 	}
 	c.Assert(keys, jc.SameContents, expectedKeys)
 }
