import yaml
from mock import (
    patch,
    Mock,
)
from unittest import TestCase
from jujupy import (
    EnvJujuClient,
    SimpleEnvironment,
    Status,
)

import assess_container_networking as jcnet
from copy import deepcopy
from contextlib import contextmanager
<<<<<<< HEAD
from test_utility import parse_error
from argparse import ArgumentParser
=======
from tests import parse_error
>>>>>>> eaab7583


__metaclass__ = type


class JujuMock:
    """A mock of the parts of the Juju command that the tests hit."""

    def __init__(self):
        self._call_n = 0
        self._status = {'services': {},
                        'machines': {'0': {}}}
        self.commands = []
        self.next_machine = 1
        self._ssh_output = []
        self._spaces = {}
        self._subnets = {}
        self._subnet_count = 0
        self._ssh_machine_output = {}
        self._next_service_machine = 1
        self._services = {}

    def add_machine(self, args):
        if isinstance(args, tuple) and args[0] == '-n':
            for n in range(int(args[1])):
                self._add_machine()
        else:
            self._add_machine(args)

    def _add_machine(self, name=None):
        if name is None or name == '':
            name = str(self.next_machine)
            self.next_machine += 1

        bits = name.split(':')
        if len(bits) > 1:
            # is a container
            machine = bits[1]
            container_type = bits[0]
            if machine not in self._status['machines']:
                self._status['machines'][machine] = {}
            if 'containers' not in self._status['machines'][machine]:
                self._status['machines'][machine]['containers'] = {}

            n = 0
            c_name = machine + '/' + container_type + '/' + str(n)
            while c_name in self._status['machines'][machine]['containers']:
                n += 1
                c_name = machine + '/' + container_type + '/' + str(n)
            self._status['machines'][machine]['containers'][c_name] = {}
        else:
            # normal machine
            self._status['machines'][name] = {}

        return name

    def add_service(self, name):
        # We just add a hunk of data captured from a real Juju run and don't
        # worry about how it doesn't match reality. It is enough to exercise
        # the code under test.
        new_service = {
            'units': {},
            'service-status': {
                'current': 'unknown',
                'since': '06 Aug 2015 11:39:29+01:00'
            },
            'charm': 'cs:trusty/{}-26'.format(name),
            'relations': {'cluster': [name]},
            'exposed': False}
        self._status['services'][name] = deepcopy(new_service)
        self._services[name] = 0
        self.add_unit(name)

    def add_unit(self, name):
        machine = self._add_machine()
        unit_name = name + '/' + str(self._services[name])
        self._services[name] += 1
        self._status['services'][name]['units'][unit_name] = {
            'machine': str(machine),
            'public-address': 'noxious-disgust.maas',
            'workload-status': {
                'current': 'unknown',
                'since': '06 Aug 2015 11:39:29+01:00'},
            'agent-status': {
                'current': 'idle',
                'since': '06 Aug 2015 11:39:33+01:00',
                'version': '1.25-alpha1.1'},
            'agent-state': 'started',
            'agent-version': '1.25-alpha1.1',
        }

    def juju(self, cmd, *args, **kwargs):
        if len(args) == 1:
            args = args[0]
        self.commands.append((cmd, args))
        if cmd == 'remove-service' and args in self._status['services']:
            del self._status['services'][args]

        elif cmd == 'remove-machine':
            if args in self._status['machines']:
                del self._status['machines'][args]
            else:
                machine = args.split('/')[0]
                del self._status['machines'][machine]['containers'][args]

                if len(self._status['machines'][machine]['containers']) == 0:
                    del self._status['machines'][machine]['containers']

        elif cmd == 'add-machine':
            self.add_machine(args)

        elif cmd == 'ssh':
            if args[0] in self._ssh_machine_output:
                ssh_output = self._ssh_machine_output[args[0]]
            else:
                ssh_output = self._ssh_output

            if len(ssh_output) == 0:
                return ""

            try:
                return ssh_output[self._call_number()]
            except IndexError:
                # If we ran out of values, just return the last one
                return ssh_output[-1]

        elif cmd == 'space create':
            self._spaces[args] = []
        elif cmd == 'space list':
            return yaml.dump({'spaces': self._spaces})
        elif cmd == 'subnet add':
            subnet = '10.{}.0.0/16'.format(self._subnet_count)
            self._subnet_count += 1

            self._spaces[args[1]].append(subnet)
            self._subnets[subnet] = args[0]
        elif cmd == 'deploy':
            parser = ArgumentParser()
            # Due to a long standing bug in argparse, we can't use positional
            # arguments with a '-' in their value. If you got here wondering
            # if you could deploy a charm with a name foo-bar, yes, you can
            # with Juju, but you can't with this test framework. Sorry.
            parser.add_argument('charm')
            parser.add_argument('name', nargs='?', default=None)
            parser.add_argument('--constraints', nargs=1, default="")
            args = parser.parse_args(args)

            if args.name:
                self.add_service(args.name)
            else:
                self.add_service(args.charm)

            self._next_service_machine += 1
        elif cmd == 'add-unit':
            self.add_unit(args)

        elif cmd == 'scp':
            pass

        else:
            raise ValueError("Unpatched command: {} {}".format(cmd, args))

    @contextmanager
    def juju_async(self, cmd, args):
        self.juju(cmd, args)
        yield

    def _call_number(self):
        call_number = self._call_n
        self._call_n += 1
        return call_number

    def get_status(self, machine_id=None):
        return Status(deepcopy(self._status), "")

    def set_status(self, status):
        self._status = deepcopy(status)

    def set_ssh_output(self, ssh_output, machine_id=None):
        if machine_id is not None:
            self._ssh_machine_output[machine_id] = deepcopy(ssh_output)
        else:
            self._ssh_output = deepcopy(ssh_output)

    def reset_calls(self):
        self._call_n = 0


class JujuMockTestCase(TestCase):
    def setUp(self):
        self.client = EnvJujuClient(
            SimpleEnvironment('foo', {'type': 'local'}), '1.234-76', None)

        self.juju_mock = JujuMock()
        self.ssh_mock = Mock()

        patches = [
            patch.object(self.client, 'juju', self.juju_mock.juju),
            patch.object(self.client, 'get_status', self.juju_mock.get_status),
            patch.object(self.client, 'juju_async', self.juju_mock.juju_async),
            patch.object(self.client, 'wait_for', lambda *args, **kw: None),
            patch.object(self.client, 'wait_for_started',
                         self.juju_mock.get_status),
            patch.object(self.client, 'get_juju_output', self.juju_mock.juju),
        ]

        for patcher in patches:
            patcher.start()
            self.addCleanup(patcher.stop)

class TestContainerNetworking(JujuMockTestCase):
    def assert_ssh(self, args, machine, cmd):
        self.assertEqual(args, [('ssh', machine, cmd), ])

    def test_parse_args(self):
        # Test a simple command line that should work
        cmdline = ['env', 'juju_bin', 'logs', 'ten']
        args = jcnet.parse_args(cmdline)
        self.assertEqual(args.machine_type, None)
        self.assertEqual(args.juju_bin, 'juju_bin')
        self.assertEqual(args.env, 'env')
        self.assertEqual(args.logs, 'logs')
        self.assertEqual(args.temp_env_name, 'ten')
        self.assertEqual(args.debug, False)
        self.assertEqual(args.upload_tools, False)
        self.assertEqual(args.clean_environment, False)

        # check the optional arguments
        opts = ['--machine-type', jcnet.KVM_MACHINE, '--debug',
                '--upload-tools', '--clean-environment']
        args = jcnet.parse_args(cmdline + opts)
        self.assertEqual(args.machine_type, jcnet.KVM_MACHINE)
        self.assertEqual(args.debug, True)
        self.assertEqual(args.upload_tools, True)
        self.assertEqual(args.clean_environment, True)

        # Now check that we can only set machine_type to kvm or lxc
        opts = ['--machine-type', jcnet.LXC_MACHINE]
        args = jcnet.parse_args(cmdline + opts)
        self.assertEqual(args.machine_type, jcnet.LXC_MACHINE)

        # Set up an error (bob is invalid)
        opts = ['--machine-type', 'bob']
        with parse_error(self) as stderr:
            jcnet.parse_args(cmdline + opts)
        self.assertRegexpMatches(
            stderr.getvalue(),
            ".*error: argument --machine-type: invalid choice: 'bob'.*")

    def test_ssh(self):
        machine, addr = '0', 'foobar'
        with patch.object(self.client, 'get_juju_output',
                          autospec=True) as ssh_mock:
            jcnet.ssh(self.client, machine, addr)
            self.assertEqual(1, ssh_mock.call_count)
            self.assert_ssh(ssh_mock.call_args, machine, addr)

    def test_find_network(self):
        machine, addr = '0', '1.1.1.1'
        self.assertRaisesRegexp(
            ValueError, "Unable to find route to '1.1.1.1'",
            jcnet.find_network, self.client, machine, addr)

        self.juju_mock.set_ssh_output([
            'default via 192.168.0.1 dev eth3\n'
            '1.1.1.0/24 dev eth3  proto kernel  scope link  src 1.1.1.22',
        ])
        self.juju_mock.commands = []
        jcnet.find_network(self.client, machine, addr)
        self.assertItemsEqual(self.juju_mock.commands,
                              [('ssh', (
                               machine, 'ip route show to match ' + addr))])

    def test_clean_environment(self):
        self.juju_mock.add_machine('1')
        self.juju_mock.add_machine('2')
        self.juju_mock.add_service('name')

        jcnet.clean_environment(self.client)
        self.assertItemsEqual(self.juju_mock.commands, [
            ('remove-service', 'name'),
            ('remove-machine', '1'),
            ('remove-machine', '2'),
        ])

    def test_clean_environment_with_containers(self):
        self.juju_mock.add_machine('1')
        self.juju_mock.add_machine('2')
        self.juju_mock.add_machine('lxc:0')
        self.juju_mock.add_machine('kvm:0')

        jcnet.clean_environment(self.client)
        self.assertItemsEqual(self.juju_mock.commands, [
            ('remove-machine', '0/lxc/0'),
            ('remove-machine', '0/kvm/0'),
            ('remove-machine', '1'),
            ('remove-machine', '2')
        ])

    def test_clean_environment_just_services(self):
        self.juju_mock.add_machine('1')
        self.juju_mock.add_machine('2')
        self.juju_mock.add_machine('lxc:0')
        self.juju_mock.add_machine('kvm:0')
        self.juju_mock.add_service('name')

        jcnet.clean_environment(self.client, True)
        self.assertEqual(self.juju_mock.commands, [
            ('remove-service', 'name'),
        ])

    def test_make_machines(self):
        hosts, containers = jcnet.make_machines(
            self.client, [jcnet.LXC_MACHINE, jcnet.KVM_MACHINE])
        self.assertEqual(hosts, ['0', '1'])
        expected = {
            'kvm': {'0': ['0/kvm/1', '0/kvm/0'],
                    '1': ['1/kvm/0']},
            'lxc': {'0': ['0/lxc/0', '0/lxc/1'],
                    '1': ['1/lxc/0']}
        }
        self.assertDictEqual(containers, expected)

        hosts, containers = jcnet.make_machines(
            self.client, [jcnet.LXC_MACHINE])
        self.assertEqual(hosts, ['0', '1'])
        expected = {
            'lxc': {'0': ['0/lxc/0', '0/lxc/1'],
                    '1': ['1/lxc/0']}
        }
        self.assertDictEqual(containers, expected)

        hosts, containers = jcnet.make_machines(
            self.client, [jcnet.KVM_MACHINE])
        self.assertEqual(hosts, ['0', '1'])
        expected = {
            'kvm': {'0': ['0/kvm/1', '0/kvm/0'],
                    '1': ['1/kvm/0']},
        }
        self.assertDictEqual(containers, expected)

    def test_test_network_traffic(self):
        targets = ['0/lxc/0', '0/lxc/1']
        self.juju_mock.set_status({'machines': {'0': {
            'containers': {targets[0]: {'dns-name': '0-dns-name'}}}}})

        with patch('assess_container_networking.get_random_string',
                   lambda *args, **kw: 'hello'):

            self.juju_mock.set_ssh_output(['', '', 'hello'])
            jcnet.assess_network_traffic(self.client, targets)

            self.juju_mock.reset_calls()
            self.juju_mock.set_ssh_output(['', '', 'fail'])
            self.assertRaisesRegexp(
                ValueError, "Wrong or missing message: 'fail'",
                jcnet.assess_network_traffic, self.client, targets)

    def test_test_address_range(self):
        rtn = Mock(**{'r.side_effect': [
            '192.168.0.2', '192.168.0.3', '192.168.0.4', '192.168.0.5']})
        with patch('assess_container_networking.socket.gethostbyname',
                   rtn.r):
            targets = ['0/lxc/0', '0/lxc/1']
            self.juju_mock.set_status({'machines': {'0': {
                'containers': {
                    targets[0]: {'dns-name': 'lxc0-dns-name'},
                    targets[1]: {'dns-name': 'lxc1-dns-name'},
                },
                'dns-name': '0-dns-name',
            }}})
            self.juju_mock.set_ssh_output([
                'default via 192.168.0.1 dev eth3',
                '2: eth3    inet 192.168.0.22/24 brd 192.168.0.255 scope '
                'global eth3\       valid_lft forever preferred_lft forever',
                '192.168.0.0/24',
            ])

            jcnet.assess_address_range(self.client, targets)

    def test_test_address_range_fail(self):
        rtn = Mock(**{'r.side_effect': [
            '192.168.0.2', '192.168.0.3', '192.168.0.4', '192.168.0.5']})
        with patch('assess_container_networking.socket.gethostbyname',
                   rtn.r):
            targets = ['0/lxc/0', '0/lxc/1']
            self.juju_mock.set_status({'machines': {'0': {
                'containers': {
                    targets[0]: {'dns-name': 'lxc0-dns-name'},
                    targets[1]: {'dns-name': 'lxc1-dns-name'},
                },
                'dns-name': '0-dns-name',
            }}})
            self.juju_mock.set_ssh_output([
                'default via 192.168.0.1 dev eth3',
                '2: eth3    inet 192.168.0.22/24 brd 192.168.0.255 scope '
                'global eth3\       valid_lft forever preferred_lft forever',
                '192.168.0.0/24',
                '192.168.1.0/24',
                '192.168.2.0/24',
                '192.168.3.0/24',
            ])

            self.assertRaisesRegexp(
                ValueError, '0/lxc/0 \S+ not on the same subnet as 0 \S+',
                jcnet.assess_address_range, self.client, targets)

    def test_test_internet_connection(self):
        targets = ['0/lxc/0', '0/lxc/1']
        self.juju_mock.set_status({'machines': {'0': {
            'containers': {
                targets[0]: {'dns-name': 'lxc0-dns-name'},
                targets[1]: {'dns-name': 'lxc1-dns-name'},
            },
            'dns-name': '0-dns-name',
        }}})

        # Can ping default route
        self.juju_mock.set_ssh_output([
            'default via 192.168.0.1 dev eth3', 0,
            'default via 192.168.0.1 dev eth3', 0])
        jcnet.assess_internet_connection(self.client, targets)

        # Can't ping default route
        self.juju_mock.set_ssh_output([
            'default via 192.168.0.1 dev eth3', 1])
        self.juju_mock.reset_calls()
        self.assertRaisesRegexp(
            ValueError, "0/lxc/0 unable to ping default route",
            jcnet.assess_internet_connection, self.client, targets)

        # Can't find default route
        self.juju_mock.set_ssh_output(['', 1])
        self.juju_mock.reset_calls()
        self.assertRaisesRegexp(
            ValueError, "Default route not found",
            jcnet.assess_internet_connection, self.client, targets)<|MERGE_RESOLUTION|>--- conflicted
+++ resolved
@@ -1,4 +1,3 @@
-import yaml
 from mock import (
     patch,
     Mock,
@@ -10,15 +9,12 @@
     Status,
 )
 
+import sys
+from StringIO import StringIO
 import assess_container_networking as jcnet
 from copy import deepcopy
 from contextlib import contextmanager
-<<<<<<< HEAD
-from test_utility import parse_error
-from argparse import ArgumentParser
-=======
 from tests import parse_error
->>>>>>> eaab7583
 
 
 __metaclass__ = type
@@ -34,22 +30,16 @@
         self.commands = []
         self.next_machine = 1
         self._ssh_output = []
-        self._spaces = {}
-        self._subnets = {}
-        self._subnet_count = 0
-        self._ssh_machine_output = {}
-        self._next_service_machine = 1
-        self._services = {}
 
     def add_machine(self, args):
         if isinstance(args, tuple) and args[0] == '-n':
             for n in range(int(args[1])):
-                self._add_machine()
+                self._add_machine('')
         else:
             self._add_machine(args)
 
-    def _add_machine(self, name=None):
-        if name is None or name == '':
+    def _add_machine(self, name):
+        if name == '':
             name = str(self.next_machine)
             self.next_machine += 1
 
@@ -73,14 +63,25 @@
             # normal machine
             self._status['machines'][name] = {}
 
-        return name
-
-    def add_service(self, name):
+    def add_service(self, name, machine=0, instance_number=1):
         # We just add a hunk of data captured from a real Juju run and don't
         # worry about how it doesn't match reality. It is enough to exercise
         # the code under test.
         new_service = {
-            'units': {},
+            'units': {
+                name + '/' + str(instance_number): {
+                    'machine': str(machine),
+                    'public-address': 'noxious-disgust.maas',
+                    'workload-status': {
+                        'current': 'unknown',
+                        'since': '06 Aug 2015 11:39:29+01:00'},
+                    'agent-status': {
+                        'current': 'idle',
+                        'since': '06 Aug 2015 11:39:33+01:00',
+                        'version': '1.25-alpha1.1'},
+                    'agent-state': 'started',
+                    'agent-version': '1.25-alpha1.1'}
+            },
             'service-status': {
                 'current': 'unknown',
                 'since': '06 Aug 2015 11:39:29+01:00'
@@ -89,26 +90,6 @@
             'relations': {'cluster': [name]},
             'exposed': False}
         self._status['services'][name] = deepcopy(new_service)
-        self._services[name] = 0
-        self.add_unit(name)
-
-    def add_unit(self, name):
-        machine = self._add_machine()
-        unit_name = name + '/' + str(self._services[name])
-        self._services[name] += 1
-        self._status['services'][name]['units'][unit_name] = {
-            'machine': str(machine),
-            'public-address': 'noxious-disgust.maas',
-            'workload-status': {
-                'current': 'unknown',
-                'since': '06 Aug 2015 11:39:29+01:00'},
-            'agent-status': {
-                'current': 'idle',
-                'since': '06 Aug 2015 11:39:33+01:00',
-                'version': '1.25-alpha1.1'},
-            'agent-state': 'started',
-            'agent-version': '1.25-alpha1.1',
-        }
 
     def juju(self, cmd, *args, **kwargs):
         if len(args) == 1:
@@ -131,55 +112,14 @@
             self.add_machine(args)
 
         elif cmd == 'ssh':
-            if args[0] in self._ssh_machine_output:
-                ssh_output = self._ssh_machine_output[args[0]]
-            else:
-                ssh_output = self._ssh_output
-
-            if len(ssh_output) == 0:
+            if len(self._ssh_output) == 0:
                 return ""
 
             try:
-                return ssh_output[self._call_number()]
+                return self._ssh_output[self._call_number()]
             except IndexError:
                 # If we ran out of values, just return the last one
-                return ssh_output[-1]
-
-        elif cmd == 'space create':
-            self._spaces[args] = []
-        elif cmd == 'space list':
-            return yaml.dump({'spaces': self._spaces})
-        elif cmd == 'subnet add':
-            subnet = '10.{}.0.0/16'.format(self._subnet_count)
-            self._subnet_count += 1
-
-            self._spaces[args[1]].append(subnet)
-            self._subnets[subnet] = args[0]
-        elif cmd == 'deploy':
-            parser = ArgumentParser()
-            # Due to a long standing bug in argparse, we can't use positional
-            # arguments with a '-' in their value. If you got here wondering
-            # if you could deploy a charm with a name foo-bar, yes, you can
-            # with Juju, but you can't with this test framework. Sorry.
-            parser.add_argument('charm')
-            parser.add_argument('name', nargs='?', default=None)
-            parser.add_argument('--constraints', nargs=1, default="")
-            args = parser.parse_args(args)
-
-            if args.name:
-                self.add_service(args.name)
-            else:
-                self.add_service(args.charm)
-
-            self._next_service_machine += 1
-        elif cmd == 'add-unit':
-            self.add_unit(args)
-
-        elif cmd == 'scp':
-            pass
-
-        else:
-            raise ValueError("Unpatched command: {} {}".format(cmd, args))
+                return self._ssh_output[-1]
 
     @contextmanager
     def juju_async(self, cmd, args):
@@ -197,17 +137,14 @@
     def set_status(self, status):
         self._status = deepcopy(status)
 
-    def set_ssh_output(self, ssh_output, machine_id=None):
-        if machine_id is not None:
-            self._ssh_machine_output[machine_id] = deepcopy(ssh_output)
-        else:
-            self._ssh_output = deepcopy(ssh_output)
+    def set_ssh_output(self, ssh_output):
+        self._ssh_output = deepcopy(ssh_output)
 
     def reset_calls(self):
         self._call_n = 0
 
 
-class JujuMockTestCase(TestCase):
+class TestContainerNetworking(TestCase):
     def setUp(self):
         self.client = EnvJujuClient(
             SimpleEnvironment('foo', {'type': 'local'}), '1.234-76', None)
@@ -229,7 +166,6 @@
             patcher.start()
             self.addCleanup(patcher.stop)
 
-class TestContainerNetworking(JujuMockTestCase):
     def assert_ssh(self, args, machine, cmd):
         self.assertEqual(args, [('ssh', machine, cmd), ])
 
