// Copyright 2013, 2014 Canonical Ltd.
// Licensed under the AGPLv3, see LICENCE file for details.

package api

import (
	"fmt"
	"io"
	"io/ioutil"
	"net/http"
	"net/url"
	"os"
	"strings"
	"time"

	"github.com/juju/errors"
	"github.com/juju/loggo"
	"github.com/juju/names"
	"github.com/juju/version"
	"golang.org/x/net/websocket"
	"gopkg.in/juju/charm.v6-unstable"
	"gopkg.in/macaroon.v1"

	"github.com/juju/juju/api/base"
	"github.com/juju/juju/apiserver/params"
	"github.com/juju/juju/constraints"
	"github.com/juju/juju/network"
	"github.com/juju/juju/tools"
)

// Client represents the client-accessible part of the state.
type Client struct {
	base.ClientFacade
	facade base.FacadeCaller
	st     *state
}

// Status returns the status of the juju model.
func (c *Client) Status(patterns []string) (*params.FullStatus, error) {
	var result params.FullStatus
	p := params.StatusParams{Patterns: patterns}
	if err := c.facade.FacadeCall("FullStatus", p, &result); err != nil {
		return nil, err
	}
	return &result, nil
}

// StatusHistory retrieves the last <size> results of
// <kind:combined|agent|workload|machine|machineinstance|container|containerinstance> status
// for <name> unit
func (c *Client) StatusHistory(kind params.HistoryKind, name string, size int) (*params.StatusHistoryResults, error) {
	var results params.StatusHistoryResults
	args := params.StatusHistoryArgs{
		Kind: kind,
		Size: size,
		Name: name,
	}
	err := c.facade.FacadeCall("StatusHistory", args, &results)
	if err != nil {
		return &params.StatusHistoryResults{}, errors.Trace(err)
	}
	return &results, nil
}

// Resolved clears errors on a unit.
func (c *Client) Resolved(unit string, retry bool) error {
	p := params.Resolved{
		UnitName: unit,
		Retry:    retry,
	}
	return c.facade.FacadeCall("Resolved", p, nil)
}

// RetryProvisioning updates the provisioning status of a machine allowing the
// provisioner to retry.
func (c *Client) RetryProvisioning(machines ...names.MachineTag) ([]params.ErrorResult, error) {
	p := params.Entities{}
	p.Entities = make([]params.Entity, len(machines))
	for i, machine := range machines {
		p.Entities[i] = params.Entity{Tag: machine.String()}
	}
	var results params.ErrorResults
	err := c.facade.FacadeCall("RetryProvisioning", p, &results)
	return results.Results, err
}

// PublicAddress returns the public address of the specified
// machine or unit. For a machine, target is an id not a tag.
func (c *Client) PublicAddress(target string) (string, error) {
	var results params.PublicAddressResults
	p := params.PublicAddress{Target: target}
	err := c.facade.FacadeCall("PublicAddress", p, &results)
	return results.PublicAddress, err
}

// PrivateAddress returns the private address of the specified
// machine or unit.
func (c *Client) PrivateAddress(target string) (string, error) {
	var results params.PrivateAddressResults
	p := params.PrivateAddress{Target: target}
	err := c.facade.FacadeCall("PrivateAddress", p, &results)
	return results.PrivateAddress, err
}

// AddMachines adds new machines with the supplied parameters.
func (c *Client) AddMachines(machineParams []params.AddMachineParams) ([]params.AddMachinesResult, error) {
	args := params.AddMachines{
		MachineParams: machineParams,
	}
	results := new(params.AddMachinesResults)
	err := c.facade.FacadeCall("AddMachinesV2", args, results)
	return results.Machines, err
}

// ProvisioningScript returns a shell script that, when run,
// provisions a machine agent on the machine executing the script.
func (c *Client) ProvisioningScript(args params.ProvisioningScriptParams) (script string, err error) {
	var result params.ProvisioningScriptResult
	if err = c.facade.FacadeCall("ProvisioningScript", args, &result); err != nil {
		return "", err
	}
	return result.Script, nil
}

// DestroyMachines removes a given set of machines.
func (c *Client) DestroyMachines(machines ...string) error {
	params := params.DestroyMachines{MachineNames: machines}
	return c.facade.FacadeCall("DestroyMachines", params, nil)
}

// ForceDestroyMachines removes a given set of machines and all associated units.
func (c *Client) ForceDestroyMachines(machines ...string) error {
	params := params.DestroyMachines{Force: true, MachineNames: machines}
	return c.facade.FacadeCall("DestroyMachines", params, nil)
}

// GetModelConstraints returns the constraints for the model.
func (c *Client) GetModelConstraints() (constraints.Value, error) {
	results := new(params.GetConstraintsResults)
	err := c.facade.FacadeCall("GetModelConstraints", nil, results)
	return results.Constraints, err
}

// SetModelConstraints specifies the constraints for the model.
func (c *Client) SetModelConstraints(constraints constraints.Value) error {
	params := params.SetConstraints{
		Constraints: constraints,
	}
	return c.facade.FacadeCall("SetModelConstraints", params, nil)
}

// CharmInfo holds information about a charm.
type CharmInfo struct {
	Revision int
	URL      string
	Config   *charm.Config
	Meta     *charm.Meta
	Actions  *charm.Actions
}

// CharmInfo returns information about the requested charm.
func (c *Client) CharmInfo(charmURL string) (*CharmInfo, error) {
	args := params.CharmInfo{CharmURL: charmURL}
	info := new(CharmInfo)
	if err := c.facade.FacadeCall("CharmInfo", args, info); err != nil {
		return nil, err
	}
	return info, nil
}

// ModelInfo returns details about the Juju model.
func (c *Client) ModelInfo() (params.ModelInfo, error) {
	var info params.ModelInfo
	err := c.facade.FacadeCall("ModelInfo", nil, &info)
	return info, err
}

// ModelUUID returns the model UUID from the client connection.
func (c *Client) ModelUUID() string {
	tag, err := c.st.ModelTag()
	if err != nil {
		logger.Warningf("model tag not an model: %v", err)
		return ""
	}
	return tag.Id()
}

// ModelUserInfo returns information on all users in the model.
func (c *Client) ModelUserInfo() ([]params.ModelUserInfo, error) {
	var results params.ModelUserInfoResults
	err := c.facade.FacadeCall("ModelUserInfo", nil, &results)
	if err != nil {
		return nil, errors.Trace(err)
	}

	info := []params.ModelUserInfo{}
	for i, result := range results.Results {
		if result.Result == nil {
			return nil, errors.Errorf("unexpected nil result at position %d", i)
		}
		info = append(info, *result.Result)
	}
	return info, nil
}

// WatchAll holds the id of the newly-created AllWatcher/AllModelWatcher.
type WatchAll struct {
	AllWatcherId string
}

// WatchAll returns an AllWatcher, from which you can request the Next
// collection of Deltas.
func (c *Client) WatchAll() (*AllWatcher, error) {
	info := new(WatchAll)
	if err := c.facade.FacadeCall("WatchAll", nil, info); err != nil {
		return nil, err
	}
	return NewAllWatcher(c.st, &info.AllWatcherId), nil
}

// Close closes the Client's underlying State connection
// Client is unique among the api.State facades in closing its own State
// connection, but it is conventional to use a Client object without any access
// to its underlying state connection.
func (c *Client) Close() error {
	return c.st.Close()
}

// ModelGet returns all model settings.
func (c *Client) ModelGet() (map[string]interface{}, error) {
	result := params.ModelConfigResults{}
	err := c.facade.FacadeCall("ModelGet", nil, &result)
	return result.Config, err
}

// ModelSet sets the given key-value pairs in the model.
func (c *Client) ModelSet(config map[string]interface{}) error {
	args := params.ModelSet{Config: config}
	return c.facade.FacadeCall("ModelSet", args, nil)
}

// ModelUnset sets the given key-value pairs in the model.
func (c *Client) ModelUnset(keys ...string) error {
	args := params.ModelUnset{Keys: keys}
	return c.facade.FacadeCall("ModelUnset", args, nil)
}

// SetModelAgentVersion sets the model agent-version setting
// to the given value.
func (c *Client) SetModelAgentVersion(version version.Number) error {
	args := params.SetModelAgentVersion{Version: version}
	return c.facade.FacadeCall("SetModelAgentVersion", args, nil)
}

// AbortCurrentUpgrade aborts and archives the current upgrade
// synchronisation record, if any.
func (c *Client) AbortCurrentUpgrade() error {
	return c.facade.FacadeCall("AbortCurrentUpgrade", nil, nil)
}

// FindTools returns a List containing all tools matching the specified parameters.
func (c *Client) FindTools(majorVersion, minorVersion int, series, arch string) (result params.FindToolsResult, err error) {
	args := params.FindToolsParams{
		MajorVersion: majorVersion,
		MinorVersion: minorVersion,
		Arch:         arch,
		Series:       series,
	}
	err = c.facade.FacadeCall("FindTools", args, &result)
	return result, err
}

// RunOnAllMachines runs the command on all the machines with the specified
// timeout.
func (c *Client) RunOnAllMachines(commands string, timeout time.Duration) ([]params.RunResult, error) {
	var results params.RunResults
	args := params.RunParams{Commands: commands, Timeout: timeout}
	err := c.facade.FacadeCall("RunOnAllMachines", args, &results)
	return results.Results, err
}

// Run the Commands specified on the machines identified through the ids
// provided in the machines, services and units slices.
func (c *Client) Run(run params.RunParams) ([]params.RunResult, error) {
	var results params.RunResults
	err := c.facade.FacadeCall("Run", run, &results)
	return results.Results, err
}

// DestroyModel puts the model into a "dying" state,
// and removes all non-manager machine instances. DestroyModel
// will fail if there are any manually-provisioned non-manager machines
// in state.
func (c *Client) DestroyModel() error {
	return c.facade.FacadeCall("DestroyModel", nil, nil)
}

// AddLocalCharm prepares the given charm with a local: schema in its
// URL, and uploads it via the API server, returning the assigned
// charm URL.
func (c *Client) AddLocalCharm(curl *charm.URL, ch charm.Charm) (*charm.URL, error) {
	if curl.Schema != "local" {
		return nil, errors.Errorf("expected charm URL with local: schema, got %q", curl.String())
	}
<<<<<<< HEAD
=======
	httpClient, err := c.st.HTTPClient()
	if err != nil {
		return nil, errors.Trace(err)
	}

	if err := c.validateCharmVersion(ch); err != nil {
		return nil, errors.Trace(err)
	}

>>>>>>> 02195ed6
	// Package the charm for uploading.
	var archive *os.File
	switch ch := ch.(type) {
	case *charm.CharmDir:
		var err error
		if archive, err = ioutil.TempFile("", "charm"); err != nil {
			return nil, errors.Annotate(err, "cannot create temp file")
		}
		defer os.Remove(archive.Name())
		defer archive.Close()
		if err := ch.ArchiveTo(archive); err != nil {
			return nil, errors.Annotate(err, "cannot repackage charm")
		}
		if _, err := archive.Seek(0, 0); err != nil {
			return nil, errors.Annotate(err, "cannot rewind packaged charm")
		}
	case *charm.CharmArchive:
		var err error
		if archive, err = os.Open(ch.Path); err != nil {
			return nil, errors.Annotate(err, "cannot read charm archive")
		}
		defer archive.Close()
	default:
		return nil, errors.Errorf("unknown charm type %T", ch)
	}

	curl, err := c.UploadCharm(curl, archive)
	if err != nil {
		return nil, errors.Trace(err)
	}
	return curl, nil
}

// UploadCharm sends the content to the API server using an HTTP post.
func (c *Client) UploadCharm(curl *charm.URL, content io.ReadSeeker) (*charm.URL, error) {
	endpoint := "/charms?series=" + curl.Series
	contentType := "application/zip"
	var resp params.CharmsResponse
	if err := c.httpPost(content, endpoint, contentType, &resp); err != nil {
		return nil, errors.Trace(err)
	}

	curl, err := charm.ParseURL(resp.CharmURL)
	if err != nil {
		return nil, errors.Annotatef(err, "bad charm URL in response")
	}
	return curl, nil
}

type minJujuVersionErr struct {
	*errors.Err
}

func minVersionError(minver, jujuver version.Number) error {
	err := errors.NewErr("charm's min version (%s) is higher than this juju environment's version (%s)",
		minver, jujuver)
	err.SetLocation(1)
	return minJujuVersionErr{&err}
}

func (c *Client) validateCharmVersion(ch charm.Charm) error {
	minver := ch.Meta().MinJujuVersion
	if minver != version.Zero {
		agentver, err := c.AgentVersion()
		if err != nil {
			return errors.Trace(err)
		}

		if minver.Compare(agentver) > 0 {
			return minVersionError(minver, agentver)
		}
	}
	return nil
}

// AddCharm adds the given charm URL (which must include revision) to
// the model, if it does not exist yet. Local charms are not
// supported, only charm store URLs. See also AddLocalCharm() in the
// client-side API.
//
// If the AddCharm API call fails because of an authorization error
// when retrieving the charm from the charm store, an error
// satisfying params.IsCodeUnauthorized will be returned.
func (c *Client) AddCharm(curl *charm.URL) error {
	args := params.CharmURL{
		URL: curl.String(),
	}
	return c.facade.FacadeCall("AddCharm", args, nil)
}

// AddCharmWithAuthorization is like AddCharm except it also provides
// the given charmstore macaroon for the juju server to use when
// obtaining the charm from the charm store. The macaroon is
// conventionally obtained from the /delegatable-macaroon endpoint in
// the charm store.
//
// If the AddCharmWithAuthorization API call fails because of an
// authorization error when retrieving the charm from the charm store,
// an error satisfying params.IsCodeUnauthorized will be returned.
func (c *Client) AddCharmWithAuthorization(curl *charm.URL, csMac *macaroon.Macaroon) error {
	args := params.AddCharmWithAuthorization{
		URL:                curl.String(),
		CharmStoreMacaroon: csMac,
	}
	return c.facade.FacadeCall("AddCharmWithAuthorization", args, nil)
}

// ResolveCharm resolves the best available charm URLs with series, for charm
// locations without a series specified.
func (c *Client) ResolveCharm(ref *charm.URL) (*charm.URL, error) {
	args := params.ResolveCharms{References: []charm.URL{*ref}}
	result := new(params.ResolveCharmResults)
	if err := c.facade.FacadeCall("ResolveCharms", args, result); err != nil {
		return nil, err
	}
	if len(result.URLs) == 0 {
		return nil, errors.New("unexpected empty response")
	}
	urlInfo := result.URLs[0]
	if urlInfo.Error != "" {
		return nil, errors.New(urlInfo.Error)
	}
	return urlInfo.URL, nil
}

// UploadTools uploads tools at the specified location to the API server over HTTPS.
func (c *Client) UploadTools(r io.ReadSeeker, vers version.Binary, additionalSeries ...string) (*tools.Tools, error) {
	endpoint := fmt.Sprintf("/tools?binaryVersion=%s&series=%s", vers, strings.Join(additionalSeries, ","))
	contentType := "application/x-tar-gz"
	var resp params.ToolsResult
	if err := c.httpPost(r, endpoint, contentType, &resp); err != nil {
		return nil, errors.Trace(err)
	}
	return resp.Tools, nil
}

func (c *Client) httpPost(content io.ReadSeeker, endpoint, contentType string, response interface{}) error {
	req, err := http.NewRequest("POST", endpoint, nil)
	if err != nil {
		return errors.Annotate(err, "cannot create upload request")
	}
	req.Header.Set("Content-Type", contentType)

	// The returned httpClient sets the base url to /model/<uuid> if it can.
	httpClient, err := c.st.HTTPClient()
	if err != nil {
		return errors.Trace(err)
	}

	if err := httpClient.Do(req, content, response); err != nil {
		return errors.Trace(err)
	}
	return nil
}

// APIHostPorts returns a slice of network.HostPort for each API server.
func (c *Client) APIHostPorts() ([][]network.HostPort, error) {
	var result params.APIHostPortsResult
	if err := c.facade.FacadeCall("APIHostPorts", nil, &result); err != nil {
		return nil, err
	}
	return result.NetworkHostsPorts(), nil
}

// AgentVersion reports the version number of the api server.
func (c *Client) AgentVersion() (version.Number, error) {
	var result params.AgentVersionResult
	if err := c.facade.FacadeCall("AgentVersion", nil, &result); err != nil {
		return version.Number{}, err
	}
	return result.Version, nil
}

// websocketDialConfig is called instead of websocket.DialConfig so we can
// override it in tests.
var websocketDialConfig = func(config *websocket.Config) (base.Stream, error) {
	c, err := websocket.DialConfig(config)
	if err != nil {
		return nil, errors.Trace(err)
	}
	return websocketStream{c}, nil
}

type websocketStream struct {
	*websocket.Conn
}

func (c websocketStream) ReadJSON(v interface{}) error {
	return websocket.JSON.Receive(c.Conn, v)
}

func (c websocketStream) WriteJSON(v interface{}) error {
	return websocket.JSON.Send(c.Conn, v)
}

// DebugLogParams holds parameters for WatchDebugLog that control the
// filtering of the log messages. If the structure is zero initialized, the
// entire log file is sent back starting from the end, and until the user
// closes the connection.
type DebugLogParams struct {
	// IncludeEntity lists entity tags to include in the response. Tags may
	// finish with a '*' to match a prefix e.g.: unit-mysql-*, machine-2. If
	// none are set, then all lines are considered included.
	IncludeEntity []string
	// IncludeModule lists logging modules to include in the response. If none
	// are set all modules are considered included.  If a module is specified,
	// all the submodules also match.
	IncludeModule []string
	// ExcludeEntity lists entity tags to exclude from the response. As with
	// IncludeEntity the values may finish with a '*'.
	ExcludeEntity []string
	// ExcludeModule lists logging modules to exclude from the resposne. If a
	// module is specified, all the submodules are also excluded.
	ExcludeModule []string
	// Limit defines the maximum number of lines to return. Once this many
	// have been sent, the socket is closed.  If zero, all filtered lines are
	// sent down the connection until the client closes the connection.
	Limit uint
	// Backlog tells the server to try to go back this many lines before
	// starting filtering. If backlog is zero and replay is false, then there
	// may be an initial delay until the next matching log message is written.
	Backlog uint
	// Level specifies the minimum logging level to be sent back in the response.
	Level loggo.Level
	// Replay tells the server to start at the start of the log file rather
	// than the end. If replay is true, backlog is ignored.
	Replay bool
	// NoTail tells the server to only return the logs it has now, and not
	// to wait for new logs to arrive.
	NoTail bool
}

// WatchDebugLog returns a ReadCloser that the caller can read the log
// lines from. Only log lines that match the filtering specified in
// the DebugLogParams are returned. It returns an error that satisfies
// errors.IsNotImplemented when the API server does not support the
// end-point.
//
// TODO(dimitern) We already have errors.IsNotImplemented - why do we
// need to define a different error for this purpose here?
func (c *Client) WatchDebugLog(args DebugLogParams) (io.ReadCloser, error) {
	// The websocket connection just hangs if the server doesn't have the log
	// end point. So do a version check, as version was added at the same time
	// as the remote end point.
	_, err := c.AgentVersion()
	if err != nil {
		return nil, errors.NotSupportedf("WatchDebugLog")
	}
	// Prepare URL query attributes.
	attrs := url.Values{
		"includeEntity": args.IncludeEntity,
		"includeModule": args.IncludeModule,
		"excludeEntity": args.ExcludeEntity,
		"excludeModule": args.ExcludeModule,
	}
	if args.Replay {
		attrs.Set("replay", fmt.Sprint(args.Replay))
	}
	if args.NoTail {
		attrs.Set("noTail", fmt.Sprint(args.NoTail))
	}
	if args.Limit > 0 {
		attrs.Set("maxLines", fmt.Sprint(args.Limit))
	}
	if args.Backlog > 0 {
		attrs.Set("backlog", fmt.Sprint(args.Backlog))
	}
	if args.Level != loggo.UNSPECIFIED {
		attrs.Set("level", fmt.Sprint(args.Level))
	}

	connection, err := c.st.ConnectStream("/log", attrs)
	if err != nil {
		return nil, errors.Trace(err)
	}
	return connection, nil
}<|MERGE_RESOLUTION|>--- conflicted
+++ resolved
@@ -302,18 +302,11 @@
 	if curl.Schema != "local" {
 		return nil, errors.Errorf("expected charm URL with local: schema, got %q", curl.String())
 	}
-<<<<<<< HEAD
-=======
-	httpClient, err := c.st.HTTPClient()
-	if err != nil {
-		return nil, errors.Trace(err)
-	}
 
 	if err := c.validateCharmVersion(ch); err != nil {
 		return nil, errors.Trace(err)
 	}
 
->>>>>>> 02195ed6
 	// Package the charm for uploading.
 	var archive *os.File
 	switch ch := ch.(type) {
