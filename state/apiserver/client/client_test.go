--- conflicted
+++ resolved
@@ -1734,23 +1734,9 @@
 	store, restore := makeMockCharmStore()
 	defer restore()
 
-<<<<<<< HEAD
-	attrs := map[string]interface{}{"charm-store-auth": "token=value"}
+	attrs := map[string]interface{}{"charm-store-auth": "token=value",
+		"test-mode": true}
 	err := s.State.UpdateEnvironConfig(attrs, []string{})
-=======
-	oldConfig, err := s.State.EnvironConfig()
-	c.Assert(err, gc.IsNil)
-
-	attrs := coretesting.Attrs(oldConfig.AllAttrs())
-	attrs = attrs.Merge(coretesting.Attrs{
-		"charm-store-auth": "token=value",
-		"test-mode":        true})
-
-	cfg, err := config.New(config.NoDefaults, attrs)
-	c.Assert(err, gc.IsNil)
-
-	err = s.State.SetEnvironConfig(cfg, oldConfig)
->>>>>>> dd016002
 	c.Assert(err, gc.IsNil)
 
 	curl, _ := addCharm(c, store, "dummy")
