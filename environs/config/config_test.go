// Copyright 2012, 2013 Canonical Ltd.
// Licensed under the AGPLv3, see LICENCE file for details.

package config_test

import (
	"fmt"
	"os"
	"regexp"
	"strings"
	stdtesting "testing"
	"time"

	"github.com/juju/loggo"
	"github.com/juju/schema"
	gitjujutesting "github.com/juju/testing"
	jc "github.com/juju/testing/checkers"
	"github.com/juju/utils/proxy"
	gc "gopkg.in/check.v1"
	"gopkg.in/juju/charmrepo.v2-unstable"
	"gopkg.in/juju/environschema.v1"
	"gopkg.in/macaroon-bakery.v1/bakery"

	"github.com/juju/juju/cert"
	"github.com/juju/juju/environs/config"
	"github.com/juju/juju/juju/osenv"
	"github.com/juju/juju/testing"
	"github.com/juju/juju/version"
)

func Test(t *stdtesting.T) {
	gc.TestingT(t)
}

type ConfigSuite struct {
	testing.FakeJujuXDGDataHomeSuite
	home string
}

var _ = gc.Suite(&ConfigSuite{})

func (s *ConfigSuite) SetUpTest(c *gc.C) {
	s.FakeJujuXDGDataHomeSuite.SetUpTest(c)
	// Make sure that the defaults are used, which
	// is <root>=WARNING
	loggo.ResetLoggers()
}

// sampleConfig holds a configuration with all required
// attributes set.
var sampleConfig = testing.Attrs{
	"type":                      "my-type",
	"name":                      "my-name",
	"authorized-keys":           testing.FakeAuthKeys,
	"firewall-mode":             config.FwInstance,
	"admin-secret":              "foo",
	"unknown":                   "my-unknown",
	"ca-cert":                   caCert,
	"ssl-hostname-verification": true,
	"development":               false,
	"state-port":                1234,
	"api-port":                  4321,
	"default-series":            config.LatestLtsSeries(),
}

type configTest struct {
	about       string
	useDefaults config.Defaulting
	attrs       testing.Attrs
	expected    testing.Attrs
	err         string
}

var testResourceTags = []string{"a=b", "c=", "d=e"}
var testResourceTagsMap = map[string]string{
	"a": "b", "c": "", "d": "e",
}

var quotedPathSeparator = regexp.QuoteMeta(string(os.PathSeparator))

var configTests = []configTest{
	{
		about:       "The minimum good configuration",
		useDefaults: config.UseDefaults,
		attrs: testing.Attrs{
			"type": "my-type",
			"name": "my-name",
		},
	}, {
		about:       "Agent Stream",
		useDefaults: config.UseDefaults,
		attrs: testing.Attrs{
			"type":               "my-type",
			"name":               "my-name",
			"image-metadata-url": "image-url",
			"agent-stream":       "released",
		},
	}, {
		about:       "Deprecated tools-stream used",
		useDefaults: config.UseDefaults,
		attrs: testing.Attrs{
			"type":         "my-type",
			"name":         "my-name",
			"tools-stream": "tools-stream-value",
		},
	}, {
		about:       "Deprecated tools-stream ignored",
		useDefaults: config.UseDefaults,
		attrs: testing.Attrs{
			"type":         "my-type",
			"name":         "my-name",
			"agent-stream": "released",
			"tools-stream": "ignore-me",
		},
	}, {
		about:       "Metadata URLs",
		useDefaults: config.UseDefaults,
		attrs: testing.Attrs{
			"type":               "my-type",
			"name":               "my-name",
			"image-metadata-url": "image-url",
			"agent-metadata-url": "agent-metadata-url-value",
		},
	}, {
		about:       "Deprecated tools metadata URL used",
		useDefaults: config.UseDefaults,
		attrs: testing.Attrs{
			"type":               "my-type",
			"name":               "my-name",
			"tools-metadata-url": "tools-metadata-url-value",
		},
	}, {
		about:       "Deprecated tools metadata URL ignored",
		useDefaults: config.UseDefaults,
		attrs: testing.Attrs{
			"type":               "my-type",
			"name":               "my-name",
			"agent-metadata-url": "agent-metadata-url-value",
			"tools-metadata-url": "ignore-me",
		},
	}, {
		about:       "Explicit series",
		useDefaults: config.UseDefaults,
		attrs: testing.Attrs{
			"type":           "my-type",
			"name":           "my-name",
			"default-series": "my-series",
		},
	}, {
		about:       "Implicit series with empty value",
		useDefaults: config.UseDefaults,
		attrs: testing.Attrs{
			"type":           "my-type",
			"name":           "my-name",
			"default-series": "",
		},
	}, {
		about:       "Explicit logging",
		useDefaults: config.UseDefaults,
		attrs: testing.Attrs{
			"type":           "my-type",
			"name":           "my-name",
			"logging-config": "juju=INFO",
		},
	}, {
		about:       "Explicit authorized-keys",
		useDefaults: config.UseDefaults,
		attrs: testing.Attrs{
			"type":            "my-type",
			"name":            "my-name",
			"authorized-keys": testing.FakeAuthKeys,
		},
	}, {
		about:       "Load authorized-keys from path",
		useDefaults: config.UseDefaults,
		attrs: testing.Attrs{
			"type":                 "my-type",
			"name":                 "my-name",
			"authorized-keys-path": "~/.ssh/authorized_keys2",
		},
	}, {
		about:       "LXC clone values",
		useDefaults: config.UseDefaults,
		attrs: testing.Attrs{
			"type":           "my-type",
			"name":           "my-name",
			"default-series": "precise",
			"lxc-clone":      true,
			"lxc-clone-aufs": true,
		},
	}, {
		about:       "Deprecated lxc-use-clone used",
		useDefaults: config.UseDefaults,
		attrs: testing.Attrs{
			"type":          "my-type",
			"name":          "my-name",
			"lxc-use-clone": true,
		},
	}, {
		about:       "Deprecated lxc-use-clone ignored",
		useDefaults: config.UseDefaults,
		attrs: testing.Attrs{
			"type":          "my-type",
			"name":          "my-name",
			"lxc-use-clone": false,
			"lxc-clone":     true,
		},
	}, {
		about:       "Allow LXC loop mounts true",
		useDefaults: config.UseDefaults,
		attrs: testing.Attrs{
			"type":                  "my-type",
			"name":                  "my-name",
			"allow-lxc-loop-mounts": "true",
		},
	}, {
		about:       "Allow LXC loop mounts default",
		useDefaults: config.UseDefaults,
		attrs: testing.Attrs{
			"type":                  "my-type",
			"name":                  "my-name",
			"allow-lxc-loop-mounts": "false",
		},
		expected: testing.Attrs{
			"type":                  "my-type",
			"name":                  "my-name",
			"allow-lxc-loop-mounts": false,
		},
	}, {
		about:       "LXC default MTU not set",
		useDefaults: config.UseDefaults,
		attrs: testing.Attrs{
			"type": "my-type",
			"name": "my-name",
		},
	}, {
		about:       "LXC default MTU set explicitly",
		useDefaults: config.UseDefaults,
		attrs: testing.Attrs{
			"type":            "my-type",
			"name":            "my-name",
			"lxc-default-mtu": 9000,
		},
	}, {
		about:       "LXC default MTU invalid (not a number)",
		useDefaults: config.UseDefaults,
		attrs: testing.Attrs{
			"type":            "my-type",
			"name":            "my-name",
			"lxc-default-mtu": "foo",
		},
		err: `lxc-default-mtu: expected number, got string\("foo"\)`,
	}, {
		about:       "LXC default MTU invalid (negative)",
		useDefaults: config.UseDefaults,
		attrs: testing.Attrs{
			"type":            "my-type",
			"name":            "my-name",
			"lxc-default-mtu": -42,
		},
		err: `lxc-default-mtu: expected positive integer, got -42`,
	}, {
		about:       "CA cert & key from path",
		useDefaults: config.UseDefaults,
		attrs: testing.Attrs{
			"type":                "my-type",
			"name":                "my-name",
			"ca-cert-path":        "cacert2.pem",
			"ca-private-key-path": "cakey2.pem",
		},
	}, {
		about:       "CA cert & key from path; cert attribute set too",
		useDefaults: config.UseDefaults,
		attrs: testing.Attrs{
			"type":                "my-type",
			"name":                "my-name",
			"ca-cert-path":        "cacert2.pem",
			"ca-cert":             "ignored",
			"ca-private-key-path": "cakey2.pem",
		},
	}, {
		about:       "CA cert & key from ~ path",
		useDefaults: config.UseDefaults,
		attrs: testing.Attrs{
			"type":                "my-type",
			"name":                "my-name",
			"ca-cert-path":        "~/othercert.pem",
			"ca-private-key-path": "~/otherkey.pem",
		},
	}, {
		about:       "CA cert and key as attributes",
		useDefaults: config.UseDefaults,
		attrs: testing.Attrs{
			"type":           "my-type",
			"name":           "my-name",
			"ca-cert":        caCert,
			"ca-private-key": caKey,
		},
	}, {
		about:       "Mismatched CA cert and key",
		useDefaults: config.UseDefaults,
		attrs: testing.Attrs{
			"type":           "my-type",
			"name":           "my-name",
			"ca-cert":        caCert,
			"ca-private-key": caKey2,
		},
		err: "bad CA certificate/key in configuration: crypto/tls: private key does not match public key",
	}, {
		about:       "Invalid CA cert",
		useDefaults: config.UseDefaults,
		attrs: testing.Attrs{
			"type":    "my-type",
			"name":    "my-name",
			"ca-cert": invalidCACert,
		},
		err: `bad CA certificate/key in configuration: (asn1:|ASN\.1) syntax error:.*`,
	}, {
		about:       "Invalid CA key",
		useDefaults: config.UseDefaults,
		attrs: testing.Attrs{
			"type":           "my-type",
			"name":           "my-name",
			"ca-cert":        caCert,
			"ca-private-key": invalidCAKey,
		},
		err: "bad CA certificate/key in configuration: crypto/tls:.*",
	}, {
		about:       "CA cert specified as non-existent file",
		useDefaults: config.UseDefaults,
		attrs: testing.Attrs{
			"type":         "my-type",
			"name":         "my-name",
			"ca-cert-path": "no-such-file",
		},
<<<<<<< HEAD
		err: fmt.Sprintf(`open .*\.local\/share\/juju%sno-such-file: .*`, regexp.QuoteMeta(string(os.PathSeparator))),
=======
		err: fmt.Sprintf(`open .*\.local%sshare%sjuju%sno-such-file: .*`, quotedPathSeparator, quotedPathSeparator, quotedPathSeparator),
>>>>>>> 7b91d0fb
	}, {
		about:       "CA key specified as non-existent file",
		useDefaults: config.UseDefaults,
		attrs: testing.Attrs{
			"type":                "my-type",
			"name":                "my-name",
			"ca-private-key-path": "no-such-file",
		},
<<<<<<< HEAD
		err: fmt.Sprintf(`open .*\.local\/share\/juju%sno-such-file: .*`, regexp.QuoteMeta(string(os.PathSeparator))),
=======
		err: fmt.Sprintf(`open .*\.local%sshare%sjuju%sno-such-file: .*`, quotedPathSeparator, quotedPathSeparator, quotedPathSeparator),
>>>>>>> 7b91d0fb
	}, {
		about:       "Specified agent version",
		useDefaults: config.UseDefaults,
		attrs: testing.Attrs{
			"type":            "my-type",
			"name":            "my-name",
			"authorized-keys": testing.FakeAuthKeys,
			"agent-version":   "1.2.3",
		},
	}, {
		about:       "Specified development flag",
		useDefaults: config.UseDefaults,
		attrs: testing.Attrs{
			"type":            "my-type",
			"name":            "my-name",
			"authorized-keys": testing.FakeAuthKeys,
			"development":     true,
		},
	}, {
		about:       "Specified admin secret",
		useDefaults: config.UseDefaults,
		attrs: testing.Attrs{
			"type":            "my-type",
			"name":            "my-name",
			"authorized-keys": testing.FakeAuthKeys,
			"development":     false,
			"admin-secret":    "pork",
		},
	}, {
		about:       "Invalid development flag",
		useDefaults: config.UseDefaults,
		attrs: testing.Attrs{
			"type":            "my-type",
			"name":            "my-name",
			"authorized-keys": testing.FakeAuthKeys,
			"development":     "invalid",
		},
		err: `development: expected bool, got string\("invalid"\)`,
	}, {
		about:       "Invalid disable-network-management flag",
		useDefaults: config.UseDefaults,
		attrs: testing.Attrs{
			"type":                       "my-type",
			"name":                       "my-name",
			"authorized-keys":            testing.FakeAuthKeys,
			"disable-network-management": "invalid",
		},
		err: `disable-network-management: expected bool, got string\("invalid"\)`,
	}, {
		about:       "disable-network-management off",
		useDefaults: config.UseDefaults,
		attrs: testing.Attrs{
			"type": "my-type",
			"name": "my-name",
			"disable-network-management": false,
		},
	}, {
		about:       "disable-network-management on",
		useDefaults: config.UseDefaults,
		attrs: testing.Attrs{
			"type": "my-type",
			"name": "my-name",
			"disable-network-management": true,
		},
	}, {
		about:       "Invalid ignore-machine-addresses flag",
		useDefaults: config.UseDefaults,
		attrs: testing.Attrs{
			"type": "my-type",
			"name": "my-name",
			"ignore-machine-addresses": "invalid",
		},
		err: `ignore-machine-addresses: expected bool, got string\("invalid"\)`,
	}, {
		about:       "ignore-machine-addresses off",
		useDefaults: config.UseDefaults,
		attrs: testing.Attrs{
			"type": "my-type",
			"name": "my-name",
			"ignore-machine-addresses": false,
		},
	}, {
		about:       "ignore-machine-addresses on",
		useDefaults: config.UseDefaults,
		attrs: testing.Attrs{
			"type": "my-type",
			"name": "my-name",
			"ignore-machine-addresses": true,
		},
	}, {
		about:       "set-numa-control-policy on",
		useDefaults: config.UseDefaults,
		attrs: testing.Attrs{
			"type": "my-type",
			"name": "my-name",
			"set-numa-control-policy": true,
		},
	}, {
		about:       "set-numa-control-policy off",
		useDefaults: config.UseDefaults,
		attrs: testing.Attrs{
			"type": "my-type",
			"name": "my-name",
			"set-numa-control-policy": false,
		},
	}, {
		about:       "block-destroy-model on",
		useDefaults: config.UseDefaults,
		attrs: testing.Attrs{
			"type":                "my-type",
			"name":                "my-name",
			"block-destroy-model": true,
		},
	}, {
		about:       "block-destroy-model off",
		useDefaults: config.UseDefaults,
		attrs: testing.Attrs{
			"type":                "my-type",
			"name":                "my-name",
			"block-destroy-model": false,
		},
	}, {
		about:       "block-remove-object on",
		useDefaults: config.UseDefaults,
		attrs: testing.Attrs{
			"type":                "my-type",
			"name":                "my-name",
			"block-remove-object": true,
		},
	}, {
		about:       "block-remove-object off",
		useDefaults: config.UseDefaults,
		attrs: testing.Attrs{
			"type":                "my-type",
			"name":                "my-name",
			"block-remove-object": false,
		},
	}, {
		about:       "block-all-changes on",
		useDefaults: config.UseDefaults,
		attrs: testing.Attrs{
			"type":              "my-type",
			"name":              "my-name",
			"block-all-changes": true,
		},
	}, {
		about:       "block-all-changes off",
		useDefaults: config.UseDefaults,
		attrs: testing.Attrs{
			"type":               "my-type",
			"name":               "my-name",
			"block-all-changest": false,
		},
	}, {
		about:       "Invalid prefer-ipv6 flag",
		useDefaults: config.UseDefaults,
		attrs: testing.Attrs{
			"type":            "my-type",
			"name":            "my-name",
			"authorized-keys": testing.FakeAuthKeys,
			"prefer-ipv6":     "invalid",
		},
		err: `prefer-ipv6: expected bool, got string\("invalid"\)`,
	}, {
		about:       "prefer-ipv6 off",
		useDefaults: config.UseDefaults,
		attrs: testing.Attrs{
			"type":        "my-type",
			"name":        "my-name",
			"prefer-ipv6": false,
		},
	}, {
		about:       "prefer-ipv6 on",
		useDefaults: config.UseDefaults,
		attrs: testing.Attrs{
			"type":        "my-type",
			"name":        "my-name",
			"prefer-ipv6": true,
		},
	}, {
		about:       "Invalid agent version",
		useDefaults: config.UseDefaults,
		attrs: testing.Attrs{
			"type":            "my-type",
			"name":            "my-name",
			"authorized-keys": testing.FakeAuthKeys,
			"agent-version":   "2",
		},
		err: `invalid agent version in model configuration: "2"`,
	}, {
		about:       "Missing type",
		useDefaults: config.UseDefaults,
		attrs: testing.Attrs{
			"name": "my-name",
		},
		err: "type: expected string, got nothing",
	}, {
		about:       "Empty type",
		useDefaults: config.UseDefaults,
		attrs: testing.Attrs{
			"name": "my-name",
			"type": "",
		},
		err: "empty type in model configuration",
	}, {
		about:       "Missing name",
		useDefaults: config.UseDefaults,
		attrs: testing.Attrs{
			"type": "my-type",
		},
		err: "name: expected string, got nothing",
	}, {
		about:       "Bad name, no slash",
		useDefaults: config.UseDefaults,
		attrs: testing.Attrs{
			"name": "foo/bar",
			"type": "my-type",
		},
		err: "model name contains unsafe characters",
	}, {
		about:       "Bad name, no backslash",
		useDefaults: config.UseDefaults,
		attrs: testing.Attrs{
			"name": "foo\\bar",
			"type": "my-type",
		},
		err: "model name contains unsafe characters",
	}, {
		about:       "Empty name",
		useDefaults: config.UseDefaults,
		attrs: testing.Attrs{
			"type": "my-type",
			"name": "",
		},
		err: "empty name in model configuration",
	}, {
		about:       "Default firewall mode",
		useDefaults: config.UseDefaults,
		attrs: testing.Attrs{
			"type": "my-type",
			"name": "my-name",
		},
	}, {
		about:       "Empty firewall mode",
		useDefaults: config.UseDefaults,
		attrs: testing.Attrs{
			"type":          "my-type",
			"name":          "my-name",
			"firewall-mode": "",
		},
	}, {
		about:       "Instance firewall mode",
		useDefaults: config.UseDefaults,
		attrs: testing.Attrs{
			"type":          "my-type",
			"name":          "my-name",
			"firewall-mode": config.FwInstance,
		},
	}, {
		about:       "Global firewall mode",
		useDefaults: config.UseDefaults,
		attrs: testing.Attrs{
			"type":          "my-type",
			"name":          "my-name",
			"firewall-mode": config.FwGlobal,
		},
	}, {
		about:       "None firewall mode",
		useDefaults: config.UseDefaults,
		attrs: testing.Attrs{
			"type":          "my-type",
			"name":          "my-name",
			"firewall-mode": config.FwNone,
		},
	}, {
		about:       "Illegal firewall mode",
		useDefaults: config.UseDefaults,
		attrs: testing.Attrs{
			"type":          "my-type",
			"name":          "my-name",
			"firewall-mode": "illegal",
		},
		err: `firewall-mode: expected one of \[instance global none ], got "illegal"`,
	}, {
		about:       "ssl-hostname-verification off",
		useDefaults: config.UseDefaults,
		attrs: testing.Attrs{
			"type": "my-type",
			"name": "my-name",
			"ssl-hostname-verification": false,
		},
	}, {
		about:       "ssl-hostname-verification incorrect",
		useDefaults: config.UseDefaults,
		attrs: testing.Attrs{
			"type": "my-type",
			"name": "my-name",
			"ssl-hostname-verification": "yes please",
		},
		err: `ssl-hostname-verification: expected bool, got string\("yes please"\)`,
	}, {
		about: fmt.Sprintf(
			"%s: %s",
			"provisioner-harvest-mode",
			config.HarvestAll.String(),
		),
		useDefaults: config.UseDefaults,
		attrs: testing.Attrs{
			"type": "my-type",
			"name": "my-name",
			"provisioner-harvest-mode": config.HarvestAll.String(),
		},
	}, {
		about: fmt.Sprintf(
			"%s: %s",
			"provisioner-harvest-mode",
			config.HarvestDestroyed.String(),
		),
		useDefaults: config.UseDefaults,
		attrs: testing.Attrs{
			"type": "my-type",
			"name": "my-name",
			"provisioner-harvest-mode": config.HarvestDestroyed.String(),
		},
	}, {
		about: fmt.Sprintf(
			"%s: %s",
			"provisioner-harvest-mode",
			config.HarvestUnknown.String(),
		),
		useDefaults: config.UseDefaults,
		attrs: testing.Attrs{
			"type": "my-type",
			"name": "my-name",
			"provisioner-harvest-mode": config.HarvestUnknown.String(),
		},
	}, {
		about: fmt.Sprintf(
			"%s: %s",
			"provisioner-harvest-mode",
			config.HarvestNone.String(),
		),
		useDefaults: config.UseDefaults,
		attrs: testing.Attrs{
			"type": "my-type",
			"name": "my-name",
			"provisioner-harvest-mode": config.HarvestNone.String(),
		},
	}, {
		about:       "provisioner-harvest-mode: incorrect",
		useDefaults: config.UseDefaults,
		attrs: testing.Attrs{
			"type": "my-type",
			"name": "my-name",
			"provisioner-harvest-mode": "yes please",
		},
		err: `provisioner-harvest-mode: expected one of \[all none unknown destroyed], got "yes please"`,
	}, {
		about:       "default image stream",
		useDefaults: config.UseDefaults,
		attrs: testing.Attrs{
			"type": "my-type",
			"name": "my-name",
		},
	}, {
		about:       "explicit image stream",
		useDefaults: config.UseDefaults,
		attrs: testing.Attrs{
			"type":         "my-type",
			"name":         "my-name",
			"image-stream": "daily",
		},
	}, {
		about:       "explicit tools stream",
		useDefaults: config.UseDefaults,
		attrs: testing.Attrs{
			"type":         "my-type",
			"name":         "my-name",
			"agent-stream": "proposed",
		},
	}, {
		about:       "Explicit state port",
		useDefaults: config.UseDefaults,
		attrs: testing.Attrs{
			"type":       "my-type",
			"name":       "my-name",
			"state-port": 37042,
		},
	}, {
		about:       "Invalid state port",
		useDefaults: config.UseDefaults,
		attrs: testing.Attrs{
			"type":       "my-type",
			"name":       "my-name",
			"state-port": "illegal",
		},
		err: `state-port: expected number, got string\("illegal"\)`,
	}, {
		about:       "Explicit API port",
		useDefaults: config.UseDefaults,
		attrs: testing.Attrs{
			"type":     "my-type",
			"name":     "my-name",
			"api-port": 77042,
		},
	}, {
		about:       "Invalid API port",
		useDefaults: config.UseDefaults,
		attrs: testing.Attrs{
			"type":     "my-type",
			"name":     "my-name",
			"api-port": "illegal",
		},
		err: `api-port: expected number, got string\("illegal"\)`,
	}, {
		about:       "Explicit bootstrap timeout",
		useDefaults: config.UseDefaults,
		attrs: testing.Attrs{
			"type":              "my-type",
			"name":              "my-name",
			"bootstrap-timeout": 300,
		},
	}, {
		about:       "Invalid bootstrap timeout",
		useDefaults: config.UseDefaults,
		attrs: testing.Attrs{
			"type":              "my-type",
			"name":              "my-name",
			"bootstrap-timeout": "illegal",
		},
		err: `bootstrap-timeout: expected number, got string\("illegal"\)`,
	}, {
		about:       "Explicit bootstrap retry delay",
		useDefaults: config.UseDefaults,
		attrs: testing.Attrs{
			"type":                  "my-type",
			"name":                  "my-name",
			"bootstrap-retry-delay": 5,
		},
	}, {
		about:       "Invalid bootstrap retry delay",
		useDefaults: config.UseDefaults,
		attrs: testing.Attrs{
			"type":                  "my-type",
			"name":                  "my-name",
			"bootstrap-retry-delay": "illegal",
		},
		err: `bootstrap-retry-delay: expected number, got string\("illegal"\)`,
	}, {
		about:       "Explicit bootstrap addresses delay",
		useDefaults: config.UseDefaults,
		attrs: testing.Attrs{
			"type": "my-type",
			"name": "my-name",
			"bootstrap-addresses-delay": 15,
		},
	}, {
		about:       "Invalid bootstrap addresses delay",
		useDefaults: config.UseDefaults,
		attrs: testing.Attrs{
			"type": "my-type",
			"name": "my-name",
			"bootstrap-addresses-delay": "illegal",
		},
		err: `bootstrap-addresses-delay: expected number, got string\("illegal"\)`,
	}, {
		about:       "Invalid logging configuration",
		useDefaults: config.UseDefaults,
		attrs: testing.Attrs{
			"type":           "my-type",
			"name":           "my-name",
			"logging-config": "foo=bar",
		},
		err: `unknown severity level "bar"`,
	}, {
		about:       "Sample configuration",
		useDefaults: config.UseDefaults,
		attrs:       sampleConfig,
	}, {
		about:       "No defaults: sample configuration",
		useDefaults: config.NoDefaults,
		attrs:       sampleConfig,
	}, {
		about:       "No defaults: with ca-cert-path",
		useDefaults: config.NoDefaults,
		attrs:       sampleConfig.Merge(testing.Attrs{"ca-cert-path": "arble"}),
		err:         `attribute "ca-cert-path" is not allowed in configuration`,
	}, {
		about:       "No defaults: with ca-private-key-path",
		useDefaults: config.NoDefaults,
		attrs:       sampleConfig.Merge(testing.Attrs{"ca-private-key-path": "arble"}),
		err:         `attribute "ca-private-key-path" is not allowed in configuration`,
	}, {
		about:       "No defaults: with authorized-keys-path",
		useDefaults: config.NoDefaults,
		attrs:       sampleConfig.Merge(testing.Attrs{"authorized-keys-path": "arble"}),
		err:         `attribute "authorized-keys-path" is not allowed in configuration`,
	}, {
		about:       "No defaults: missing authorized-keys",
		useDefaults: config.NoDefaults,
		attrs:       sampleConfig.Delete("authorized-keys"),
		err:         `authorized-keys missing from model configuration`,
	}, {
		about:       "Config settings from juju 1.13.3 actual installation",
		useDefaults: config.NoDefaults,
		attrs: map[string]interface{}{
			"name":                      "sample",
			"development":               false,
			"admin-secret":              "",
			"ssl-hostname-verification": true,
			"authorized-keys":           "ssh-rsa mykeys rog@rog-x220\n",
			"control-bucket":            "rog-some-control-bucket",
			"region":                    "us-east-1",
			"image-metadata-url":        "",
			"ca-private-key":            "",
			"default-series":            "precise",
			"agent-metadata-url":        "",
			"secret-key":                "a-secret-key",
			"access-key":                "an-access-key",
			"agent-version":             "1.13.2",
			"ca-cert":                   caCert,
			"firewall-mode":             "instance",
			"type":                      "ec2",
		},
	}, {
		about:       "Provider type null is replaced with manual",
		useDefaults: config.UseDefaults,
		attrs: testing.Attrs{
			"type": "null",
			"name": "my-name",
		},
	}, {
		about:       "TestMode flag specified",
		useDefaults: config.UseDefaults,
		attrs: testing.Attrs{
			"type":      "my-type",
			"name":      "my-name",
			"test-mode": true,
		},
	}, {
		about:       "valid uuid",
		useDefaults: config.UseDefaults,
		attrs: testing.Attrs{
			"type": "my-type",
			"name": "my-name",
			"uuid": "dcfbdb4a-bca2-49ad-aa7c-f011424e0fe4",
		},
	}, {
		about:       "invalid uuid 1",
		useDefaults: config.UseDefaults,
		attrs: testing.Attrs{
			"type": "my-type",
			"name": "my-name",
			"uuid": "dcfbdb4abca249adaa7cf011424e0fe4",
		},
		err: `uuid: expected uuid, got string\("dcfbdb4abca249adaa7cf011424e0fe4"\)`,
	}, {
		about:       "invalid uuid 2",
		useDefaults: config.UseDefaults,
		attrs: testing.Attrs{
			"type": "my-type",
			"name": "my-name",
			"uuid": "uuid",
		},
		err: `uuid: expected uuid, got string\("uuid"\)`,
	}, {
		about:       "blank uuid",
		useDefaults: config.UseDefaults,
		attrs: testing.Attrs{
			"type": "my-type",
			"name": "my-name",
			"uuid": "",
		},
		err: `empty uuid in model configuration`,
	},
	missingAttributeNoDefault("firewall-mode"),
	missingAttributeNoDefault("development"),
	missingAttributeNoDefault("ssl-hostname-verification"),
	// TODO(rog) reinstate these tests when we can lose
	// backward compatibility with pre-1.13 config.
	// missingAttributeNoDefault("state-port"),
	// missingAttributeNoDefault("api-port"),
	{
		about:       "Deprecated safe-mode failover",
		useDefaults: config.UseDefaults,
		attrs: testing.Attrs{
			"type":                     "my-type",
			"name":                     "my-name",
			"provisioner-safe-mode":    true,
			"provisioner-harvest-mode": config.HarvestNone.String(),
		},
	},
	{
		about:       "Explicit apt-mirror",
		useDefaults: config.UseDefaults,
		attrs: testing.Attrs{
			"type":       "my-type",
			"name":       "my-name",
			"apt-mirror": "http://my.archive.ubuntu.com",
		},
	},
	{
		about:       "Resource tags as space-separated string",
		useDefaults: config.UseDefaults,
		attrs: testing.Attrs{
			"type":          "my-type",
			"name":          "my-name",
			"resource-tags": strings.Join(testResourceTags, " "),
		},
	},
	{
		about:       "Resource tags as list of strings",
		useDefaults: config.UseDefaults,
		attrs: testing.Attrs{
			"type":          "my-type",
			"name":          "my-name",
			"resource-tags": testResourceTags,
		},
	},
	{
		about:       "Resource tags contains non-keyvalues",
		useDefaults: config.UseDefaults,
		attrs: testing.Attrs{
			"type":          "my-type",
			"name":          "my-name",
			"resource-tags": []string{"a"},
		},
		err: `resource-tags: expected "key=value", got "a"`,
	},
	{
		about:       "Invalid identity URL value",
		useDefaults: config.UseDefaults,
		attrs: testing.Attrs{
			"type":         "my-type",
			"name":         "my-name",
			"identity-url": "%",
		},
		err: `invalid identity URL: parse %: invalid URL escape "%"`,
	}, {
		about:       "Not using https in identity URL",
		useDefaults: config.UseDefaults,
		attrs: testing.Attrs{
			"type":         "my-type",
			"name":         "my-name",
			"identity-url": "http://test-identity",
		},
		err: `URL needs to be https`,
	},
	{
		about:       "Invalid identity public key",
		useDefaults: config.UseDefaults,
		attrs: testing.Attrs{
			"type":                "my-type",
			"name":                "my-name",
			"identity-public-key": "_",
		},
		err: `invalid identity public key: cannot decode base64 key: illegal base64 data at input byte 0`,
	},
	{
		about:       "Valid identity URL and public key values",
		useDefaults: config.UseDefaults,
		attrs: testing.Attrs{
			"type":                "my-type",
			"name":                "my-name",
			"identity-url":        "https://test-identity",
			"identity-public-key": "o/yOqSNWncMo1GURWuez/dGR30TscmmuIxgjztpoHEY=",
		},
	},
}

func missingAttributeNoDefault(attrName string) configTest {
	return configTest{
		about:       fmt.Sprintf("No default: missing %s", attrName),
		useDefaults: config.NoDefaults,
		attrs:       sampleConfig.Delete(attrName),
		err:         fmt.Sprintf("%s: expected [a-z]+, got nothing", attrName),
	}
}

type testFile struct {
	name, data string
}

func (s *ConfigSuite) TestConfig(c *gc.C) {
	files := []gitjujutesting.TestFile{
		{".ssh/id_dsa.pub", "dsa"},
		{".ssh/id_rsa.pub", "rsa\n"},
		{".ssh/identity.pub", "identity"},
		{".ssh/authorized_keys", "auth0\n# first\nauth1\n\n"},
		{".ssh/authorized_keys2", "auth2\nauth3\n"},

		{".local/share/juju/my-name-cert.pem", caCert},
		{".local/share/juju/my-name-private-key.pem", caKey},
		{".local/share/juju/cacert2.pem", caCert2},
		{".local/share/juju/cakey2.pem", caKey2},
		{"othercert.pem", caCert3},
		{"otherkey.pem", caKey3},
	}
	s.FakeHomeSuite.Home.AddFiles(c, files...)
	for i, test := range configTests {
		c.Logf("test %d. %s", i, test.about)
		test.check(c, s.FakeHomeSuite.Home)
	}
}

var noCertFilesTests = []configTest{
	{
		about:       "Unspecified certificate and key",
		useDefaults: config.UseDefaults,
		attrs: testing.Attrs{
			"type":            "my-type",
			"name":            "my-name",
			"authorized-keys": testing.FakeAuthKeys,
		},
	}, {
		about:       "Unspecified certificate, specified key",
		useDefaults: config.UseDefaults,
		attrs: testing.Attrs{
			"type":            "my-type",
			"name":            "my-name",
			"authorized-keys": testing.FakeAuthKeys,
			"ca-private-key":  caKey,
		},
		err: "bad CA certificate/key in configuration: crypto/tls:.*",
	},
}

func (s *ConfigSuite) TestConfigNoCertFiles(c *gc.C) {
	for i, test := range noCertFilesTests {
		c.Logf("test %d. %s", i, test.about)
		test.check(c, s.FakeHomeSuite.Home)
	}
}

var emptyCertFilesTests = []configTest{
	{
		about:       "Cert unspecified; key specified",
		useDefaults: config.UseDefaults,
		attrs: testing.Attrs{
			"type":            "my-type",
			"name":            "my-name",
			"authorized-keys": testing.FakeAuthKeys,
			"ca-private-key":  caKey,
		},
		err: fmt.Sprintf(`file ".*%smy-name-cert.pem" is empty`, regexp.QuoteMeta(string(os.PathSeparator))),
	}, {
		about:       "Cert and key unspecified",
		useDefaults: config.UseDefaults,
		attrs: testing.Attrs{
			"type":            "my-type",
			"name":            "my-name",
			"authorized-keys": testing.FakeAuthKeys,
		},
		err: fmt.Sprintf(`file ".*%smy-name-cert.pem" is empty`, regexp.QuoteMeta(string(os.PathSeparator))),
	}, {
		about:       "Cert specified, key unspecified",
		useDefaults: config.UseDefaults,
		attrs: testing.Attrs{
			"type":            "my-type",
			"name":            "my-name",
			"authorized-keys": testing.FakeAuthKeys,
			"ca-cert":         caCert,
		},
		err: fmt.Sprintf(`file ".*%smy-name-private-key.pem" is empty`, regexp.QuoteMeta(string(os.PathSeparator))),
	}, /* {
		about: "Cert and key specified as absent",
		useDefaults: config.UseDefaults,
		attrs: testing.Attrs{
			"type":            "my-type",
			"name":            "my-name",
			"authorized-keys": testing.FakeAuthKeys,
			"ca-cert":         "",
			"ca-private-key":  "",
		},
	}, {
		about: "Cert specified as absent",
		useDefaults: config.UseDefaults,
		attrs: testing.Attrs{
			"type":            "my-type",
			"name":            "my-name",
			"authorized-keys": testing.FakeAuthKeys,
			"ca-cert":         "",
		},
		err: "bad CA certificate/key in configuration: crypto/tls: .*",
	}, */
}

func (s *ConfigSuite) TestConfigEmptyCertFiles(c *gc.C) {
	files := []gitjujutesting.TestFile{
		{".local/share/juju/my-name-cert.pem", ""},
		{".local/share/juju/my-name-private-key.pem", ""},
	}
	s.FakeHomeSuite.Home.AddFiles(c, files...)

	for i, test := range emptyCertFilesTests {
		c.Logf("test %d. %s", i, test.about)
		test.check(c, s.FakeHomeSuite.Home)
	}
}

func (s *ConfigSuite) TestNoDefinedPrivateCert(c *gc.C) {
	// Server-side there is no juju home.
	osenv.SetJujuXDGDataHome("")
	attrs := testing.Attrs{
		"type":            "my-type",
		"name":            "my-name",
		"authorized-keys": testing.FakeAuthKeys,
		"ca-cert":         testing.CACert,
		"ca-private-key":  "",
	}

	_, err := config.New(config.UseDefaults, attrs)
	c.Assert(err, jc.ErrorIsNil)
}

func (s *ConfigSuite) TestSafeModeDeprecatesGracefully(c *gc.C) {

	cfg, err := config.New(config.UseDefaults, testing.Attrs{
		"name":                  "name",
		"type":                  "type",
		"provisioner-safe-mode": false,
	})
	c.Assert(err, jc.ErrorIsNil)

	c.Check(
		cfg.ProvisionerHarvestMode().String(),
		gc.Equals,
		config.HarvestAll.String(),
	)

	cfg, err = config.New(config.UseDefaults, testing.Attrs{
		"name":                  "name",
		"type":                  "type",
		"provisioner-safe-mode": true,
	})
	c.Assert(err, jc.ErrorIsNil)

	c.Check(
		cfg.ProvisionerHarvestMode().String(),
		gc.Equals,
		config.HarvestDestroyed.String(),
	)
}

func (test configTest) check(c *gc.C, home *gitjujutesting.FakeHome) {
	cfg, err := config.New(test.useDefaults, test.attrs)
	if test.err != "" {
		c.Check(cfg, gc.IsNil)
		c.Assert(err, gc.ErrorMatches, test.err)
		return
	}
	c.Assert(err, jc.ErrorIsNil)

	typ, _ := test.attrs["type"].(string)
	// "null" has been deprecated in favour of "manual",
	// and is automatically switched.
	if typ == "null" {
		typ = "manual"
	}
	name, _ := test.attrs["name"].(string)
	c.Assert(cfg.Type(), gc.Equals, typ)
	c.Assert(cfg.Name(), gc.Equals, name)
	agentVersion, ok := cfg.AgentVersion()
	if s := test.attrs["agent-version"]; s != nil {
		c.Assert(ok, jc.IsTrue)
		c.Assert(agentVersion, gc.Equals, version.MustParse(s.(string)))
	} else {
		c.Assert(ok, jc.IsFalse)
		c.Assert(agentVersion, gc.Equals, version.Zero)
	}

	if statePort, ok := test.attrs["state-port"]; ok {
		c.Assert(cfg.StatePort(), gc.Equals, statePort)
	}
	if apiPort, ok := test.attrs["api-port"]; ok {
		c.Assert(cfg.APIPort(), gc.Equals, apiPort)
	}
	if expected, ok := test.attrs["uuid"]; ok {
		got, exists := cfg.UUID()
		c.Assert(exists, gc.Equals, ok)
		c.Assert(got, gc.Equals, expected)
	}
	if identityURL, ok := test.attrs["identity-url"]; ok {
		c.Assert(cfg.IdentityURL(), gc.Equals, identityURL)
	}
	if identityPublicKey, ok := test.attrs["identity-public-key"]; ok {
		var pk bakery.PublicKey
		err := pk.UnmarshalText([]byte(identityPublicKey.(string)))
		c.Assert(err, jc.ErrorIsNil)
		c.Assert(cfg.IdentityPublicKey(), gc.DeepEquals, &pk)
	}

	dev, _ := test.attrs["development"].(bool)
	c.Assert(cfg.Development(), gc.Equals, dev)

	testmode, _ := test.attrs["test-mode"].(bool)
	c.Assert(cfg.TestMode(), gc.Equals, testmode)

	series, _ := test.attrs["default-series"].(string)
	if defaultSeries, ok := cfg.DefaultSeries(); ok {
		c.Assert(defaultSeries, gc.Equals, series)
	} else {
		c.Assert(series, gc.Equals, "")
		c.Assert(defaultSeries, gc.Equals, "")
	}

	if m, _ := test.attrs["firewall-mode"].(string); m != "" {
		c.Assert(cfg.FirewallMode(), gc.Equals, m)
	}
	if secret, _ := test.attrs["admin-secret"].(string); secret != "" {
		c.Assert(cfg.AdminSecret(), gc.Equals, secret)
	}

	if path, _ := test.attrs["authorized-keys-path"].(string); path != "" {
		c.Assert(cfg.AuthorizedKeys(), gc.Equals, home.FileContents(c, path))
		c.Assert(cfg.AllAttrs()["authorized-keys-path"], gc.IsNil)
	} else if keys, _ := test.attrs["authorized-keys"].(string); keys != "" {
		c.Assert(cfg.AuthorizedKeys(), gc.Equals, keys)
	} else {
		// Content of all the files that are read by default.
		c.Assert(cfg.AuthorizedKeys(), gc.Equals, "dsa\nrsa\nidentity\n")
	}

	cert, certPresent := cfg.CACert()
	if path, _ := test.attrs["ca-cert-path"].(string); path != "" {
		c.Assert(certPresent, jc.IsTrue)
		c.Assert(string(cert), gc.Equals, home.FileContents(c, path))
	} else if v, ok := test.attrs["ca-cert"].(string); v != "" {
		c.Assert(certPresent, jc.IsTrue)
		c.Assert(string(cert), gc.Equals, v)
	} else if ok {
		c.Check(cert, gc.HasLen, 0)
		c.Assert(certPresent, jc.IsFalse)
	} else if bool(test.useDefaults) && home.FileExists(".local/share/juju/my-name-cert.pem") {
		c.Assert(certPresent, jc.IsTrue)
		c.Assert(string(cert), gc.Equals, home.FileContents(c, "my-name-cert.pem"))
	} else {
		c.Check(cert, gc.HasLen, 0)
		c.Assert(certPresent, jc.IsFalse)
	}

	key, keyPresent := cfg.CAPrivateKey()
	if path, _ := test.attrs["ca-private-key-path"].(string); path != "" {
		c.Assert(keyPresent, jc.IsTrue)
		c.Assert(string(key), gc.Equals, home.FileContents(c, path))
	} else if v, ok := test.attrs["ca-private-key"].(string); v != "" {
		c.Assert(keyPresent, jc.IsTrue)
		c.Assert(string(key), gc.Equals, v)
	} else if ok {
		c.Check(key, gc.HasLen, 0)
		c.Assert(keyPresent, jc.IsFalse)
	} else if bool(test.useDefaults) && home.FileExists(".local/share/juju/my-name-private-key.pem") {
		c.Assert(keyPresent, jc.IsTrue)
		c.Assert(string(key), gc.Equals, home.FileContents(c, "my-name-private-key.pem"))
	} else {
		c.Check(key, gc.HasLen, 0)
		c.Assert(keyPresent, jc.IsFalse)
	}

	if v, ok := test.attrs["ssl-hostname-verification"]; ok {
		c.Assert(cfg.SSLHostnameVerification(), gc.Equals, v)
	}

	if v, ok := test.attrs["provisioner-harvest-mode"]; ok {
		hvstMeth, err := config.ParseHarvestMode(v.(string))
		c.Assert(err, jc.ErrorIsNil)
		c.Assert(cfg.ProvisionerHarvestMode(), gc.Equals, hvstMeth)
	} else {
		c.Assert(cfg.ProvisionerHarvestMode(), gc.Equals, config.HarvestDestroyed)
	}
	sshOpts := cfg.BootstrapSSHOpts()
	test.assertDuration(
		c,
		"bootstrap-timeout",
		sshOpts.Timeout,
		config.DefaultBootstrapSSHTimeout,
	)
	test.assertDuration(
		c,
		"bootstrap-retry-delay",
		sshOpts.RetryDelay,
		config.DefaultBootstrapSSHRetryDelay,
	)
	test.assertDuration(
		c,
		"bootstrap-addresses-delay",
		sshOpts.AddressesDelay,
		config.DefaultBootstrapSSHAddressesDelay,
	)

	if v, ok := test.attrs["image-stream"]; ok {
		c.Assert(cfg.ImageStream(), gc.Equals, v)
	} else {
		c.Assert(cfg.ImageStream(), gc.Equals, "released")
	}

	url, urlPresent := cfg.ImageMetadataURL()
	if v, _ := test.attrs["image-metadata-url"].(string); v != "" {
		c.Assert(url, gc.Equals, v)
		c.Assert(urlPresent, jc.IsTrue)
	} else {
		c.Assert(urlPresent, jc.IsFalse)
	}

	toolsURL, urlPresent := cfg.AgentMetadataURL()
	oldToolsURL := cfg.AllAttrs()["tools-metadata-url"]
	oldToolsURLAttrValue, oldTSTPresent := test.attrs["tools-metadata-url"]
	expectedToolsURLValue := test.attrs["agent-metadata-url"]
	expectedToolsURLPresent := true
	if expectedToolsURLValue == nil || expectedToolsURLValue == "" {
		if oldTSTPresent {
			expectedToolsURLValue = oldToolsURLAttrValue
		} else {
			expectedToolsURLValue = oldToolsURL
			expectedToolsURLPresent = false
		}
	}
	c.Assert(toolsURL, gc.Equals, expectedToolsURLValue)
	c.Assert(urlPresent, gc.Equals, expectedToolsURLPresent)

	// assertions for deprecated tools-stream attribute used with new agent-stream
	agentStreamValue := cfg.AgentStream()
	oldTstToolsStreamAttr, oldTstOk := test.attrs["tools-stream"]
	expectedAgentStreamAttr := test.attrs["agent-stream"]

	// When no agent-stream provided, look for tools-stream
	if expectedAgentStreamAttr == nil {
		if oldTstOk {
			expectedAgentStreamAttr = oldTstToolsStreamAttr
		} else {
			// If it's still nil, then hard-coded default is used
			expectedAgentStreamAttr = "released"
		}
	}
	c.Assert(agentStreamValue, gc.Equals, expectedAgentStreamAttr)

	useLxcClone, useLxcClonePresent := cfg.LXCUseClone()
	oldUseClone, oldUseClonePresent := cfg.AllAttrs()["lxc-use-clone"]
	if v, ok := test.attrs["lxc-clone"]; ok {
		c.Assert(useLxcClone, gc.Equals, v)
		c.Assert(useLxcClonePresent, jc.IsTrue)
	} else {
		if oldUseClonePresent {
			c.Assert(useLxcClonePresent, jc.IsTrue)
			c.Assert(useLxcClone, gc.Equals, oldUseClone)
		} else {
			c.Assert(useLxcClonePresent, jc.IsFalse)
			c.Assert(useLxcClone, jc.IsFalse)
		}
	}
	useLxcCloneAufs, ok := cfg.LXCUseCloneAUFS()
	if v, ok := test.attrs["lxc-clone-aufs"]; ok {
		c.Assert(useLxcCloneAufs, gc.Equals, v)
	} else {
		c.Assert(useLxcCloneAufs, jc.IsFalse)
	}

	resourceTags, cfgHasResourceTags := cfg.ResourceTags()
	if _, ok := test.attrs["resource-tags"]; ok {
		c.Assert(cfgHasResourceTags, jc.IsTrue)
		c.Assert(resourceTags, jc.DeepEquals, testResourceTagsMap)
	} else {
		c.Assert(cfgHasResourceTags, jc.IsFalse)
	}
}

func (test configTest) assertDuration(c *gc.C, name string, actual time.Duration, defaultInSeconds int) {
	value, ok := test.attrs[name].(int)
	if !ok || value == 0 {
		c.Assert(actual, gc.Equals, time.Duration(defaultInSeconds)*time.Second)
	} else {
		c.Assert(actual, gc.Equals, time.Duration(value)*time.Second)
	}
}

func (s *ConfigSuite) TestConfigAttrs(c *gc.C) {
	// Normally this is handled by gitjujutesting.FakeHome
	s.PatchEnvironment(osenv.JujuLoggingConfigEnvKey, "")
	attrs := map[string]interface{}{
		"type":                      "my-type",
		"name":                      "my-name",
		"uuid":                      "90168e4c-2f10-4e9c-83c2-1fb55a58e5a9",
		"authorized-keys":           testing.FakeAuthKeys,
		"firewall-mode":             config.FwInstance,
		"admin-secret":              "foo",
		"unknown":                   "my-unknown",
		"ca-cert":                   caCert,
		"ssl-hostname-verification": true,
		"development":               false,
		"state-port":                1234,
		"api-port":                  4321,
		"bootstrap-timeout":         3600,
		"bootstrap-retry-delay":     30,
		"bootstrap-addresses-delay": 10,
		"default-series":            testing.FakeDefaultSeries,
		"test-mode":                 false,
	}
	cfg, err := config.New(config.NoDefaults, attrs)
	c.Assert(err, jc.ErrorIsNil)

	// These attributes are added if not set.
	attrs["development"] = false
	attrs["logging-config"] = "<root>=WARNING;unit=DEBUG"
	attrs["ca-private-key"] = ""
	attrs["image-metadata-url"] = ""
	attrs["agent-metadata-url"] = ""
	attrs["tools-metadata-url"] = ""
	attrs["image-stream"] = ""
	attrs["proxy-ssh"] = false
	attrs["lxc-clone-aufs"] = false
	attrs["prefer-ipv6"] = false
	attrs["set-numa-control-policy"] = false
	attrs["allow-lxc-loop-mounts"] = false

	// Default firewall mode is instance
	attrs["firewall-mode"] = string(config.FwInstance)
	c.Assert(cfg.AllAttrs(), jc.DeepEquals, attrs)
	c.Assert(cfg.UnknownAttrs(), jc.DeepEquals, map[string]interface{}{"unknown": "my-unknown"})

	// Verify that default provisioner-harvest-mode is good.
	c.Assert(cfg.ProvisionerHarvestMode(), gc.Equals, config.HarvestDestroyed)

	newcfg, err := cfg.Apply(map[string]interface{}{
		"name":        "new-name",
		"uuid":        "6216dfc3-6e82-408f-9f74-8565e63e6158",
		"new-unknown": "my-new-unknown",
	})
	c.Assert(err, jc.ErrorIsNil)

	attrs["name"] = "new-name"
	attrs["uuid"] = "6216dfc3-6e82-408f-9f74-8565e63e6158"
	attrs["new-unknown"] = "my-new-unknown"
	c.Assert(newcfg.AllAttrs(), jc.DeepEquals, attrs)
}

type validationTest struct {
	about string
	new   testing.Attrs
	old   testing.Attrs
	err   string
}

var validationTests = []validationTest{{
	about: "Can't change the type",
	new:   testing.Attrs{"type": "new-type"},
	err:   `cannot change type from "my-type" to "new-type"`,
}, {
	about: "Can't change the name",
	new:   testing.Attrs{"name": "new-name"},
	err:   `cannot change name from "my-name" to "new-name"`,
}, {
	about: "Can set agent version",
	new:   testing.Attrs{"agent-version": "1.9.13"},
}, {
	about: "Can change agent version",
	old:   testing.Attrs{"agent-version": "1.9.13"},
	new:   testing.Attrs{"agent-version": "1.9.27"},
}, {
	about: "Can't clear agent version",
	old:   testing.Attrs{"agent-version": "1.9.27"},
	err:   `cannot clear agent-version`,
}, {
	about: "Can't change the firewall-mode (global->instance)",
	old:   testing.Attrs{"firewall-mode": config.FwGlobal},
	new:   testing.Attrs{"firewall-mode": config.FwInstance},
	err:   `cannot change firewall-mode from "global" to "instance"`,
}, {
	about: "Can't change the firewall-mode (global->none)",
	old:   testing.Attrs{"firewall-mode": config.FwGlobal},
	new:   testing.Attrs{"firewall-mode": config.FwNone},
	err:   `cannot change firewall-mode from "global" to "none"`,
}, {
	about: "Cannot change the state-port",
	old:   testing.Attrs{"state-port": config.DefaultStatePort},
	new:   testing.Attrs{"state-port": 42},
	err:   `cannot change state-port from 37017 to 42`,
}, {
	about: "Cannot change the api-port",
	old:   testing.Attrs{"api-port": config.DefaultAPIPort},
	new:   testing.Attrs{"api-port": 42},
	err:   `cannot change api-port from 17070 to 42`,
}, {
	about: "Can change the state-port from explicit-default to implicit-default",
	old:   testing.Attrs{"state-port": config.DefaultStatePort},
}, {
	about: "Can change the api-port from explicit-default to implicit-default",
	old:   testing.Attrs{"api-port": config.DefaultAPIPort},
}, {
	about: "Can change the state-port from implicit-default to explicit-default",
	new:   testing.Attrs{"state-port": config.DefaultStatePort},
}, {
	about: "Can change the api-port from implicit-default to explicit-default",
	new:   testing.Attrs{"api-port": config.DefaultAPIPort},
}, {
	about: "Cannot change the state-port from implicit-default to different value",
	new:   testing.Attrs{"state-port": 42},
	err:   `cannot change state-port from 37017 to 42`,
}, {
	about: "Cannot change the api-port from implicit-default to different value",
	new:   testing.Attrs{"api-port": 42},
	err:   `cannot change api-port from 17070 to 42`,
}, {
	about: "Cannot change the bootstrap-timeout from implicit-default to different value",
	new:   testing.Attrs{"bootstrap-timeout": 5},
	err:   `cannot change bootstrap-timeout from 600 to 5`,
}, {
	about: "Cannot change lxc-clone",
	old:   testing.Attrs{"lxc-clone": false},
	new:   testing.Attrs{"lxc-clone": true},
	err:   `cannot change lxc-clone from false to true`,
}, {
	about: "Cannot change lxc-clone-aufs",
	old:   testing.Attrs{"lxc-clone-aufs": false},
	new:   testing.Attrs{"lxc-clone-aufs": true},
	err:   `cannot change lxc-clone-aufs from false to true`,
}, {
	about: "Cannot change lxc-default-mtu",
	old:   testing.Attrs{"lxc-default-mtu": 9000},
	new:   testing.Attrs{"lxc-default-mtu": 42},
	err:   `cannot change lxc-default-mtu from 9000 to 42`,
}, {
	about: "Cannot change prefer-ipv6",
	old:   testing.Attrs{"prefer-ipv6": false},
	new:   testing.Attrs{"prefer-ipv6": true},
	err:   `cannot change prefer-ipv6 from false to true`,
}, {
	about: "Can change uuid from unset to set",
	new:   testing.Attrs{"uuid": "dcfbdb4a-bca2-49ad-aa7c-f011424e0fe4"},
}, {
	about: "Cannot change uuid",
	old:   testing.Attrs{"uuid": "90168e4c-2f10-4e9c-83c2-1fb55a58e5a9"},
	new:   testing.Attrs{"uuid": "dcfbdb4a-bca2-49ad-aa7c-f011424e0fe4"},
	err:   "cannot change uuid from \"90168e4c-2f10-4e9c-83c2-1fb55a58e5a9\" to \"dcfbdb4a-bca2-49ad-aa7c-f011424e0fe4\"",
}}

func (s *ConfigSuite) TestValidateChange(c *gc.C) {
	files := []gitjujutesting.TestFile{
		{".ssh/identity.pub", "identity"},
	}
	s.FakeHomeSuite.Home.AddFiles(c, files...)

	for i, test := range validationTests {
		c.Logf("test %d: %s", i, test.about)
		newConfig := newTestConfig(c, test.new)
		oldConfig := newTestConfig(c, test.old)
		err := config.Validate(newConfig, oldConfig)
		if test.err == "" {
			c.Check(err, jc.ErrorIsNil)
		} else {
			c.Check(err, gc.ErrorMatches, test.err)
		}
	}
}

func (s *ConfigSuite) addJujuFiles(c *gc.C) {
	s.FakeHomeSuite.Home.AddFiles(c, []gitjujutesting.TestFile{
		{".ssh/id_rsa.pub", "rsa\n"},
		{".local/share/juju/myenv-cert.pem", caCert},
		{".local/share/juju/myenv-private-key.pem", caKey},
	}...)
}

func (s *ConfigSuite) TestValidateUnknownAttrs(c *gc.C) {
	s.addJujuFiles(c)
	cfg, err := config.New(config.UseDefaults, map[string]interface{}{
		"name":    "myenv",
		"type":    "other",
		"known":   "this",
		"unknown": "that",
	})
	c.Assert(err, jc.ErrorIsNil)

	// No fields: all attrs passed through.
	attrs, err := cfg.ValidateUnknownAttrs(nil, nil)
	c.Assert(err, jc.ErrorIsNil)
	c.Assert(attrs, gc.DeepEquals, map[string]interface{}{
		"known":   "this",
		"unknown": "that",
	})

	// Valid field: that and other attrs passed through.
	fields := schema.Fields{"known": schema.String()}
	attrs, err = cfg.ValidateUnknownAttrs(fields, nil)
	c.Assert(err, jc.ErrorIsNil)
	c.Assert(attrs, gc.DeepEquals, map[string]interface{}{
		"known":   "this",
		"unknown": "that",
	})

	// Default field: inserted.
	fields["default"] = schema.String()
	defaults := schema.Defaults{"default": "the other"}
	attrs, err = cfg.ValidateUnknownAttrs(fields, defaults)
	c.Assert(err, jc.ErrorIsNil)
	c.Assert(attrs, gc.DeepEquals, map[string]interface{}{
		"known":   "this",
		"unknown": "that",
		"default": "the other",
	})

	// Invalid field: failure.
	fields["known"] = schema.Int()
	_, err = cfg.ValidateUnknownAttrs(fields, defaults)
	c.Assert(err, gc.ErrorMatches, `known: expected int, got string\("this"\)`)
}

type testAttr struct {
	message string
	aKey    string
	aValue  string
	checker gc.Checker
}

var emptyAttributeTests = []testAttr{
	{
		message: "Warning message about unknown attribute (%v) is expected because attribute value exists",
		aKey:    "unknown",
		aValue:  "unknown value",
		checker: gc.Matches,
	}, {
		message: "Warning message about unknown attribute (%v) is unexpected because attribute value is empty",
		aKey:    "unknown-empty",
		aValue:  "",
		checker: gc.Not(gc.Matches),
	},
}

func (s *ConfigSuite) TestValidateUnknownEmptyAttr(c *gc.C) {
	s.addJujuFiles(c)
	cfg, err := config.New(config.UseDefaults, map[string]interface{}{
		"name": "myenv",
		"type": "other",
	})
	c.Assert(err, jc.ErrorIsNil)
	warningTxt := `.* unknown config field %q.*`

	for i, test := range emptyAttributeTests {
		c.Logf("test %d: %v\n", i, fmt.Sprintf(test.message, test.aKey))
		testCfg, err := cfg.Apply(map[string]interface{}{test.aKey: test.aValue})
		c.Assert(err, jc.ErrorIsNil)
		attrs, err := testCfg.ValidateUnknownAttrs(nil, nil)
		c.Assert(err, jc.ErrorIsNil)
		// all attrs passed through
		c.Assert(attrs, gc.DeepEquals, map[string]interface{}{test.aKey: test.aValue})
		expectedWarning := fmt.Sprintf(warningTxt, test.aKey)
		logOutputText := strings.Replace(c.GetTestLog(), "\n", "", -1)
		// warning displayed or not based on test expectation
		c.Assert(logOutputText, test.checker, expectedWarning, gc.Commentf(test.message, test.aKey))
	}
}

func newTestConfig(c *gc.C, explicit testing.Attrs) *config.Config {
	final := testing.Attrs{"type": "my-type", "name": "my-name"}
	for key, value := range explicit {
		final[key] = value
	}
	result, err := config.New(config.UseDefaults, final)
	c.Assert(err, jc.ErrorIsNil)
	return result
}

func (s *ConfigSuite) TestLoggingConfig(c *gc.C) {
	s.addJujuFiles(c)
	config := newTestConfig(c, testing.Attrs{
		"logging-config": "<root>=WARNING;juju=DEBUG"})
	c.Assert(config.LoggingConfig(), gc.Equals, "<root>=WARNING;juju=DEBUG;unit=DEBUG")
}

func (s *ConfigSuite) TestLoggingConfigWithUnit(c *gc.C) {
	s.addJujuFiles(c)
	config := newTestConfig(c, testing.Attrs{
		"logging-config": "<root>=WARNING;unit=INFO"})
	c.Assert(config.LoggingConfig(), gc.Equals, "<root>=WARNING;unit=INFO")
}

func (s *ConfigSuite) TestLoggingConfigFromEnvironment(c *gc.C) {
	s.addJujuFiles(c)
	s.PatchEnvironment(osenv.JujuLoggingConfigEnvKey, "<root>=INFO")

	config := newTestConfig(c, nil)
	c.Assert(config.LoggingConfig(), gc.Equals, "<root>=INFO;unit=DEBUG")
}

func (s *ConfigSuite) TestCloudImageBaseURL(c *gc.C) {
	s.addJujuFiles(c)
	config := newTestConfig(c, testing.Attrs{})
	c.Assert(config.CloudImageBaseURL(), gc.Equals, "")
}

func (s *ConfigSuite) TestCloudImageBaseURLSet(c *gc.C) {
	s.addJujuFiles(c)
	config := newTestConfig(c, testing.Attrs{
		"cloudimg-base-url": "http://local.foo/query"})
	c.Assert(config.CloudImageBaseURL(), gc.Equals, "http://local.foo/query")
}

func (s *ConfigSuite) TestProxyValuesWithFallback(c *gc.C) {
	s.addJujuFiles(c)

	config := newTestConfig(c, testing.Attrs{
		"http-proxy":  "http://user@10.0.0.1",
		"https-proxy": "https://user@10.0.0.1",
		"ftp-proxy":   "ftp://user@10.0.0.1",
		"no-proxy":    "localhost,10.0.3.1",
	})
	c.Assert(config.HttpProxy(), gc.Equals, "http://user@10.0.0.1")
	c.Assert(config.AptHttpProxy(), gc.Equals, "http://user@10.0.0.1")
	c.Assert(config.HttpsProxy(), gc.Equals, "https://user@10.0.0.1")
	c.Assert(config.AptHttpsProxy(), gc.Equals, "https://user@10.0.0.1")
	c.Assert(config.FtpProxy(), gc.Equals, "ftp://user@10.0.0.1")
	c.Assert(config.AptFtpProxy(), gc.Equals, "ftp://user@10.0.0.1")
	c.Assert(config.NoProxy(), gc.Equals, "localhost,10.0.3.1")
}

func (s *ConfigSuite) TestProxyValuesWithFallbackNoScheme(c *gc.C) {
	s.addJujuFiles(c)

	config := newTestConfig(c, testing.Attrs{
		"http-proxy":  "user@10.0.0.1",
		"https-proxy": "user@10.0.0.1",
		"ftp-proxy":   "user@10.0.0.1",
		"no-proxy":    "localhost,10.0.3.1",
	})
	c.Assert(config.HttpProxy(), gc.Equals, "user@10.0.0.1")
	c.Assert(config.AptHttpProxy(), gc.Equals, "http://user@10.0.0.1")
	c.Assert(config.HttpsProxy(), gc.Equals, "user@10.0.0.1")
	c.Assert(config.AptHttpsProxy(), gc.Equals, "https://user@10.0.0.1")
	c.Assert(config.FtpProxy(), gc.Equals, "user@10.0.0.1")
	c.Assert(config.AptFtpProxy(), gc.Equals, "ftp://user@10.0.0.1")
	c.Assert(config.NoProxy(), gc.Equals, "localhost,10.0.3.1")
}

func (s *ConfigSuite) TestProxyValues(c *gc.C) {
	s.addJujuFiles(c)
	config := newTestConfig(c, testing.Attrs{
		"http-proxy":      "http://user@10.0.0.1",
		"https-proxy":     "https://user@10.0.0.1",
		"ftp-proxy":       "ftp://user@10.0.0.1",
		"apt-http-proxy":  "http://user@10.0.0.2",
		"apt-https-proxy": "https://user@10.0.0.2",
		"apt-ftp-proxy":   "ftp://user@10.0.0.2",
	})
	c.Assert(config.HttpProxy(), gc.Equals, "http://user@10.0.0.1")
	c.Assert(config.AptHttpProxy(), gc.Equals, "http://user@10.0.0.2")
	c.Assert(config.HttpsProxy(), gc.Equals, "https://user@10.0.0.1")
	c.Assert(config.AptHttpsProxy(), gc.Equals, "https://user@10.0.0.2")
	c.Assert(config.FtpProxy(), gc.Equals, "ftp://user@10.0.0.1")
	c.Assert(config.AptFtpProxy(), gc.Equals, "ftp://user@10.0.0.2")
}

func (s *ConfigSuite) TestProxyValuesNotSet(c *gc.C) {
	s.addJujuFiles(c)
	config := newTestConfig(c, testing.Attrs{})
	c.Assert(config.HttpProxy(), gc.Equals, "")
	c.Assert(config.AptHttpProxy(), gc.Equals, "")
	c.Assert(config.HttpsProxy(), gc.Equals, "")
	c.Assert(config.AptHttpsProxy(), gc.Equals, "")
	c.Assert(config.FtpProxy(), gc.Equals, "")
	c.Assert(config.AptFtpProxy(), gc.Equals, "")
	c.Assert(config.NoProxy(), gc.Equals, "")
}

func (s *ConfigSuite) TestProxyConfigMap(c *gc.C) {
	s.addJujuFiles(c)
	cfg := newTestConfig(c, testing.Attrs{})
	proxySettings := proxy.Settings{
		Http:    "http proxy",
		Https:   "https proxy",
		Ftp:     "ftp proxy",
		NoProxy: "no proxy",
	}
	expectedProxySettings := proxy.Settings{
		Http:    "http://http proxy",
		Https:   "https://https proxy",
		Ftp:     "ftp://ftp proxy",
		NoProxy: "",
	}
	cfg, err := cfg.Apply(config.ProxyConfigMap(proxySettings))
	c.Assert(err, jc.ErrorIsNil)
	c.Assert(cfg.ProxySettings(), gc.DeepEquals, proxySettings)
	// Apt proxy settings always include the scheme. NoProxy is empty.
	c.Assert(cfg.AptProxySettings(), gc.DeepEquals, expectedProxySettings)
}

func (s *ConfigSuite) TestAptProxyConfigMap(c *gc.C) {
	s.addJujuFiles(c)
	cfg := newTestConfig(c, testing.Attrs{})
	proxySettings := proxy.Settings{
		Http:  "http://httpproxy",
		Https: "https://httpsproxy",
		Ftp:   "ftp://ftpproxy",
	}
	cfg, err := cfg.Apply(config.AptProxyConfigMap(proxySettings))
	c.Assert(err, jc.ErrorIsNil)
	// The default proxy settings should still be empty.
	c.Assert(cfg.ProxySettings(), gc.DeepEquals, proxy.Settings{})
	c.Assert(cfg.AptProxySettings(), gc.DeepEquals, proxySettings)
}

func (s *ConfigSuite) TestSchemaNoExtra(c *gc.C) {
	schema, err := config.Schema(nil)
	c.Assert(err, gc.IsNil)
	orig := config.ConfigSchema
	c.Assert(schema, jc.DeepEquals, orig)
	// Check that we actually returned a copy, not the original.
	schema["foo"] = environschema.Attr{}
	_, ok := orig["foo"]
	c.Assert(ok, jc.IsFalse)
}

func (s *ConfigSuite) TestSchemaWithExtraFields(c *gc.C) {
	extraField := environschema.Attr{
		Description: "fooish",
		Type:        environschema.Tstring,
	}
	schema, err := config.Schema(environschema.Fields{
		"foo": extraField,
	})
	c.Assert(err, gc.IsNil)
	c.Assert(schema["foo"], gc.DeepEquals, extraField)
	delete(schema, "foo")
	orig := config.ConfigSchema
	c.Assert(schema, jc.DeepEquals, orig)
}

func (s *ConfigSuite) TestSchemaWithExtraOverlap(c *gc.C) {
	schema, err := config.Schema(environschema.Fields{
		"type": environschema.Attr{
			Description: "duplicate",
			Type:        environschema.Tstring,
		},
	})
	c.Assert(err, gc.ErrorMatches, `config field "type" clashes with global config`)
	c.Assert(schema, gc.IsNil)
}

func (s *ConfigSuite) TestGenerateControllerCertAndKey(c *gc.C) {
	// Add a cert.
	s.FakeHomeSuite.Home.AddFiles(c, gitjujutesting.TestFile{".ssh/id_rsa.pub", "rsa\n"})

	for _, test := range []struct {
		configValues map[string]interface{}
		sanValues    []string
		errMatch     string
	}{{
		configValues: map[string]interface{}{
			"name": "test-no-certs",
			"type": "dummy",
		},
		errMatch: "model configuration has no ca-cert",
	}, {
		configValues: map[string]interface{}{
			"name":    "test-no-certs",
			"type":    "dummy",
			"ca-cert": testing.CACert,
		},
		errMatch: "model configuration has no ca-private-key",
	}, {
		configValues: map[string]interface{}{
			"name":           "test-no-certs",
			"type":           "dummy",
			"ca-cert":        testing.CACert,
			"ca-private-key": testing.CAKey,
		},
	}, {
		configValues: map[string]interface{}{
			"name":           "test-no-certs",
			"type":           "dummy",
			"ca-cert":        testing.CACert,
			"ca-private-key": testing.CAKey,
		},
		sanValues: []string{"10.0.0.1", "192.168.1.1"},
	}} {
		cfg, err := config.New(config.UseDefaults, test.configValues)
		c.Assert(err, jc.ErrorIsNil)
		certPEM, keyPEM, err := cfg.GenerateControllerCertAndKey(test.sanValues)
		if test.errMatch == "" {
			c.Assert(err, jc.ErrorIsNil)

			_, _, err = cert.ParseCertAndKey(certPEM, keyPEM)
			c.Check(err, jc.ErrorIsNil)

			err = cert.Verify(certPEM, testing.CACert, time.Now())
			c.Assert(err, jc.ErrorIsNil)
			err = cert.Verify(certPEM, testing.CACert, time.Now().AddDate(9, 0, 0))
			c.Assert(err, jc.ErrorIsNil)
			err = cert.Verify(certPEM, testing.CACert, time.Now().AddDate(10, 0, 1))
			c.Assert(err, gc.NotNil)
			srvCert, err := cert.ParseCert(certPEM)
			c.Assert(err, jc.ErrorIsNil)
			sanIPs := make([]string, len(srvCert.IPAddresses))
			for i, ip := range srvCert.IPAddresses {
				sanIPs[i] = ip.String()
			}
			c.Assert(sanIPs, jc.SameContents, test.sanValues)
		} else {
			c.Assert(err, gc.ErrorMatches, test.errMatch)
			c.Assert(certPEM, gc.Equals, "")
			c.Assert(keyPEM, gc.Equals, "")
		}
	}
}

var specializeCharmRepoTests = []struct {
	about    string
	testMode bool
	repo     charmrepo.Interface
}{{
	about: "test mode disabled, charm store",
	repo:  &specializedCharmRepo{},
}, {
	about: "test mode disabled, local repo",
	repo:  &charmrepo.LocalRepository{},
}, {
	about:    "test mode enabled, charm store",
	testMode: true,
	repo:     &specializedCharmRepo{},
}, {
	about:    "test mode enabled, local repo",
	testMode: true,
	repo:     &charmrepo.LocalRepository{},
}}

func (s *ConfigSuite) TestSpecializeCharmRepo(c *gc.C) {
	for i, test := range specializeCharmRepoTests {
		c.Logf("test %d: %s", i, test.about)
		cfg := newTestConfig(c, testing.Attrs{"test-mode": test.testMode})
		repo := config.SpecializeCharmRepo(test.repo, cfg)
		if store, ok := repo.(*specializedCharmRepo); ok {
			c.Assert(store.testMode, gc.Equals, test.testMode)
			continue
		}
		// Just check that the original local repo has not been modified.
		c.Assert(repo.(*charmrepo.LocalRepository), gc.Equals, test.repo)
	}
}

type specializedCharmRepo struct {
	*charmrepo.CharmStore
	testMode bool
}

func (s *specializedCharmRepo) WithTestMode() charmrepo.Interface {
	s.testMode = true
	return s
}

func (s *ConfigSuite) TestLastestLtsSeriesFallback(c *gc.C) {
	config.ResetCachedLtsSeries()
	s.PatchValue(config.DistroLtsSeries, func() (string, error) {
		return "", fmt.Errorf("error")
	})
	c.Assert(config.LatestLtsSeries(), gc.Equals, "trusty")
}

func (s *ConfigSuite) TestLastestLtsSeries(c *gc.C) {
	config.ResetCachedLtsSeries()
	s.PatchValue(config.DistroLtsSeries, func() (string, error) {
		return "series", nil
	})
	c.Assert(config.LatestLtsSeries(), gc.Equals, "series")
}

var caCert = `
-----BEGIN CERTIFICATE-----
MIIBjDCCATigAwIBAgIBADALBgkqhkiG9w0BAQUwHjENMAsGA1UEChMEanVqdTEN
MAsGA1UEAxMEcm9vdDAeFw0xMjExMDkxNjQwMjhaFw0yMjExMDkxNjQ1MjhaMB4x
DTALBgNVBAoTBGp1anUxDTALBgNVBAMTBHJvb3QwWTALBgkqhkiG9w0BAQEDSgAw
RwJAduA1Gnb2VJLxNGfG4St0Qy48Y3q5Z5HheGtTGmti/FjlvQvScCFGCnJG7fKA
Knd7ia3vWg7lxYkIvMPVP88LAQIDAQABo2YwZDAOBgNVHQ8BAf8EBAMCAKQwEgYD
VR0TAQH/BAgwBgEB/wIBATAdBgNVHQ4EFgQUlvKX8vwp0o+VdhdhoA9O6KlOm00w
HwYDVR0jBBgwFoAUlvKX8vwp0o+VdhdhoA9O6KlOm00wCwYJKoZIhvcNAQEFA0EA
LlNpevtFr8gngjAFFAO/FXc7KiZcCrA5rBfb/rEy297lIqmKt5++aVbLEPyxCIFC
r71Sj63TUTFWtRZAxvn9qQ==
-----END CERTIFICATE-----
`[1:]

var caKey = `
-----BEGIN RSA PRIVATE KEY-----
MIIBOQIBAAJAduA1Gnb2VJLxNGfG4St0Qy48Y3q5Z5HheGtTGmti/FjlvQvScCFG
CnJG7fKAKnd7ia3vWg7lxYkIvMPVP88LAQIDAQABAkEAsFOdMSYn+AcF1M/iBfjo
uQWJ+Zz+CgwuvumjGNsUtmwxjA+hh0fCn0Ah2nAt4Ma81vKOKOdQ8W6bapvsVDH0
6QIhAJOkLmEKm4H5POQV7qunRbRsLbft/n/SHlOBz165WFvPAiEAzh9fMf70std1
sVCHJRQWKK+vw3oaEvPKvkPiV5ui0C8CIGNsvybuo8ald5IKCw5huRlFeIxSo36k
m3OVCXc6zfwVAiBnTUe7WcivPNZqOC6TAZ8dYvdWo4Ifz3jjpEfymjid1wIgBIJv
ERPyv2NQqIFQZIyzUP7LVRIWfpFFOo9/Ww/7s5Y=
-----END RSA PRIVATE KEY-----
`[1:]

var caCert2 = `
-----BEGIN CERTIFICATE-----
MIIBjTCCATmgAwIBAgIBADALBgkqhkiG9w0BAQUwHjENMAsGA1UEChMEanVqdTEN
MAsGA1UEAxMEcm9vdDAeFw0xMjExMDkxNjQxMDhaFw0yMjExMDkxNjQ2MDhaMB4x
DTALBgNVBAoTBGp1anUxDTALBgNVBAMTBHJvb3QwWjALBgkqhkiG9w0BAQEDSwAw
SAJBAJkSWRrr81y8pY4dbNgt+8miSKg4z6glp2KO2NnxxAhyyNtQHKvC+fJALJj+
C2NhuvOv9xImxOl3Hg8fFPCXCtcCAwEAAaNmMGQwDgYDVR0PAQH/BAQDAgCkMBIG
A1UdEwEB/wQIMAYBAf8CAQEwHQYDVR0OBBYEFOsX/ZCqKzWCAaTTVcWsWKT5Msow
MB8GA1UdIwQYMBaAFOsX/ZCqKzWCAaTTVcWsWKT5MsowMAsGCSqGSIb3DQEBBQNB
AAVV57jetEzJQnjgBzhvx/UwauFn78jGhXfV5BrQmxIb4SF4DgSCFstPwUQOAr8h
XXzJqBQH92KYmp+y3YXDoMQ=
-----END CERTIFICATE-----
`[1:]

var caKey2 = `
-----BEGIN RSA PRIVATE KEY-----
MIIBOQIBAAJBAJkSWRrr81y8pY4dbNgt+8miSKg4z6glp2KO2NnxxAhyyNtQHKvC
+fJALJj+C2NhuvOv9xImxOl3Hg8fFPCXCtcCAwEAAQJATQNzO11NQvJS5U6eraFt
FgSFQ8XZjILtVWQDbJv8AjdbEgKMHEy33icsAKIUAx8jL9kjq6K9kTdAKXZi9grF
UQIhAPD7jccIDUVm785E5eR9eisq0+xpgUIa24Jkn8cAlst5AiEAopxVFl1auer3
GP2In3pjdL4ydzU/gcRcYisoJqwHpM8CIHtqmaXBPeq5WT9ukb5/dL3+5SJCtmxA
jQMuvZWRe6khAiBvMztYtPSDKXRbCZ4xeQ+kWSDHtok8Y5zNoTeu4nvDrwIgb3Al
fikzPveC5g6S6OvEQmyDz59tYBubm2XHgvxqww0=
-----END RSA PRIVATE KEY-----
`[1:]

var caCert3 = `
-----BEGIN CERTIFICATE-----
MIIBjTCCATmgAwIBAgIBADALBgkqhkiG9w0BAQUwHjENMAsGA1UEChMEanVqdTEN
MAsGA1UEAxMEcm9vdDAeFw0xMjExMDkxNjQxMjlaFw0yMjExMDkxNjQ2MjlaMB4x
DTALBgNVBAoTBGp1anUxDTALBgNVBAMTBHJvb3QwWjALBgkqhkiG9w0BAQEDSwAw
SAJBAIW7CbHFJivvV9V6mO8AGzJS9lqjUf6MdEPsdF6wx2Cpzr/lSFIggCwRA138
9MuFxflxb/3U8Nq+rd8rVtTgFMECAwEAAaNmMGQwDgYDVR0PAQH/BAQDAgCkMBIG
A1UdEwEB/wQIMAYBAf8CAQEwHQYDVR0OBBYEFJafrxqByMN9BwGfcmuF0Lw/1QII
MB8GA1UdIwQYMBaAFJafrxqByMN9BwGfcmuF0Lw/1QIIMAsGCSqGSIb3DQEBBQNB
AHq3vqNhxya3s33DlQfSj9whsnqM0Nm+u8mBX/T76TF5rV7+B33XmYzSyfA3yBi/
zHaUR/dbHuiNTO+KXs3/+Y4=
-----END CERTIFICATE-----
`[1:]

var caKey3 = `
-----BEGIN RSA PRIVATE KEY-----
MIIBOgIBAAJBAIW7CbHFJivvV9V6mO8AGzJS9lqjUf6MdEPsdF6wx2Cpzr/lSFIg
gCwRA1389MuFxflxb/3U8Nq+rd8rVtTgFMECAwEAAQJAaivPi4qJPrJb2onl50H/
VZnWKqmljGF4YQDWduMEt7GTPk+76x9SpO7W4gfY490Ivd9DEXfbr/KZqhwWikNw
LQIhALlLfRXLF2ZfToMfB1v1v+jith5onAu24O68mkdRc5PLAiEAuMJ/6U07hggr
Ckf9OT93wh84DK66h780HJ/FUHKcoCMCIDsPZaJBpoa50BOZG0ZjcTTwti3BGCPf
uZg+w0oCGz27AiEAsUCYKqEXy/ymHhT2kSecozYENdajyXvcaOG3EPkD3nUCICOP
zatzs7c/4mx4a0JBG6Za0oEPUcm2I34is50KSohz
-----END RSA PRIVATE KEY-----
`[1:]

var invalidCAKey = `
-----BEGIN RSA PRIVATE KEY-----
MIIBOgIBAAJAZabKgKInuOxj5vDWLwHHQtK3/45KB+32D15w94Nt83BmuGxo90lw
-----END RSA PRIVATE KEY-----
`[1:]

var invalidCACert = `
-----BEGIN CERTIFICATE-----
MIIBOgIBAAJAZabKgKInuOxj5vDWLwHHQtK3/45KB+32D15w94Nt83BmuGxo90lw
-----END CERTIFICATE-----
`[1:]<|MERGE_RESOLUTION|>--- conflicted
+++ resolved
@@ -333,11 +333,7 @@
 			"name":         "my-name",
 			"ca-cert-path": "no-such-file",
 		},
-<<<<<<< HEAD
-		err: fmt.Sprintf(`open .*\.local\/share\/juju%sno-such-file: .*`, regexp.QuoteMeta(string(os.PathSeparator))),
-=======
 		err: fmt.Sprintf(`open .*\.local%sshare%sjuju%sno-such-file: .*`, quotedPathSeparator, quotedPathSeparator, quotedPathSeparator),
->>>>>>> 7b91d0fb
 	}, {
 		about:       "CA key specified as non-existent file",
 		useDefaults: config.UseDefaults,
@@ -346,11 +342,7 @@
 			"name":                "my-name",
 			"ca-private-key-path": "no-such-file",
 		},
-<<<<<<< HEAD
-		err: fmt.Sprintf(`open .*\.local\/share\/juju%sno-such-file: .*`, regexp.QuoteMeta(string(os.PathSeparator))),
-=======
 		err: fmt.Sprintf(`open .*\.local%sshare%sjuju%sno-such-file: .*`, quotedPathSeparator, quotedPathSeparator, quotedPathSeparator),
->>>>>>> 7b91d0fb
 	}, {
 		about:       "Specified agent version",
 		useDefaults: config.UseDefaults,
