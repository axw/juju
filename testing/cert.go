--- conflicted
+++ resolved
@@ -23,13 +23,7 @@
 -----END CERTIFICATE-----
 `[1:]
 
-<<<<<<< HEAD
-	RootCertPEMBytes = []byte(RootCertPEM)
-
-	RootCertX509 = mustParseCertPEM(RootCertPEM)
-=======
 	CACertX509 = mustParseCertPEM(CACertPEM)
->>>>>>> bf6751a2
 
 	CAKeyPEM = `
 -----BEGIN RSA PRIVATE KEY-----
@@ -42,16 +36,7 @@
 HOzuvYngJpoClGw0ipzJPoNZ2Z/GkdOWGByPeKu/8g==
 -----END RSA PRIVATE KEY-----
 `[1:]
-<<<<<<< HEAD
-	RootKeyPEMBytes = []byte(RootKeyPEM)
-
-	// TODO(rog) remove when juju.Bootstrap arguments change
-	RootPEMBytes = []byte(RootCertPEM + RootKeyPEM)
-
-	RootKeyRSA = mustParseKeyPEM(RootKeyPEM)
-=======
 	CAKeyRSA = mustParseKeyPEM(CAKeyPEM)
->>>>>>> bf6751a2
 )
 
 func mustParseCertPEM(pemData string) *x509.Certificate {
