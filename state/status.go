--- conflicted
+++ resolved
@@ -291,41 +291,15 @@
 // only logs newer than <maxLogTime> remain and also ensures
 // that the collection is smaller than <maxLogsMB> after the
 // deletion.
-<<<<<<< HEAD
 func PruneStatusHistory(mb modelBackend, maxHistoryTime time.Duration, maxHistoryMB int) error {
-	if maxHistoryMB < 0 {
-		return errors.NotValidf("non-positive maxHistoryMB")
-	}
-	if maxHistoryTime < 0 {
-		return errors.NotValidf("non-positive maxHistoryTime")
-	}
-	if maxHistoryMB == 0 && maxHistoryTime == 0 {
-		return errors.NotValidf("backlog size and time constraints are both 0")
-	}
-
-=======
-func PruneStatusHistory(st *State, maxHistoryTime time.Duration, maxHistoryMB int) error {
->>>>>>> 269266b1
 	// NOTE(axw) we require a raw collection to obtain the size of the
 	// collection. Take care to include model-uuid in queries where
 	// appropriate.
 	history, closer := mb.db().GetRawCollection(statusesHistoryC)
 	defer closer()
 
-<<<<<<< HEAD
-	// Status Record Age
-	if maxHistoryTime > 0 {
-		t := mb.clock().Now().Add(-maxHistoryTime)
-		_, err := history.RemoveAll(bson.D{
-			{"model-uuid", mb.modelUUID()},
-			{"updated", bson.M{"$lt": t.UnixNano()}},
-		})
-		if err != nil {
-			return errors.Trace(err)
-		}
-=======
 	p := statusHistoryPruner{
-		st:      st,
+		st:      mb,
 		coll:    history,
 		maxAge:  maxHistoryTime,
 		maxSize: maxHistoryMB,
@@ -345,7 +319,7 @@
 type doneCheck func() (bool, error)
 
 type statusHistoryPruner struct {
-	st   *State
+	st   modelBackend
 	coll *mgo.Collection
 
 	maxAge  time.Duration
@@ -369,30 +343,29 @@
 	if p.maxAge == 0 {
 		return nil
 	}
-	t := p.st.clock.Now().Add(-p.maxAge)
+	t := p.st.clock().Now().Add(-p.maxAge)
 	iter := p.coll.Find(bson.D{
-		{"model-uuid", p.st.ModelUUID()},
+		{"model-uuid", p.st.modelUUID()},
 		{"updated", bson.M{"$lt": t.UnixNano()}},
 	}).Select(bson.M{"_id": 1}).Iter()
 
-	model, err := p.st.Model()
+	modelName, err := p.st.modelName()
 	if err != nil {
 		return errors.Trace(err)
->>>>>>> 269266b1
-	}
-	logTemplate := fmt.Sprintf("status history age pruning (%s): %%d rows deleted", model.Name())
+	}
+	logTemplate := fmt.Sprintf("status history age pruning (%s): %%d rows deleted", modelName)
 	deleted, err := p.deleteInBatches(iter, logTemplate, noEarlyFinish)
 	if err != nil {
 		return errors.Trace(err)
 	}
 	if deleted > 0 {
-		logger.Infof("status history age pruning (%s): %d rows deleted", model.Name(), deleted)
+		logger.Infof("status history age pruning (%s): %d rows deleted", modelName, deleted)
 	}
 	return nil
 }
 
 func (p *statusHistoryPruner) pruneBySize() error {
-	if !p.st.IsController() {
+	if !p.st.isController() {
 		// Only prune by size in the controller. Otherwise we might
 		// find that multiple pruners are trying to delete the latest
 		// 1000 rows and end up with more deleted than we expect.
