--- conflicted
+++ resolved
@@ -59,10 +59,6 @@
 	"github.com/juju/juju/worker/instancepoller"
 	"github.com/juju/juju/worker/machiner"
 	"github.com/juju/juju/worker/migrationmaster"
-<<<<<<< HEAD
-=======
-	"github.com/juju/juju/worker/peergrouper"
->>>>>>> 6c170a30
 	"github.com/juju/juju/worker/storageprovisioner"
 	"github.com/juju/juju/worker/upgrader"
 	"github.com/juju/juju/worker/workertest"
@@ -1065,48 +1061,6 @@
 	s.waitStopped(c, state.JobHostUnits, a, doneCh)
 }
 
-<<<<<<< HEAD
-func (s *MachineSuite) TestMachineAgentSetsPrepareRestore(c *gc.C) {
-	// Start the machine agent.
-	m, _, _ := s.primeAgent(c, state.JobHostUnits)
-	a := s.newAgent(c, m)
-	go func() { c.Check(a.Run(nil), jc.ErrorIsNil) }()
-	defer func() { c.Check(a.Stop(), jc.ErrorIsNil) }()
-	c.Check(a.IsRestorePreparing(), jc.IsFalse)
-	c.Check(a.IsRestoreRunning(), jc.IsFalse)
-	a.PrepareRestore()
-	c.Assert(a.IsRestorePreparing(), jc.IsTrue)
-	c.Assert(a.IsRestoreRunning(), jc.IsFalse)
-}
-
-func (s *MachineSuite) TestMachineAgentSetsRestoreInProgress(c *gc.C) {
-	// Start the machine agent.
-	m, _, _ := s.primeAgent(c, state.JobHostUnits)
-	a := s.newAgent(c, m)
-	go func() { c.Check(a.Run(nil), jc.ErrorIsNil) }()
-	defer func() { c.Check(a.Stop(), jc.ErrorIsNil) }()
-	c.Check(a.IsRestorePreparing(), jc.IsFalse)
-	c.Check(a.IsRestoreRunning(), jc.IsFalse)
-	a.PrepareRestore()
-	c.Assert(a.IsRestorePreparing(), jc.IsTrue)
-	a.BeginRestore()
-	c.Assert(a.IsRestoreRunning(), jc.IsTrue)
-}
-
-func (s *MachineSuite) TestMachineAgentRestoreRequiresPrepare(c *gc.C) {
-	// Start the machine agent.
-	m, _, _ := s.primeAgent(c, state.JobHostUnits)
-	a := s.newAgent(c, m)
-	go func() { c.Check(a.Run(nil), jc.ErrorIsNil) }()
-	defer func() { c.Check(a.Stop(), jc.ErrorIsNil) }()
-	c.Check(a.IsRestorePreparing(), jc.IsFalse)
-	c.Check(a.IsRestoreRunning(), jc.IsFalse)
-	a.BeginRestore()
-	c.Assert(a.IsRestoreRunning(), jc.IsFalse)
-}
-
-=======
->>>>>>> 6c170a30
 func (s *MachineSuite) TestMachineWorkers(c *gc.C) {
 	tracker := NewEngineTracker()
 	instrumented := TrackMachines(c, tracker, machineManifolds)
