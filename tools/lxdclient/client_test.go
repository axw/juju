// Copyright 2015 Canonical Ltd.
// Licensed under the AGPLv3, see LICENCE file for details.

// +build go1.3

package lxdclient

import (
	"github.com/juju/errors"
	"github.com/juju/testing"
	jc "github.com/juju/testing/checkers"
	"github.com/lxc/lxd"
	gc "gopkg.in/check.v1"
)

type ConnectSuite struct {
	testing.IsolationSuite
}

var _ = gc.Suite(&ConnectSuite{})

func (cs *ConnectSuite) TestLocalConnectError(c *gc.C) {
	cs.PatchValue(&lxdNewClientFromInfo, fakeNewClientFromInfo)

	cfg, err := Config{
		Remote: Local,
	}.WithDefaults()
	c.Assert(err, jc.ErrorIsNil)
	_, err = Connect(cfg)

	// Yes, the error message actually matters here... this is being displayed
	// to the user.
	c.Assert(err, gc.ErrorMatches, "can't connect to the local LXD server.*")
}

func (cs *ConnectSuite) TestRemoteConnectError(c *gc.C) {
	cs.PatchValue(&lxdNewClientFromInfo, fakeNewClientFromInfo)

	cfg, err := Config{
		Remote: Remote{
			Name: "foo",
			Host: "a.b.c",
			Cert: &Cert{
				Name:    "really-valid",
				CertPEM: []byte("kinda-public"),
				KeyPEM:  []byte("super-secret"),
			},
		},
	}.WithDefaults()
	c.Assert(err, jc.ErrorIsNil)
	_, err = Connect(cfg)

	c.Assert(errors.Cause(err), gc.Equals, testerr)
}

<<<<<<< HEAD
=======
func (cs *ConnectSuite) TestLXDClientForCloudImagesDefault(c *gc.C) {
	// Note: this assumes current LXD behavior to not actually connect to
	// the remote host until we try to perform an action.
	client, err := lxdClientForCloudImages(Config{})
	c.Assert(err, jc.ErrorIsNil)
	c.Check(client.BaseURL, gc.Equals, lxd.UbuntuRemote.Addr)
}

func (cs *ConnectSuite) TestLXDClientForCloudImagesDaily(c *gc.C) {
	client, err := lxdClientForCloudImages(Config{
		ImageStream: StreamDaily,
	})
	c.Assert(err, jc.ErrorIsNil)
	c.Check(client.BaseURL, gc.Equals, lxd.UbuntuDailyRemote.Addr)
}

func (cs *ConnectSuite) TestLXDClientForCloudImagesReleased(c *gc.C) {
	client, err := lxdClientForCloudImages(Config{
		ImageStream: StreamReleased,
	})
	c.Assert(err, jc.ErrorIsNil)
	c.Check(client.BaseURL, gc.Equals, lxd.UbuntuRemote.Addr)
}

>>>>>>> a4e4ce33
var testerr = errors.Errorf("boo!")

func fakeNewClientFromInfo(info lxd.ConnectInfo) (*lxd.Client, error) {
	return nil, testerr
}<|MERGE_RESOLUTION|>--- conflicted
+++ resolved
@@ -53,33 +53,6 @@
 	c.Assert(errors.Cause(err), gc.Equals, testerr)
 }
 
-<<<<<<< HEAD
-=======
-func (cs *ConnectSuite) TestLXDClientForCloudImagesDefault(c *gc.C) {
-	// Note: this assumes current LXD behavior to not actually connect to
-	// the remote host until we try to perform an action.
-	client, err := lxdClientForCloudImages(Config{})
-	c.Assert(err, jc.ErrorIsNil)
-	c.Check(client.BaseURL, gc.Equals, lxd.UbuntuRemote.Addr)
-}
-
-func (cs *ConnectSuite) TestLXDClientForCloudImagesDaily(c *gc.C) {
-	client, err := lxdClientForCloudImages(Config{
-		ImageStream: StreamDaily,
-	})
-	c.Assert(err, jc.ErrorIsNil)
-	c.Check(client.BaseURL, gc.Equals, lxd.UbuntuDailyRemote.Addr)
-}
-
-func (cs *ConnectSuite) TestLXDClientForCloudImagesReleased(c *gc.C) {
-	client, err := lxdClientForCloudImages(Config{
-		ImageStream: StreamReleased,
-	})
-	c.Assert(err, jc.ErrorIsNil)
-	c.Check(client.BaseURL, gc.Equals, lxd.UbuntuRemote.Addr)
-}
-
->>>>>>> a4e4ce33
 var testerr = errors.Errorf("boo!")
 
 func fakeNewClientFromInfo(info lxd.ConnectInfo) (*lxd.Client, error) {
