// Copyright 2013 Canonical Ltd.
// Licensed under the AGPLv3, see LICENCE file for details.

package maas

import (
	"fmt"
	"strings"

	"github.com/juju/errors"
	"github.com/juju/gomaasapi"

	"github.com/juju/juju/instance"
	"github.com/juju/juju/network"
	"github.com/juju/juju/status"
)

type maasInstance struct {
<<<<<<< HEAD
	maasObject *gomaasapi.MAASObject
	environ    *maasEnviron
=======
	maasObject   *gomaasapi.MAASObject
	statusGetter func(instance.Id) (string, string)
>>>>>>> 4a058d81
}

var _ instance.Instance = (*maasInstance)(nil)

// Override for testing.
var resolveHostnames = func(addrs []network.Address) []network.Address {
	return network.ResolvableHostnames(addrs)
}

func (mi *maasInstance) String() string {
	hostname, err := mi.hostname()
	if err != nil {
		// This is meant to be impossible, but be paranoid.
		hostname = fmt.Sprintf("<DNSName failed: %q>", err)
	}
	return fmt.Sprintf("%s:%s", hostname, mi.Id())
}

func (mi *maasInstance) Id() instance.Id {
	return maasObjectId(mi.maasObject)
}

func maasObjectId(maasObject *gomaasapi.MAASObject) instance.Id {
	// Use the node's 'resource_uri' value.
	return instance.Id(maasObject.URI().String())
}

// Status returns a juju status based on the maas instance returned
// status message.
func (mi *maasInstance) Status() instance.InstanceStatus {
	maasInstanceStatus := status.StatusEmpty
	statusMsg, substatus := mi.statusGetter(mi.Id())
	switch statusMsg {
	case "":
		logger.Debugf("unable to obtain status of instance %s", mi.Id())
		statusMsg = "error in getting status"
	case "Deployed":
		maasInstanceStatus = status.StatusRunning
	case "Deploying":
		maasInstanceStatus = status.StatusAllocating
		if substatus != "" {
			statusMsg = fmt.Sprintf("%s: %s", statusMsg, substatus)
		}
	case "Failed Deployment":
		maasInstanceStatus = status.StatusProvisioningError
		if substatus != "" {
			statusMsg = fmt.Sprintf("%s: %s", statusMsg, substatus)
		}
	default:
		maasInstanceStatus = status.StatusEmpty
		statusMsg = fmt.Sprintf("%s: %s", statusMsg, substatus)
	}

	return instance.InstanceStatus{
		Status:  maasInstanceStatus,
		Message: statusMsg,
	}
}

func (mi *maasInstance) Addresses() ([]network.Address, error) {
	interfaceAddresses, err := mi.interfaceAddresses()
	if errors.IsNotSupported(err) {
		logger.Warningf(
			"using legacy approach to get instance addresses as %q API capability is not supported: %v",
			capNetworkDeploymentUbuntu, err,
		)
		return mi.legacyAddresses()
	} else if err != nil {
		return nil, errors.Annotate(err, "getting node interfaces")
	}

	logger.Debugf("instance %q has interface addresses: %+v", mi.Id(), interfaceAddresses)
	return interfaceAddresses, nil
}

// legacyAddresses is used to extract all IP addresses of the node when not
// using MAAS 1.9+ API.
func (mi *maasInstance) legacyAddresses() ([]network.Address, error) {
	name, err := mi.hostname()
	if err != nil {
		return nil, err
	}
	// MAAS prefers to use the dns name for intra-node communication.
	// When Juju looks up the address to use for communicating between
	// nodes, it looks up the address by scope. So we add a cloud
	// local address for that purpose.
	addrs := network.NewAddresses(name, name)
	addrs[0].Scope = network.ScopePublic
	addrs[1].Scope = network.ScopeCloudLocal

	// Append any remaining IP addresses after the preferred ones. We have to do
	// this the hard way, since maasObject doesn't have this built-in yet
	addressArray := mi.maasObject.GetMap()["ip_addresses"]
	if !addressArray.IsNil() {
		// Older MAAS versions do not return ip_addresses.
		objs, err := addressArray.GetArray()
		if err != nil {
			return nil, err
		}
		for _, obj := range objs {
			s, err := obj.GetString()
			if err != nil {
				return nil, err
			}
			addrs = append(addrs, network.NewAddress(s))
		}
	}

	// Although we would prefer a DNS name there's no point
	// returning unresolvable names because activities like 'juju
	// ssh 0' will instantly fail.
	return resolveHostnames(addrs), nil
}

var refreshMAASObject = func(maasObject *gomaasapi.MAASObject) (gomaasapi.MAASObject, error) {
	// Defined like this to allow patching in tests to overcome limitations of
	// gomaasapi's test server.
	return maasObject.Get()
}

// interfaceAddresses fetches a fresh copy of the node details from MAAS and
// extracts all addresses from the node's interfaces. Returns an error
// satisfying errors.IsNotSupported() if MAAS API does not report interfaces
// information.
func (mi *maasInstance) interfaceAddresses() ([]network.Address, error) {
	// Fetch a fresh copy of the instance JSON first.
	obj, err := refreshMAASObject(mi.maasObject)
	if err != nil {
		return nil, errors.Annotate(err, "getting instance details")
	}

	subnetsMap, err := mi.environ.subnetToSpaceIds()
	if err != nil {
		return nil, errors.Trace(err)
	}
	// Get all the interface details and extract the addresses.
	interfaces, err := maasObjectNetworkInterfaces(&obj, subnetsMap)
	if err != nil {
		return nil, errors.Trace(err)
	}

	var addresses []network.Address
	for _, iface := range interfaces {
		if iface.Address.Value != "" {
			logger.Debugf("found address %q on interface %q", iface.Address, iface.InterfaceName)
			addresses = append(addresses, iface.Address)
		} else {
			logger.Infof("no address found on interface %q", iface.InterfaceName)
		}
	}
	return addresses, nil
}

func (mi *maasInstance) architecture() (arch, subarch string, err error) {
	// MAAS may return an architecture of the form, for example,
	// "amd64/generic"; we only care about the major part.
	arch, err = mi.maasObject.GetField("architecture")
	if err != nil {
		return "", "", err
	}
	parts := strings.SplitN(arch, "/", 2)
	arch = parts[0]
	if len(parts) == 2 {
		subarch = parts[1]
	}
	return arch, subarch, nil
}

func (mi *maasInstance) zone() string {
	zone, _ := mi.maasObject.GetField("zone")
	return zone
}

func (mi *maasInstance) cpuCount() (uint64, error) {
	count, err := mi.maasObject.GetMap()["cpu_count"].GetFloat64()
	if err != nil {
		return 0, err
	}
	return uint64(count), nil
}

func (mi *maasInstance) memory() (uint64, error) {
	mem, err := mi.maasObject.GetMap()["memory"].GetFloat64()
	if err != nil {
		return 0, err
	}
	return uint64(mem), nil
}

func (mi *maasInstance) tagNames() ([]string, error) {
	obj := mi.maasObject.GetMap()["tag_names"]
	if obj.IsNil() {
		return nil, errors.NotFoundf("tag_names")
	}
	array, err := obj.GetArray()
	if err != nil {
		return nil, err
	}
	tags := make([]string, len(array))
	for i, obj := range array {
		tag, err := obj.GetString()
		if err != nil {
			return nil, err
		}
		tags[i] = tag
	}
	return tags, nil
}

func (mi *maasInstance) hardwareCharacteristics() (*instance.HardwareCharacteristics, error) {
	nodeArch, _, err := mi.architecture()
	if err != nil {
		return nil, errors.Annotate(err, "error determining architecture")
	}
	nodeCpuCount, err := mi.cpuCount()
	if err != nil {
		return nil, errors.Annotate(err, "error determining cpu count")
	}
	nodeMemoryMB, err := mi.memory()
	if err != nil {
		return nil, errors.Annotate(err, "error determining available memory")
	}
	zone := mi.zone()
	hc := &instance.HardwareCharacteristics{
		Arch:             &nodeArch,
		CpuCores:         &nodeCpuCount,
		Mem:              &nodeMemoryMB,
		AvailabilityZone: &zone,
	}
	nodeTags, err := mi.tagNames()
	if err != nil && !errors.IsNotFound(err) {
		return nil, errors.Annotate(err, "error determining tag names")
	}
	if len(nodeTags) > 0 {
		hc.Tags = &nodeTags
	}
	return hc, nil
}

func (mi *maasInstance) hostname() (string, error) {
	// A MAAS instance has its DNS name immediately.
	return mi.maasObject.GetField("hostname")
}

// MAAS does not do firewalling so these port methods do nothing.
func (mi *maasInstance) OpenPorts(machineId string, ports []network.PortRange) error {
	logger.Debugf("unimplemented OpenPorts() called")
	return nil
}

func (mi *maasInstance) ClosePorts(machineId string, ports []network.PortRange) error {
	logger.Debugf("unimplemented ClosePorts() called")
	return nil
}

func (mi *maasInstance) Ports(machineId string) ([]network.PortRange, error) {
	logger.Debugf("unimplemented Ports() called")
	return nil, nil
}<|MERGE_RESOLUTION|>--- conflicted
+++ resolved
@@ -16,13 +16,9 @@
 )
 
 type maasInstance struct {
-<<<<<<< HEAD
-	maasObject *gomaasapi.MAASObject
+	maasObject   *gomaasapi.MAASObject
 	environ    *maasEnviron
-=======
-	maasObject   *gomaasapi.MAASObject
 	statusGetter func(instance.Id) (string, string)
->>>>>>> 4a058d81
 }
 
 var _ instance.Instance = (*maasInstance)(nil)
