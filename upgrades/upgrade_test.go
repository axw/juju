// Copyright 2014 Canonical Ltd.
// Licensed under the AGPLv3, see LICENCE file for details.

package upgrades_test

import (
	"fmt"
	"path/filepath"
	"strings"
	stdtesting "testing"

	"github.com/juju/errors"
	"github.com/juju/testing"
	jc "github.com/juju/testing/checkers"
	"github.com/juju/version"
	gc "gopkg.in/check.v1"
	"gopkg.in/juju/names.v2"

	"github.com/juju/juju/agent"
	"github.com/juju/juju/api"
	"github.com/juju/juju/apiserver/params"
	"github.com/juju/juju/environs"
	"github.com/juju/juju/environs/config"
	"github.com/juju/juju/mongo"
	"github.com/juju/juju/state/multiwatcher"
	coretesting "github.com/juju/juju/testing"
	"github.com/juju/juju/upgrades"
	jujuversion "github.com/juju/juju/version"
)

func TestPackage(t *stdtesting.T) {
	gc.TestingT(t)
}

func findStep(c *gc.C, ver version.Number, description string) upgrades.Step {
	for _, op := range (*upgrades.UpgradeOperations)() {
		if op.TargetVersion() == ver {
			for _, step := range op.Steps() {
				if step.Description() == description {
					return step
				}
			}
		}
	}
	c.Fatalf("could not find step %q for %s", description, ver)
	return nil
}

func findStateStep(c *gc.C, ver version.Number, description string) upgrades.Step {
	for _, op := range (*upgrades.StateUpgradeOperations)() {
		if op.TargetVersion() == ver {
			for _, step := range op.Steps() {
				if step.Description() == description {
					return step
				}
			}
		}
	}
	c.Fatalf("could not find state step %q for %s", description, ver)
	return nil
}

type upgradeSuite struct {
	coretesting.BaseSuite
}

var _ = gc.Suite(&upgradeSuite{})

type mockUpgradeOperation struct {
	targetVersion version.Number
	steps         []upgrades.Step
}

func (m *mockUpgradeOperation) TargetVersion() version.Number {
	return m.targetVersion
}

func (m *mockUpgradeOperation) Steps() []upgrades.Step {
	return m.steps
}

type mockUpgradeStep struct {
	msg     string
	targets []upgrades.Target
}

func (u *mockUpgradeStep) Description() string {
	return u.msg
}

func (u *mockUpgradeStep) Targets() []upgrades.Target {
	return u.targets
}

func (u *mockUpgradeStep) Run(ctx upgrades.Context) error {
	if strings.HasSuffix(u.msg, "error") {
		return errors.New("upgrade error occurred")
	}
	context := ctx.(*mockContext)
	context.messages = append(context.messages, u.msg)
	return nil
}

func newUpgradeStep(msg string, targets ...upgrades.Target) *mockUpgradeStep {
	if len(targets) < 1 {
		panic(fmt.Sprintf("step %q must have at least one target", msg))
	}
	return &mockUpgradeStep{
		msg:     msg,
		targets: targets,
	}
}

type mockEnvironUpgradeStep struct {
	msg string
	run func() error
}

func (m *mockEnvironUpgradeStep) Description() string {
	return m.msg
}

func (m *mockEnvironUpgradeStep) Run(environs.UpgradeStepParams) error {
	return m.run()
}

type mockContext struct {
	messages        []string
	agentConfig     *mockAgentConfig
	realAgentConfig agent.ConfigSetter
	apiState        api.Connection
	state           upgrades.StateBackend
}

func (c *mockContext) APIState() api.Connection {
	return c.apiState
}

func (c *mockContext) State() upgrades.StateBackend {
	return c.state
}

func (c *mockContext) AgentConfig() agent.ConfigSetter {
	if c.realAgentConfig != nil {
		return c.realAgentConfig
	}
	return c.agentConfig
}

func (c *mockContext) StateContext() upgrades.Context {
	return c
}

func (c *mockContext) APIContext() upgrades.Context {
	return c
}

type mockAgentConfig struct {
	agent.ConfigSetter
	dataDir      string
	logDir       string
	tag          names.Tag
	jobs         []multiwatcher.MachineJob
	apiAddresses []string
	values       map[string]string
	mongoInfo    *mongo.MongoInfo
	servingInfo  params.StateServingInfo
	modelTag     names.ModelTag
}

func (mock *mockAgentConfig) Tag() names.Tag {
	return mock.tag
}

func (mock *mockAgentConfig) DataDir() string {
	return mock.dataDir
}

func (mock *mockAgentConfig) LogDir() string {
	return mock.logDir
}

func (mock *mockAgentConfig) SystemIdentityPath() string {
	return filepath.Join(mock.dataDir, agent.SystemIdentity)
}

func (mock *mockAgentConfig) Jobs() []multiwatcher.MachineJob {
	return mock.jobs
}

func (mock *mockAgentConfig) APIAddresses() ([]string, error) {
	return mock.apiAddresses, nil
}

func (mock *mockAgentConfig) Value(name string) string {
	return mock.values[name]
}

func (mock *mockAgentConfig) MongoInfo() (*mongo.MongoInfo, bool) {
	return mock.mongoInfo, true
}

func (mock *mockAgentConfig) StateServingInfo() (params.StateServingInfo, bool) {
	return mock.servingInfo, true
}

func (mock *mockAgentConfig) SetStateServingInfo(info params.StateServingInfo) {
	mock.servingInfo = info
}

func (mock *mockAgentConfig) Model() names.ModelTag {
	return mock.modelTag
}

type mockStateBackend struct {
	upgrades.StateBackend
	testing.Stub
	models []upgrades.Model
}

func (mock *mockStateBackend) AllModels() ([]upgrades.Model, error) {
	mock.MethodCall(mock, "AllModels")
	return mock.models, mock.NextErr()
}

func (mock *mockStateBackend) ControllerUUID() string {
	mock.MethodCall(mock, "ControllerUUID")
	return "a-b-c-d"
}

type mockModel struct {
	testing.Stub
	config    *config.Config
	cloudSpec environs.CloudSpec
}

func (m *mockModel) Config() (*config.Config, error) {
	m.MethodCall(m, "Config")
	return m.config, m.NextErr()
}

func (m *mockModel) CloudSpec() (environs.CloudSpec, error) {
	m.MethodCall(m, "CloudSpec")
	return m.cloudSpec, m.NextErr()
}

<<<<<<< HEAD
type mockUpgradeableEnviron struct {
	testing.Stub
	environs.Environ
	ops []environs.UpgradeOperation
}

func (m *mockUpgradeableEnviron) UpgradeOperations() []environs.UpgradeOperation {
	m.MethodCall(m, "UpgradeOperations")
	return m.ops
}

=======
>>>>>>> ad6d340b
func stateUpgradeOperations() []upgrades.Operation {
	steps := []upgrades.Operation{
		&mockUpgradeOperation{
			targetVersion: version.MustParse("1.11.0"),
			steps: []upgrades.Step{
				newUpgradeStep("state step 1 - 1.11.0", upgrades.Controller),
				newUpgradeStep("state step 2 error", upgrades.Controller),
				newUpgradeStep("state step 3 - 1.11.0", upgrades.Controller),
			},
		},
		&mockUpgradeOperation{
			targetVersion: version.MustParse("1.21.0"),
			steps: []upgrades.Step{
				newUpgradeStep("state step 1 - 1.21.0", upgrades.DatabaseMaster),
				newUpgradeStep("state step 2 - 1.21.0", upgrades.Controller),
			},
		},
		&mockUpgradeOperation{
			targetVersion: version.MustParse("1.22.0"),
			steps: []upgrades.Step{
				newUpgradeStep("state step 1 - 1.22.0", upgrades.DatabaseMaster),
				newUpgradeStep("state step 2 - 1.22.0", upgrades.Controller),
			},
		},
	}
	return steps
}

func upgradeOperations() []upgrades.Operation {
	steps := []upgrades.Operation{
		&mockUpgradeOperation{
			targetVersion: version.MustParse("1.12.0"),
			steps: []upgrades.Step{
				newUpgradeStep("step 1 - 1.12.0", upgrades.AllMachines),
				newUpgradeStep("step 2 error", upgrades.HostMachine),
				newUpgradeStep("step 3", upgrades.HostMachine),
			},
		},
		&mockUpgradeOperation{
			targetVersion: version.MustParse("1.16.0"),
			steps: []upgrades.Step{
				newUpgradeStep("step 1 - 1.16.0", upgrades.HostMachine),
				newUpgradeStep("step 2 - 1.16.0", upgrades.HostMachine),
				newUpgradeStep("step 3 - 1.16.0", upgrades.Controller),
			},
		},
		&mockUpgradeOperation{
			targetVersion: version.MustParse("1.17.0"),
			steps: []upgrades.Step{
				newUpgradeStep("step 1 - 1.17.0", upgrades.HostMachine),
			},
		},
		&mockUpgradeOperation{
			targetVersion: version.MustParse("1.17.1"),
			steps: []upgrades.Step{
				newUpgradeStep("step 1 - 1.17.1", upgrades.HostMachine),
				newUpgradeStep("step 2 - 1.17.1", upgrades.Controller),
			},
		},
		&mockUpgradeOperation{
			targetVersion: version.MustParse("1.18.0"),
			steps: []upgrades.Step{
				newUpgradeStep("step 1 - 1.18.0", upgrades.HostMachine),
				newUpgradeStep("step 2 - 1.18.0", upgrades.Controller),
			},
		},
		&mockUpgradeOperation{
			targetVersion: version.MustParse("1.20.0"),
			steps: []upgrades.Step{
				newUpgradeStep("step 1 - 1.20.0", upgrades.AllMachines),
				newUpgradeStep("step 2 - 1.20.0", upgrades.HostMachine),
				newUpgradeStep("step 3 - 1.20.0", upgrades.Controller),
			},
		},
		&mockUpgradeOperation{
			targetVersion: version.MustParse("1.21.0"),
			steps: []upgrades.Step{
				newUpgradeStep("step 1 - 1.21.0", upgrades.AllMachines),
			},
		},
		&mockUpgradeOperation{
			targetVersion: version.MustParse("1.22.0"),
			steps: []upgrades.Step{
				// Separate targets used intentionally
				newUpgradeStep("step 1 - 1.22.0", upgrades.Controller, upgrades.HostMachine),
				newUpgradeStep("step 2 - 1.22.0", upgrades.AllMachines),
			},
		},
	}
	return steps
}

type upgradeTest struct {
	about         string
	fromVersion   string
	toVersion     string
	targets       []upgrades.Target
	expectedSteps []string
	err           string
}

func targets(t ...upgrades.Target) []upgrades.Target {
	return t
}

var upgradeTests = []upgradeTest{
	{
		about:         "from version excludes steps for same version",
		fromVersion:   "1.18.0",
		targets:       targets(upgrades.HostMachine),
		expectedSteps: []string{},
	},
	{
		about:         "target version excludes steps for newer version",
		toVersion:     "1.17.1",
		targets:       targets(upgrades.HostMachine),
		expectedSteps: []string{"step 1 - 1.17.0", "step 1 - 1.17.1"},
	},
	{
		about:         "from version excludes older steps",
		fromVersion:   "1.17.0",
		targets:       targets(upgrades.HostMachine),
		expectedSteps: []string{"step 1 - 1.17.1", "step 1 - 1.18.0"},
	},
	{
		about:         "incompatible targets excluded",
		fromVersion:   "1.17.1",
		targets:       targets(upgrades.Controller),
		expectedSteps: []string{"step 2 - 1.18.0"},
	},
	{
		about:         "allMachines matches everything",
		fromVersion:   "1.18.1",
		toVersion:     "1.20.0",
		targets:       targets(upgrades.HostMachine),
		expectedSteps: []string{"step 1 - 1.20.0", "step 2 - 1.20.0"},
	},
	{
		about:         "allMachines matches everything",
		fromVersion:   "1.18.1",
		toVersion:     "1.20.0",
		targets:       targets(upgrades.Controller),
		expectedSteps: []string{"step 1 - 1.20.0", "step 3 - 1.20.0"},
	},
	{
		about:         "state step error aborts, subsequent state steps not run",
		fromVersion:   "1.10.0",
		targets:       targets(upgrades.Controller),
		expectedSteps: []string{"state step 1 - 1.11.0"},
		err:           "state step 2 error: upgrade error occurred",
	},
	{
		about:         "error aborts, subsequent steps not run",
		fromVersion:   "1.11.0",
		targets:       targets(upgrades.HostMachine),
		expectedSteps: []string{"step 1 - 1.12.0"},
		err:           "step 2 error: upgrade error occurred",
	},
	{
		about:         "default from version is 1.16",
		fromVersion:   "",
		targets:       targets(upgrades.Controller),
		expectedSteps: []string{"step 2 - 1.17.1", "step 2 - 1.18.0"},
	},
	{
		about:         "controllers don't get database master",
		fromVersion:   "1.20.0",
		toVersion:     "1.21.0",
		targets:       targets(upgrades.Controller),
		expectedSteps: []string{"state step 2 - 1.21.0", "step 1 - 1.21.0"},
	},
	{
		about:         "database master only (not actually possible in reality)",
		fromVersion:   "1.20.0",
		toVersion:     "1.21.0",
		targets:       targets(upgrades.DatabaseMaster),
		expectedSteps: []string{"state step 1 - 1.21.0", "step 1 - 1.21.0"},
	},
	{
		about:       "all state steps are run first",
		fromVersion: "1.20.0",
		toVersion:   "1.22.0",
		targets:     targets(upgrades.DatabaseMaster, upgrades.Controller),
		expectedSteps: []string{
			"state step 1 - 1.21.0", "state step 2 - 1.21.0",
			"state step 1 - 1.22.0", "state step 2 - 1.22.0",
			"step 1 - 1.21.0",
			"step 1 - 1.22.0", "step 2 - 1.22.0",
		},
	},
	{
		about:         "machine with multiple targets - each step only run once",
		fromVersion:   "1.20.0",
		toVersion:     "1.21.0",
		targets:       targets(upgrades.HostMachine, upgrades.Controller),
		expectedSteps: []string{"state step 2 - 1.21.0", "step 1 - 1.21.0"},
	},
	{
		about:         "step with multiple targets",
		fromVersion:   "1.21.0",
		toVersion:     "1.22.0",
		targets:       targets(upgrades.HostMachine),
		expectedSteps: []string{"step 1 - 1.22.0", "step 2 - 1.22.0"},
	},
	{
		about:         "machine and step with multiple targets - each step only run once",
		fromVersion:   "1.21.0",
		toVersion:     "1.22.0",
		targets:       targets(upgrades.HostMachine, upgrades.Controller),
		expectedSteps: []string{"state step 2 - 1.22.0", "step 1 - 1.22.0", "step 2 - 1.22.0"},
	},
	{
		about:         "upgrade to alpha release runs steps for final release",
		fromVersion:   "1.20.0",
		toVersion:     "1.21-alpha1",
		targets:       targets(upgrades.HostMachine),
		expectedSteps: []string{"step 1 - 1.21.0"},
	},
	{
		about:         "upgrade to beta release runs steps for final release",
		fromVersion:   "1.20.0",
		toVersion:     "1.21-beta2",
		targets:       targets(upgrades.HostMachine),
		expectedSteps: []string{"step 1 - 1.21.0"},
	},
	{
		about:         "starting release steps included when upgrading from an alpha release",
		fromVersion:   "1.20-alpha3",
		toVersion:     "1.21.0",
		targets:       targets(upgrades.HostMachine),
		expectedSteps: []string{"step 1 - 1.20.0", "step 2 - 1.20.0", "step 1 - 1.21.0"},
	},
	{
		about:         "starting release steps included when upgrading from an beta release",
		fromVersion:   "1.20-beta1",
		toVersion:     "1.21.0",
		targets:       targets(upgrades.HostMachine),
		expectedSteps: []string{"step 1 - 1.20.0", "step 2 - 1.20.0", "step 1 - 1.21.0"},
	},
	{
		about:         "nothing happens when the version hasn't changed but contains a tag",
		fromVersion:   "1.21-alpha1",
		toVersion:     "1.21-alpha1",
		targets:       targets(upgrades.DatabaseMaster),
		expectedSteps: []string{},
	},
	{
		about:         "upgrades between pre-final versions should run steps for the final version",
		fromVersion:   "1.21-beta2",
		toVersion:     "1.21-beta3",
		targets:       targets(upgrades.DatabaseMaster),
		expectedSteps: []string{"state step 1 - 1.21.0", "step 1 - 1.21.0"},
	},
}

func (s *upgradeSuite) TestPerformUpgrade(c *gc.C) {
	s.PatchValue(upgrades.StateUpgradeOperations, stateUpgradeOperations)
	s.PatchValue(upgrades.UpgradeOperations, upgradeOperations)
	for i, test := range upgradeTests {
		c.Logf("%d: %s", i, test.about)
		var messages []string
		ctx := &mockContext{
			messages: messages,
			state:    &mockStateBackend{},
		}
		fromVersion := version.Zero
		if test.fromVersion != "" {
			fromVersion = version.MustParse(test.fromVersion)
		}
		toVersion := version.MustParse("1.18.0")
		if test.toVersion != "" {
			toVersion = version.MustParse(test.toVersion)
		}
		s.PatchValue(&jujuversion.Current, toVersion)
		err := upgrades.PerformUpgrade(fromVersion, test.targets, ctx)
		if test.err == "" {
			c.Check(err, jc.ErrorIsNil)
		} else {
			c.Check(err, gc.ErrorMatches, test.err)
		}
		c.Check(ctx.messages, jc.DeepEquals, test.expectedSteps)
	}
}

type contextStep struct {
	useAPI bool
}

func (s *contextStep) Description() string {
	return "something"
}

func (s *contextStep) Targets() []upgrades.Target {
	return []upgrades.Target{upgrades.Controller}
}

func (s *contextStep) Run(context upgrades.Context) error {
	if s.useAPI {
		context.APIState()
	} else {
		context.State()
	}
	return nil
}

func (s *upgradeSuite) TestStateStepsGetRestrictedContext(c *gc.C) {
	s.PatchValue(upgrades.StateUpgradeOperations, func() []upgrades.Operation {
		return []upgrades.Operation{
			&mockUpgradeOperation{
				targetVersion: version.MustParse("1.21.0"),
				steps:         []upgrades.Step{&contextStep{useAPI: true}},
			},
		}
	})

	s.PatchValue(upgrades.UpgradeOperations,
		func() []upgrades.Operation { return nil })

	s.checkContextRestriction(c, "API not available from this context")
}

func (s *upgradeSuite) TestAPIStepsGetRestrictedContext(c *gc.C) {
	s.PatchValue(upgrades.StateUpgradeOperations,
		func() []upgrades.Operation { return nil })

	s.PatchValue(upgrades.UpgradeOperations, func() []upgrades.Operation {
		return []upgrades.Operation{
			&mockUpgradeOperation{
				targetVersion: version.MustParse("1.21.0"),
				steps:         []upgrades.Step{&contextStep{useAPI: false}},
			},
		}
	})

	s.checkContextRestriction(c, "State not available from this context")
}

func (s *upgradeSuite) checkContextRestriction(c *gc.C, expectedPanic string) {
	fromVersion := version.MustParse("1.20.0")
	type fakeAgentConfigSetter struct{ agent.ConfigSetter }
	ctx := upgrades.NewContext(fakeAgentConfigSetter{}, nil, &mockStateBackend{})
	c.Assert(
		func() { upgrades.PerformUpgrade(fromVersion, targets(upgrades.Controller), ctx) },
		gc.PanicMatches, expectedPanic,
	)
}

func (s *upgradeSuite) TestStateStepsNotAttemptedWhenNoStateTarget(c *gc.C) {
	stateCount := 0
	stateUpgradeOperations := func() []upgrades.Operation {
		stateCount++
		return nil
	}
	s.PatchValue(upgrades.StateUpgradeOperations, stateUpgradeOperations)

	apiCount := 0
	upgradeOperations := func() []upgrades.Operation {
		apiCount++
		return nil
	}
	s.PatchValue(upgrades.UpgradeOperations, upgradeOperations)

	fromVers := version.MustParse("1.18.0")
	state := &mockStateBackend{}
	ctx := &mockContext{state: state}
	check := func(target upgrades.Target, expectedStateCallCount int, expectedStateMethodCalls []string) {
		stateCount = 0
		apiCount = 0
		err := upgrades.PerformUpgrade(fromVers, targets(target), ctx)
		c.Assert(err, jc.ErrorIsNil)
		c.Assert(stateCount, gc.Equals, expectedStateCallCount)
		c.Assert(apiCount, gc.Equals, 1)
		state.CheckCallNames(c, expectedStateMethodCalls...)
		state.ResetCalls()
	}

	check(upgrades.Controller, 1, nil)
<<<<<<< HEAD
	check(upgrades.DatabaseMaster, 1, []string{"ControllerUUID", "AllModels"})
=======
	check(upgrades.DatabaseMaster, 1, nil)
>>>>>>> ad6d340b
	check(upgrades.AllMachines, 0, nil)
	check(upgrades.HostMachine, 0, nil)
}

<<<<<<< HEAD
func (s *upgradeSuite) TestEnvironUpgradeOperations(c *gc.C) {
	type nonUpgradeableEnviron struct{ environs.Environ }

	fromVers := version.MustParse("1.18.0")
	model0 := &mockModel{config: coretesting.ModelConfig(c)}
	model1 := &mockModel{config: coretesting.ModelConfig(c)}
	models := []upgrades.Model{model0, model1}
	var opsRun int
	ops := []environs.UpgradeOperation{{
		TargetVersion: 1, // ignored
		Steps: []environs.UpgradeStep{&mockEnvironUpgradeStep{
			"should be run",
			func() error {
				opsRun++
				return nil
			},
		}},
	}}
	model0Environ := &mockUpgradeableEnviron{ops: ops}
	state := &mockStateBackend{models: models}

	var newEnvironStub testing.Stub
	newEnviron := func(args environs.OpenParams) (environs.Environ, error) {
		newEnvironStub.AddCall("NewEnviron", args)
		switch args.Config {
		case model0.config:
			return model0Environ, nil
		case model1.config:
			return nonUpgradeableEnviron{}, nil
		}
		panic("unknown config")
	}

	s.PatchValue(upgrades.StateUpgradeOperations, func() []upgrades.Operation {
		return nil
	})
	s.PatchValue(upgrades.UpgradeOperations, func() []upgrades.Operation {
		return nil
	})

	ctx := &mockContext{
		state:      state,
		newEnviron: newEnviron,
	}
	err := upgrades.PerformUpgrade(fromVers, targets(upgrades.DatabaseMaster), ctx)
	c.Assert(err, jc.ErrorIsNil)

	state.CheckCallNames(c, "ControllerUUID", "AllModels")
	model0.CheckCallNames(c, "Config", "CloudSpec")
	model1.CheckCallNames(c, "Config", "CloudSpec")
	newEnvironStub.CheckCallNames(c, "NewEnviron", "NewEnviron")
	//model0Environ.CheckCallNames(c, "UpgradeOperations")
	c.Assert(opsRun, gc.Equals, 1)
}

=======
>>>>>>> ad6d340b
func (s *upgradeSuite) TestUpgradeOperationsOrdered(c *gc.C) {
	var previous version.Number
	for i, utv := range (*upgrades.UpgradeOperations)() {
		vers := utv.TargetVersion()
		if i > 0 {
			c.Check(previous.Compare(vers), gc.Equals, -1)
		}
		previous = vers
	}
}

func (s *upgradeSuite) TestStateUpgradeOperationsVersions(c *gc.C) {
	versions := extractUpgradeVersions(c, (*upgrades.StateUpgradeOperations)())
	c.Assert(versions, gc.DeepEquals, []string{
		"2.0.0",
		"2.1.0",
		"2.2.0",
		"2.2.1",
	})
}

func (s *upgradeSuite) TestUpgradeOperationsVersions(c *gc.C) {
	versions := extractUpgradeVersions(c, (*upgrades.UpgradeOperations)())
	c.Assert(versions, gc.DeepEquals, []string{
		"2.0.0", "2.2.0",
	})
}

func extractUpgradeVersions(c *gc.C, ops []upgrades.Operation) []string {
	var versions []string
	for _, utv := range ops {
		vers := utv.TargetVersion()
		// Upgrade steps should only be targeted at final versions (not alpha/beta).
		c.Check(vers.Tag, gc.Equals, "")
		versions = append(versions, vers.String())
	}
	return versions
}<|MERGE_RESOLUTION|>--- conflicted
+++ resolved
@@ -244,20 +244,6 @@
 	return m.cloudSpec, m.NextErr()
 }
 
-<<<<<<< HEAD
-type mockUpgradeableEnviron struct {
-	testing.Stub
-	environs.Environ
-	ops []environs.UpgradeOperation
-}
-
-func (m *mockUpgradeableEnviron) UpgradeOperations() []environs.UpgradeOperation {
-	m.MethodCall(m, "UpgradeOperations")
-	return m.ops
-}
-
-=======
->>>>>>> ad6d340b
 func stateUpgradeOperations() []upgrades.Operation {
 	steps := []upgrades.Operation{
 		&mockUpgradeOperation{
@@ -635,73 +621,11 @@
 	}
 
 	check(upgrades.Controller, 1, nil)
-<<<<<<< HEAD
-	check(upgrades.DatabaseMaster, 1, []string{"ControllerUUID", "AllModels"})
-=======
 	check(upgrades.DatabaseMaster, 1, nil)
->>>>>>> ad6d340b
 	check(upgrades.AllMachines, 0, nil)
 	check(upgrades.HostMachine, 0, nil)
 }
 
-<<<<<<< HEAD
-func (s *upgradeSuite) TestEnvironUpgradeOperations(c *gc.C) {
-	type nonUpgradeableEnviron struct{ environs.Environ }
-
-	fromVers := version.MustParse("1.18.0")
-	model0 := &mockModel{config: coretesting.ModelConfig(c)}
-	model1 := &mockModel{config: coretesting.ModelConfig(c)}
-	models := []upgrades.Model{model0, model1}
-	var opsRun int
-	ops := []environs.UpgradeOperation{{
-		TargetVersion: 1, // ignored
-		Steps: []environs.UpgradeStep{&mockEnvironUpgradeStep{
-			"should be run",
-			func() error {
-				opsRun++
-				return nil
-			},
-		}},
-	}}
-	model0Environ := &mockUpgradeableEnviron{ops: ops}
-	state := &mockStateBackend{models: models}
-
-	var newEnvironStub testing.Stub
-	newEnviron := func(args environs.OpenParams) (environs.Environ, error) {
-		newEnvironStub.AddCall("NewEnviron", args)
-		switch args.Config {
-		case model0.config:
-			return model0Environ, nil
-		case model1.config:
-			return nonUpgradeableEnviron{}, nil
-		}
-		panic("unknown config")
-	}
-
-	s.PatchValue(upgrades.StateUpgradeOperations, func() []upgrades.Operation {
-		return nil
-	})
-	s.PatchValue(upgrades.UpgradeOperations, func() []upgrades.Operation {
-		return nil
-	})
-
-	ctx := &mockContext{
-		state:      state,
-		newEnviron: newEnviron,
-	}
-	err := upgrades.PerformUpgrade(fromVers, targets(upgrades.DatabaseMaster), ctx)
-	c.Assert(err, jc.ErrorIsNil)
-
-	state.CheckCallNames(c, "ControllerUUID", "AllModels")
-	model0.CheckCallNames(c, "Config", "CloudSpec")
-	model1.CheckCallNames(c, "Config", "CloudSpec")
-	newEnvironStub.CheckCallNames(c, "NewEnviron", "NewEnviron")
-	//model0Environ.CheckCallNames(c, "UpgradeOperations")
-	c.Assert(opsRun, gc.Equals, 1)
-}
-
-=======
->>>>>>> ad6d340b
 func (s *upgradeSuite) TestUpgradeOperationsOrdered(c *gc.C) {
 	var previous version.Number
 	for i, utv := range (*upgrades.UpgradeOperations)() {
