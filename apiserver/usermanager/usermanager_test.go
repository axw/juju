--- conflicted
+++ resolved
@@ -82,66 +82,6 @@
 			DisplayName: "Foo Bar",
 			Password:    "password",
 		}}}
-<<<<<<< HEAD
-
-	_, err = usermanager.AddUser(args)
-	c.Assert(err, gc.ErrorMatches, "permission denied")
-
-	_, err = s.State.User(names.NewLocalUserTag("foobar"))
-	c.Assert(err, jc.Satisfies, errors.IsNotFound)
-}
-
-func (s *userManagerSuite) TestDeactivateUser(c *gc.C) {
-	alex := s.Factory.MakeUser(c, &factory.UserParams{Name: "alex"})
-	barb := s.Factory.MakeUser(c, &factory.UserParams{Name: "barb"})
-	err := barb.Deactivate()
-	c.Assert(err, gc.IsNil)
-	charlie := s.Factory.MakeUser(c, &factory.UserParams{Name: "charlie"})
-	dilbert := s.Factory.MakeUser(c, &factory.UserParams{Name: "dilbert"})
-	err = dilbert.Deactivate()
-	c.Assert(err, gc.IsNil)
-
-	args := params.DeactivateUsers{
-		Users: []params.DeactivateUser{
-			{
-				Tag:        alex.Tag().String(),
-				Deactivate: true,
-			}, {
-				Tag:        barb.Tag().String(),
-				Deactivate: true,
-			}, {
-				Tag: charlie.Tag().String(),
-			}, {
-				Tag: dilbert.Tag().String(),
-			}, {
-				Tag:        names.NewLocalUserTag("ellie").String(),
-				Deactivate: true,
-			}, {
-				Tag:        names.NewUserTag("fred@remote").String(),
-				Deactivate: true,
-			}, {
-				Tag:        "not-a-tag",
-				Deactivate: true,
-			},
-		}}
-	result, err := s.usermanager.DeactivateUser(args)
-	c.Assert(err, gc.IsNil)
-	c.Assert(result, gc.DeepEquals, params.ErrorResults{
-		Results: []params.ErrorResult{
-			params.ErrorResult{Error: nil},
-			params.ErrorResult{Error: nil},
-			params.ErrorResult{Error: nil},
-			params.ErrorResult{Error: nil},
-			params.ErrorResult{Error: &params.Error{
-				Message: "permission denied",
-				Code:    params.CodeUnauthorized,
-			}},
-			params.ErrorResult{Error: &params.Error{
-				Message: "permission denied",
-				Code:    params.CodeUnauthorized,
-			}},
-			params.ErrorResult{Error: &params.Error{
-=======
 
 	_, err = usermanager.AddUser(args)
 	c.Assert(err, gc.ErrorMatches, "permission denied")
@@ -177,38 +117,14 @@
 				Code:    params.CodeUnauthorized,
 			}},
 			{Error: &params.Error{
->>>>>>> ab7fdb5c
 				Message: `"not-a-tag" is not a valid tag`,
 			}},
 		}})
 	err = alex.Refresh()
-<<<<<<< HEAD
-	c.Assert(err, gc.IsNil)
-	c.Assert(alex.IsDeactivated(), jc.IsTrue)
-
-	err = barb.Refresh()
-	c.Assert(err, gc.IsNil)
-	c.Assert(barb.IsDeactivated(), jc.IsTrue)
-
-	err = charlie.Refresh()
-	c.Assert(err, gc.IsNil)
-	c.Assert(charlie.IsDeactivated(), jc.IsFalse)
-
-	err = dilbert.Refresh()
-	c.Assert(err, gc.IsNil)
-	c.Assert(dilbert.IsDeactivated(), jc.IsFalse)
-}
-
-func (s *userManagerSuite) TestDeactivateUserAsNormalUser(c *gc.C) {
-	alex := s.Factory.MakeUser(c, &factory.UserParams{Name: "alex"})
-	usermanager, err := usermanager.NewUserManagerAPI(
-		s.State, nil, apiservertesting.FakeAuthorizer{Tag: alex.Tag()})
-=======
 	c.Assert(err, gc.IsNil)
 	c.Assert(alex.IsDisabled(), jc.IsTrue)
 
 	err = barb.Refresh()
->>>>>>> ab7fdb5c
 	c.Assert(err, gc.IsNil)
 	c.Assert(barb.IsDisabled(), jc.IsTrue)
 }
@@ -217,46 +133,6 @@
 	alex := s.Factory.MakeUser(c, &factory.UserParams{Name: "alex"})
 	barb := s.Factory.MakeUser(c, &factory.UserParams{Name: "barb", Disabled: true})
 
-<<<<<<< HEAD
-	barb := s.Factory.MakeUser(c, &factory.UserParams{Name: "barb"})
-
-	args := params.DeactivateUsers{
-		Users: []params.DeactivateUser{
-			{
-				Tag:        barb.Tag().String(),
-				Deactivate: true,
-			},
-		}}
-	_, err = usermanager.DeactivateUser(args)
-	c.Assert(err, gc.ErrorMatches, "permission denied")
-
-	err = barb.Refresh()
-	c.Assert(err, gc.IsNil)
-	c.Assert(barb.IsDeactivated(), jc.IsFalse)
-}
-
-func (s *userManagerSuite) TestUserInfo(c *gc.C) {
-	userFoo := s.Factory.MakeUser(c, &factory.UserParams{Name: "foobar", DisplayName: "Foo Bar"})
-	userBar := s.Factory.MakeUser(c, &factory.UserParams{Name: "barfoo", DisplayName: "Bar Foo"})
-	err := userBar.Deactivate()
-	c.Assert(err, gc.IsNil)
-
-	args := params.UserInfoRequest{
-		Entities: []params.Entity{
-			{
-				Tag: userFoo.Tag().String(),
-			}, {
-				Tag: userBar.Tag().String(),
-			}, {
-				Tag: names.NewLocalUserTag("ellie").String(),
-			}, {
-				Tag: names.NewUserTag("not@remote").String(),
-			}, {
-				Tag: "not-a-tag",
-			},
-		}}
-
-=======
 	args := params.Entities{
 		Entities: []params.Entity{
 			{alex.Tag().String()},
@@ -349,7 +225,6 @@
 			},
 		}}
 
->>>>>>> ab7fdb5c
 	results, err := s.usermanager.UserInfo(args)
 	c.Assert(err, gc.IsNil)
 	expected := params.UserInfoResults{
@@ -369,8 +244,7 @@
 					CreatedBy:      s.adminName,
 					DateCreated:    userBar.DateCreated(),
 					LastConnection: userBar.LastLogin(),
-<<<<<<< HEAD
-					Deactivated:    true,
+					Disabled:       true,
 				},
 			}, {
 				Error: &params.Error{
@@ -378,18 +252,12 @@
 					Code:    params.CodeUnauthorized,
 				},
 			}, {
-=======
-					Disabled:       true,
-				},
-			}, {
->>>>>>> ab7fdb5c
 				Error: &params.Error{
 					Message: "permission denied",
 					Code:    params.CodeUnauthorized,
 				},
 			}, {
 				Error: &params.Error{
-<<<<<<< HEAD
 					Message: `"not-a-tag" is not a valid tag`,
 				},
 			}},
@@ -402,11 +270,9 @@
 	admin, err := s.State.User(s.AdminUserTag(c))
 	c.Assert(err, gc.IsNil)
 	userFoo := s.Factory.MakeUser(c, &factory.UserParams{Name: "foobar", DisplayName: "Foo Bar"})
-	userBar := s.Factory.MakeUser(c, &factory.UserParams{Name: "barfoo", DisplayName: "Bar Foo"})
-	err = userBar.Deactivate()
-	c.Assert(err, gc.IsNil)
-
-	args := params.UserInfoRequest{IncludeDeactivated: true}
+	userBar := s.Factory.MakeUser(c, &factory.UserParams{Name: "barfoo", DisplayName: "Bar Foo", Disabled: true})
+
+	args := params.UserInfoRequest{IncludeDisabled: true}
 	results, err := s.usermanager.UserInfo(args)
 	c.Assert(err, gc.IsNil)
 	expected := params.UserInfoResults{
@@ -418,7 +284,7 @@
 					CreatedBy:      s.adminName,
 					DateCreated:    userBar.DateCreated(),
 					LastConnection: userBar.LastLogin(),
-					Deactivated:    true,
+					Disabled:       true,
 				},
 			}, {
 				Result: &params.UserInfo{
@@ -444,18 +310,6 @@
 	c.Assert(err, gc.IsNil)
 	// Same results as before, but without the deactivated barfoo user
 	expected.Results = expected.Results[1:]
-=======
-					Message: "permission denied",
-					Code:    params.CodeUnauthorized,
-				},
-			}, {
-				Error: &params.Error{
-					Message: `"not-a-tag" is not a valid tag`,
-				},
-			}},
-	}
-
->>>>>>> ab7fdb5c
 	c.Assert(results, jc.DeepEquals, expected)
 }
 
