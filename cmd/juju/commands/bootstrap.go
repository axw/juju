// Copyright 2012, 2013 Canonical Ltd.
// Licensed under the AGPLv3, see LICENCE file for details.

package commands

import (
	"fmt"
	"io/ioutil"
	"os"
	"strings"
	"time"

	"github.com/juju/cmd"
	"github.com/juju/errors"
	"github.com/juju/utils"
	"github.com/juju/utils/featureflag"
	"github.com/juju/version"
	"gopkg.in/juju/charm.v6-unstable"
	"launchpad.net/gnuflag"

	apiblock "github.com/juju/juju/api/block"
	"github.com/juju/juju/apiserver"
	jujucloud "github.com/juju/juju/cloud"
	"github.com/juju/juju/cmd/juju/block"
	"github.com/juju/juju/cmd/modelcmd"
	"github.com/juju/juju/constraints"
	"github.com/juju/juju/environs"
	"github.com/juju/juju/environs/bootstrap"
	"github.com/juju/juju/environs/config"
	"github.com/juju/juju/environs/configstore"
	"github.com/juju/juju/feature"
	"github.com/juju/juju/instance"
	"github.com/juju/juju/juju"
	"github.com/juju/juju/juju/osenv"
<<<<<<< HEAD
	"github.com/juju/juju/jujuversion"
	"github.com/juju/juju/network"
	"github.com/juju/juju/provider"
=======
	"github.com/juju/juju/jujuclient"
	"github.com/juju/juju/network"
	"github.com/juju/juju/version"
>>>>>>> 2564190a
)

// provisionalProviders is the names of providers that are hidden behind
// feature flags.
var provisionalProviders = map[string]string{
	"vsphere": feature.VSphereProvider,
}

const bootstrapDoc = `
bootstrap starts a new controller in the specified cloud (it will return
an error if a controller with the same name has already been bootstrapped).
Bootstrapping a controller will provision a new machine and run the controller on
that machine.

The controller will be setup with an intial controller model called "admin" as well
as a hosted model which can be used to run workloads.

If boostrap-constraints are specified in the bootstrap command, 
they will apply to the machine provisioned for the juju controller, 
and any future controllers provisioned for HA.

If constraints are specified, they will be set as the default constraints 
on the model for all future workload machines, 
exactly as if the constraints were set with juju set-constraints.

It is possible to override constraints and the automatic machine selection
algorithm by using the "--to" flag. The value associated with "--to" is a
"placement directive", which tells Juju how to identify the first machine to use.
For more information on placement directives, see "juju help placement".

Bootstrap initialises the cloud environment synchronously and displays information
about the current installation steps.  The time for bootstrap to complete varies
across cloud providers from a few seconds to several minutes.  Once bootstrap has
completed, you can run other juju commands against your model. You can change
the default timeout and retry delays used during the bootstrap by changing the
following settings in your environments.yaml (all values represent number of seconds):

    # How long to wait for a connection to the controller
    bootstrap-timeout: 600 # default: 10 minutes
    # How long to wait between connection attempts to a controller address.
    bootstrap-retry-delay: 5 # default: 5 seconds
    # How often to refresh controller addresses from the API server.
    bootstrap-addresses-delay: 10 # default: 10 seconds

Private clouds may need to specify their own custom image metadata, and
possibly upload Juju tools to cloud storage if no outgoing Internet access is
available. In this case, use the --metadata-source parameter to point
bootstrap to a local directory from which to upload tools and/or image
metadata.

If agent-version is specifed, this is the default tools version to use when running the Juju agents.
Only the numeric version is relevant. To enable ease of scripting, the full binary version
is accepted (eg 1.24.4-trusty-amd64) but only the numeric version (eg 1.24.4) is used.
By default, Juju will bootstrap using the exact same version as the client.

See Also:
   juju help glossary
   juju list-controllers
   juju list-models
   juju help switch
   juju help constraints
   juju help set-constraints
   juju help placement
`

func newBootstrapCommand() cmd.Command {
	return modelcmd.Wrap(&bootstrapCommand{
		CredentialStore: jujuclient.NewFileCredentialStore(),
	})
}

// bootstrapCommand is responsible for launching the first machine in a juju
// environment, and setting up everything necessary to continue working.
type bootstrapCommand struct {
	modelcmd.ModelCommandBase
	CredentialStore jujuclient.CredentialStore

	Constraints           constraints.Value
	BootstrapConstraints  constraints.Value
	BootstrapSeries       string
	BootstrapImage        string
	UploadTools           bool
	MetadataSource        string
	Placement             string
	KeepBrokenEnvironment bool
	AutoUpgrade           bool
	AgentVersionParam     string
	AgentVersion          *version.Number
	config                configFlag

	controllerName string
	CredentialName string
	Cloud          string
	Region         string
}

func (c *bootstrapCommand) Info() *cmd.Info {
	return &cmd.Info{
		Name:    "bootstrap",
		Purpose: "start up an environment from scratch",
		Args:    "<controllername> <cloud>[/<region>]",
		Doc:     bootstrapDoc,
	}
}

func (c *bootstrapCommand) SetFlags(f *gnuflag.FlagSet) {
	f.Var(constraints.ConstraintsValue{Target: &c.Constraints}, "constraints", "set model constraints")
	f.Var(constraints.ConstraintsValue{Target: &c.BootstrapConstraints}, "bootstrap-constraints", "specify bootstrap machine constraints")
	f.StringVar(&c.BootstrapSeries, "bootstrap-series", "", "specify the series of the bootstrap machine")
	if featureflag.Enabled(feature.ImageMetadata) {
		f.StringVar(&c.BootstrapImage, "bootstrap-image", "", "specify the image of the bootstrap machine")
	}
	f.BoolVar(&c.UploadTools, "upload-tools", false, "upload local version of tools before bootstrapping")
	f.StringVar(&c.MetadataSource, "metadata-source", "", "local path to use as tools and/or metadata source")
	f.StringVar(&c.Placement, "to", "", "a placement directive indicating an instance to bootstrap")
	f.BoolVar(&c.KeepBrokenEnvironment, "keep-broken", false, "do not destroy the model if bootstrap fails")
	f.BoolVar(&c.AutoUpgrade, "auto-upgrade", false, "upgrade to the latest patch release tools on first bootstrap")
	f.StringVar(&c.AgentVersionParam, "agent-version", "", "the version of tools to use for Juju agents")
	f.StringVar(&c.CredentialName, "credential", "", "the credentials to use when bootstrapping")
	f.Var(&c.config, "config", "specify a controller config file, or one or more controller configuration options (--config config.yaml [--config k=v ...])")
}

func (c *bootstrapCommand) Init(args []string) (err error) {
	if c.AgentVersionParam != "" && c.UploadTools {
		return fmt.Errorf("--agent-version and --upload-tools can't be used together")
	}
	if c.BootstrapSeries != "" && !charm.IsValidSeries(c.BootstrapSeries) {
		return errors.NotValidf("series %q", c.BootstrapSeries)
	}
	if c.BootstrapImage != "" {
		if c.BootstrapSeries == "" {
			return errors.Errorf("--bootstrap-image must be used with --bootstrap-series")
		}
		cons, err := constraints.Merge(c.Constraints, c.BootstrapConstraints)
		if err != nil {
			return errors.Trace(err)
		}
		if !cons.HasArch() {
			return errors.Errorf("--bootstrap-image must be used with --bootstrap-constraints, specifying architecture")
		}
	}

	// Parse the placement directive. Bootstrap currently only
	// supports provider-specific placement directives.
	if c.Placement != "" {
		_, err = instance.ParsePlacement(c.Placement)
		if err != instance.ErrPlacementScopeMissing {
			// We only support unscoped placement directives for bootstrap.
			return fmt.Errorf("unsupported bootstrap placement directive %q", c.Placement)
		}
	}
<<<<<<< HEAD
	if c.NoAutoUpgrade {
		vers := jujuversion.Current
=======
	if !c.AutoUpgrade {
		// With no auto upgrade chosen, we default to the version matching the bootstrap client.
		vers := version.Current
>>>>>>> 2564190a
		c.AgentVersion = &vers
	}
	if c.AgentVersionParam != "" {
		if vers, err := version.ParseBinary(c.AgentVersionParam); err == nil {
			c.AgentVersion = &vers.Number
		} else if vers, err := version.Parse(c.AgentVersionParam); err == nil {
			c.AgentVersion = &vers
		} else {
			return err
		}
	}
	if c.AgentVersion != nil && (c.AgentVersion.Major != jujuversion.Current.Major || c.AgentVersion.Minor != jujuversion.Current.Minor) {
		return fmt.Errorf("requested agent version major.minor mismatch")
	}

	// The user must specify two positional arguments: the controller name,
	// and the cloud name (optionally with region specified).
	if len(args) < 2 {
		return errors.New("controller name and cloud name are required")
	}
	c.controllerName = bootstrappedControllerName(args[0])
	c.Cloud = args[1]
	if i := strings.IndexRune(c.Cloud, '/'); i > 0 {
		c.Cloud, c.Region = c.Cloud[:i], c.Cloud[i+1:]
	}
	return cmd.CheckEmpty(args[2:])
}

var bootstrappedControllerName = func(controllerName string) string {
	return fmt.Sprintf("local.%s", controllerName)
}

// BootstrapInterface provides bootstrap functionality that Run calls to support cleaner testing.
type BootstrapInterface interface {
	Bootstrap(ctx environs.BootstrapContext, environ environs.Environ, args bootstrap.BootstrapParams) error
}

type bootstrapFuncs struct{}

func (b bootstrapFuncs) Bootstrap(ctx environs.BootstrapContext, env environs.Environ, args bootstrap.BootstrapParams) error {
	return bootstrap.Bootstrap(ctx, env, args)
}

var getBootstrapFuncs = func() BootstrapInterface {
	return &bootstrapFuncs{}
}

var (
	environsPrepare = environs.Prepare
	environsDestroy = environs.Destroy
)

var ambiguousCredentialError = errors.New(`
more than one credential detected
run juju autoload-credentials and specify a credential using the --credential argument`[1:],
)

// Run connects to the environment specified on the command line and bootstraps
// a juju in that environment if none already exists. If there is as yet no environments.yaml file,
// the user is informed how to create one.
func (c *bootstrapCommand) Run(ctx *cmd.Context) (resultErr error) {
	bootstrapFuncs := getBootstrapFuncs()

	// Get the cloud definition identified by c.Cloud. If c.Cloud does not
	// identify a cloud in clouds.yaml, but is the name of a provider, and
	// that provider implements environs.CloudRegionDetector, we'll
	// synthesise a Cloud structure with the detected regions and no auth-
	// types.
	cloud, err := jujucloud.CloudByName(c.Cloud)
	if errors.IsNotFound(err) {
		ctx.Verbosef("cloud %q not found, trying as a provider name", c.Cloud)
		provider, err := environs.Provider(c.Cloud)
		if errors.IsNotFound(err) {
			return errors.NotFoundf("cloud %q", c.Cloud)
		} else if err != nil {
			return errors.Trace(err)
		}
		detector, ok := provider.(environs.CloudRegionDetector)
		if !ok {
			ctx.Verbosef(
				"provider %q does not support detecting regions",
				c.Cloud,
			)
			return errors.NotFoundf("cloud %q", c.Cloud)
		}
		regions, err := detector.DetectRegions()
		if err != nil && !errors.IsNotFound(err) {
			// It's not an error to have no regions.
			return errors.Annotatef(err,
				"detecting regions for %q cloud provider",
				c.Cloud,
			)
		}
		cloud = &jujucloud.Cloud{
			Type:    c.Cloud,
			Regions: regions,
		}
	} else if err != nil {
		return errors.Trace(err)
	}
	if err := checkProviderType(cloud.Type); errors.IsNotFound(err) {
		// This error will get handled later.
	} else if err != nil {
		return errors.Trace(err)
	}

	// Get the credentials and region name.
	credential, regionName, err := c.getCredentials(ctx, c.Cloud, cloud)
	if errors.IsNotFound(err) && c.CredentialName == "" {
		// No credential was explicitly specified, and no credential
		// was found in credentials.yaml; have the provider detect
		// credentials from the environment.
		ctx.Verbosef("no credentials found, checking environment")
		provider, err := environs.Provider(cloud.Type)
		if err != nil {
			return errors.Trace(err)
		}
		detected, err := provider.DetectCredentials()
		if err != nil {
			return errors.Annotatef(err, "detecting credentials for %q cloud provider", c.Cloud)
		}
		logger.Tracef("provider detected credentials: %v", detected)
		if len(detected.AuthCredentials) == 0 {
			return errors.NotFoundf("credentials for cloud %q", c.Cloud)
		}
		if len(detected.AuthCredentials) > 1 {
			return ambiguousCredentialError
		}
		// We have one credential so extract it from the map.
		var oneCredential jujucloud.Credential
		for _, oneCredential = range detected.AuthCredentials {
		}
		credential = &oneCredential
		regionName = c.Region
		if regionName == "" {
			regionName = detected.DefaultRegion
		}
		logger.Tracef("authenticating with region %q and %v", regionName, credential)
	} else if err != nil {
		return errors.Trace(err)
	}

	region, err := getRegion(cloud, c.Cloud, regionName)
	if err != nil {
		return errors.Trace(err)
	}

	// Create an environment config from the cloud and credentials. The
	// controller's model should be called "admin".
	configAttrs := map[string]interface{}{
		"type": cloud.Type,
		// TODO(axw) for now we call the initial model the same as the
		// controller, without the "local." prefix. This is necessary
		// to make CI happy. Once CI is updated, we'll switch over to
		// "admin".
		"name": configstore.AdminModelName(c.controllerName),
	}
	userConfigAttrs, err := c.config.ReadAttrs(ctx)
	if err != nil {
		return errors.Trace(err)
	}
	for k, v := range userConfigAttrs {
		configAttrs[k] = v
	}
	logger.Debugf("preparing controller with config: %v", configAttrs)
	cfg, err := config.New(config.UseDefaults, configAttrs)
	if err != nil {
		return errors.Annotate(err, "creating environment configuration")
	}
	store, err := configstore.Default()
	if err != nil {
		return errors.Trace(err)
	}
	controllerStore := c.ClientStore()
	environ, err := environsPrepare(
		modelcmd.BootstrapContext(ctx), store, controllerStore, c.controllerName,
		environs.PrepareForBootstrapParams{
			Config:               cfg,
			Credentials:          *credential,
			CloudRegion:          region.Name,
			CloudEndpoint:        region.Endpoint,
			CloudStorageEndpoint: region.StorageEndpoint,
		},
	)
	if err != nil {
		return errors.Trace(err)
	}

	// Set the current controller so "juju status" can be run while
	// bootstrapping is underway.
	if err := modelcmd.WriteCurrentController(c.controllerName); err != nil {
		return errors.Trace(err)
	}

	cloudRegion := c.Cloud
	if region.Name != "" {
		cloudRegion = fmt.Sprintf("%s/%s", cloudRegion, region.Name)
	}
	ctx.Infof(
		"Creating Juju controller %q on %s",
		c.controllerName, cloudRegion,
	)

	// If we error out for any reason, clean up the environment.
	defer func() {
		if resultErr != nil {
			if c.KeepBrokenEnvironment {
				logger.Warningf(`
bootstrap failed but --keep-broken was specified so model is not being destroyed.
When you are finished diagnosing the problem, remember to run juju destroy-model --force
to clean up the model.`[1:])
			} else {
				handleBootstrapError(ctx, resultErr, func() error {
					return environsDestroy(
						c.controllerName, environ, store, controllerStore,
					)
				})
			}
		}
	}()

	// Block interruption during bootstrap. Providers may also
	// register for interrupt notification so they can exit early.
	interrupted := make(chan os.Signal, 1)
	defer close(interrupted)
	ctx.InterruptNotify(interrupted)
	defer ctx.StopInterruptNotify(interrupted)
	go func() {
		for _ = range interrupted {
			ctx.Infof("Interrupt signalled: waiting for bootstrap to exit")
		}
	}()

	// If --metadata-source is specified, override the default tools metadata source so
	// SyncTools can use it, and also upload any image metadata.
	var metadataDir string
	if c.MetadataSource != "" {
		metadataDir = ctx.AbsPath(c.MetadataSource)
	}

	// Merge environ and bootstrap-specific constraints.
	constraintsValidator, err := environ.ConstraintsValidator()
	if err != nil {
		return errors.Trace(err)
	}
	bootstrapConstraints, err := constraintsValidator.Merge(
		c.Constraints, c.BootstrapConstraints,
	)
	if err != nil {
		return errors.Trace(err)
	}
	logger.Infof("combined bootstrap constraints: %v", bootstrapConstraints)

	err = bootstrapFuncs.Bootstrap(modelcmd.BootstrapContext(ctx), environ, bootstrap.BootstrapParams{
		EnvironConstraints:   c.Constraints,
		BootstrapConstraints: bootstrapConstraints,
		BootstrapSeries:      c.BootstrapSeries,
		BootstrapImage:       c.BootstrapImage,
		Placement:            c.Placement,
		UploadTools:          c.UploadTools,
		AgentVersion:         c.AgentVersion,
		MetadataDir:          metadataDir,
	})
	if err != nil {
		return errors.Annotate(err, "failed to bootstrap model")
	}

	if err := c.SetModelName(cfg.Name()); err != nil {
		return errors.Trace(err)
	}

	err = c.setBootstrapEndpointAddress(store, environ)
	if err != nil {
		return errors.Annotate(err, "saving bootstrap endpoint address")
	}

	// To avoid race conditions when running scripted bootstraps, wait
	// for the controller's machine agent to be ready to accept commands
	// before exiting this bootstrap command.
	return c.waitForAgentInitialisation(ctx)
}

// credentialByName returns the credential and default region to use for the
// specified cloud, optionally specifying a credential name. If no credential
// name is specified, then use the default credential for the cloud if one has
// been specified. The credential name is returned also, in case the default
// credential is used. If there is only one credential, it is implicitly the
// default.
//
// If there exists no matching credentials, an error satisfying
// errors.IsNotFound will be returned.
func credentialByName(
	store jujuclient.CredentialGetter, cloudName, credentialName string,
) (_ *jujucloud.Credential, credentialNameUsed string, defaultRegion string, _ error) {

	cloudCredentials, err := store.CredentialForCloud(cloudName)
	if err != nil {
		return nil, "", "", errors.Annotate(err, "loading credentials")
	}
	if credentialName == "" {
		// No credential specified, so use the default for the cloud.
		credentialName = cloudCredentials.DefaultCredential
		if credentialName == "" && len(cloudCredentials.AuthCredentials) == 1 {
			for credentialName = range cloudCredentials.AuthCredentials {
			}
		}
	}
	credential, ok := cloudCredentials.AuthCredentials[credentialName]
	if !ok {
		return nil, "", "", errors.NotFoundf(
			"%q credential for cloud %q", credentialName, cloudName,
		)
	}
	return &credential, credentialName, cloudCredentials.DefaultRegion, nil
}

func (c *bootstrapCommand) getCredentials(
	ctx *cmd.Context,
	cloudName string,
	cloud *jujucloud.Cloud,
) (_ *jujucloud.Credential, region string, _ error) {

	credential, credentialName, defaultRegion, err := credentialByName(
		c.CredentialStore, cloudName, c.CredentialName,
	)
	if err != nil {
		return nil, "", errors.Trace(err)
	}

	regionName := c.Region
	if regionName == "" {
		regionName = defaultRegion
	}

	readFile := func(f string) ([]byte, error) {
		f, err := utils.NormalizePath(f)
		if err != nil {
			return nil, errors.Trace(err)
		}
		return ioutil.ReadFile(ctx.AbsPath(f))
	}

	// Finalize credential against schemas supported by the provider.
	provider, err := environs.Provider(cloud.Type)
	if err != nil {
		return nil, "", errors.Trace(err)
	}
	credential, err = jujucloud.FinalizeCredential(
		*credential, provider.CredentialSchemas(), readFile,
	)
	if err != nil {
		return nil, "", errors.Annotatef(
			err, "validating %q credential for cloud %q",
			credentialName, cloudName,
		)
	}
	return credential, regionName, nil
}

// getRegion returns the cloud.Region to use, based on the specified
// region name, and the region name selected if none was specified.
//
// If no region name is specified, and there is at least one region,
// we use the first region in the list.
//
// If no region name is specified, and there are no regions at all,
// then we synthesise a region from the cloud's endpoint information
// and just pass this on to the provider.
func getRegion(cloud *jujucloud.Cloud, cloudName, regionName string) (jujucloud.Region, error) {
	if len(cloud.Regions) == 0 {
		// The cloud does not specify regions, so assume
		// that the cloud provider does not have a concept
		// of regions, or has no pre-defined regions, and
		// defer validation to the provider.
		region := jujucloud.Region{
			regionName,
			cloud.Endpoint,
			cloud.StorageEndpoint,
		}
		return region, nil
	}
	if regionName == "" {
		// No region was specified, use the first region in the list.
		return cloud.Regions[0], nil
	}
	for _, region := range cloud.Regions {
		if region.Name == regionName {
			return region, nil
		}
	}
	return jujucloud.Region{}, errors.NewNotFound(nil, fmt.Sprintf(
		"region %q in cloud %q not found (expected one of %q)",
		regionName, cloudName, cloudRegionNames(cloud),
	))
}

func cloudRegionNames(cloud *jujucloud.Cloud) []string {
	var regionNames []string
	for _, region := range cloud.Regions {
		regionNames = append(regionNames, region.Name)
	}
	return regionNames
}

var (
	bootstrapReadyPollDelay = 1 * time.Second
	bootstrapReadyPollCount = 60
	blockAPI                = getBlockAPI
)

// getBlockAPI returns a block api for listing blocks.
func getBlockAPI(c *modelcmd.ModelCommandBase) (block.BlockListAPI, error) {
	root, err := c.NewAPIRoot()
	if err != nil {
		return nil, err
	}
	return apiblock.NewClient(root), nil
}

// waitForAgentInitialisation polls the bootstrapped controller with a read-only
// command which will fail until the controller is fully initialised.
// TODO(wallyworld) - add a bespoke command to maybe the admin facade for this purpose.
func (c *bootstrapCommand) waitForAgentInitialisation(ctx *cmd.Context) (err error) {
	attempts := utils.AttemptStrategy{
		Min:   bootstrapReadyPollCount,
		Delay: bootstrapReadyPollDelay,
	}
	var client block.BlockListAPI
	for attempt := attempts.Start(); attempt.Next(); {
		client, err = blockAPI(&c.ModelCommandBase)
		if err != nil {
			// Logins are prevented whilst space discovery is ongoing.
			errorMessage := err.Error()
			if strings.Contains(errorMessage, "space discovery still in progress") {
				continue
			}
			return err
		}
		_, err = client.List()
		client.Close()
		if err == nil {
			ctx.Infof("Bootstrap complete, %s now available.", c.controllerName)
			return nil
		}
		// As the API server is coming up, it goes through a number of steps.
		// Initially the upgrade steps run, but the api server allows some
		// calls to be processed during the upgrade, but not the list blocks.
		// It is also possible that the underlying database causes connections
		// to be dropped as it is initialising, or reconfiguring. These can
		// lead to EOF or "connection is shut down" error messages. We skip
		// these too, hoping that things come back up before the end of the
		// retry poll count.
		errorMessage := err.Error()
		if strings.Contains(errorMessage, apiserver.UpgradeInProgressError.Error()) ||
			strings.HasSuffix(errorMessage, "EOF") ||
			strings.HasSuffix(errorMessage, "connection is shut down") {
			ctx.Infof("Waiting for API to become available")
			continue
		}
		return err
	}
	return err
}

// checkProviderType ensures the provider type is okay.
func checkProviderType(envType string) error {
	featureflag.SetFlagsFromEnvironment(osenv.JujuFeatureFlagEnvKey)
	flag, ok := provisionalProviders[envType]
	if ok && !featureflag.Enabled(flag) {
		msg := `the %q provider is provisional in this version of Juju. To use it anyway, set JUJU_DEV_FEATURE_FLAGS="%s" in your shell model`
		return errors.Errorf(msg, envType, flag)
	}
	return nil
}

// handleBootstrapError is called to clean up if bootstrap fails.
func handleBootstrapError(ctx *cmd.Context, err error, cleanup func() error) {
	ch := make(chan os.Signal, 1)
	ctx.InterruptNotify(ch)
	defer ctx.StopInterruptNotify(ch)
	defer close(ch)
	go func() {
		for _ = range ch {
			fmt.Fprintln(ctx.GetStderr(), "Cleaning up failed bootstrap")
		}
	}()
	if err := cleanup(); err != nil {
		logger.Errorf("error cleaning up: %v", err)
	}
}

var allInstances = func(environ environs.Environ) ([]instance.Instance, error) {
	return environ.AllInstances()
}

// setBootstrapEndpointAddress writes the API endpoint address of the
// bootstrap server into the connection information. This should only be run
// once directly after Bootstrap. It assumes that there is just one instance
// in the environment - the bootstrap instance.
func (c *bootstrapCommand) setBootstrapEndpointAddress(
	legacyStore configstore.Storage,
	environ environs.Environ,
) error {
	instances, err := allInstances(environ)
	if err != nil {
		return errors.Trace(err)
	}
	length := len(instances)
	if length == 0 {
		return errors.Errorf("found no instances, expected at least one")
	}
	if length > 1 {
		logger.Warningf("expected one instance, got %d", length)
	}
	bootstrapInstance := instances[0]

	// Don't use c.ConnectionEndpoint as it attempts to contact the state
	// server if no addresses are found in connection info.
	netAddrs, err := bootstrapInstance.Addresses()
	if err != nil {
		return errors.Annotate(err, "failed to get bootstrap instance addresses")
	}
	cfg := environ.Config()
	apiPort := cfg.APIPort()
	apiHostPorts := network.AddressesWithPort(netAddrs, apiPort)
	return juju.UpdateControllerAddresses(c.ClientStore(), legacyStore, c.controllerName, nil, apiHostPorts...)
}<|MERGE_RESOLUTION|>--- conflicted
+++ resolved
@@ -32,15 +32,9 @@
 	"github.com/juju/juju/instance"
 	"github.com/juju/juju/juju"
 	"github.com/juju/juju/juju/osenv"
-<<<<<<< HEAD
+	"github.com/juju/juju/jujuclient"
 	"github.com/juju/juju/jujuversion"
 	"github.com/juju/juju/network"
-	"github.com/juju/juju/provider"
-=======
-	"github.com/juju/juju/jujuclient"
-	"github.com/juju/juju/network"
-	"github.com/juju/juju/version"
->>>>>>> 2564190a
 )
 
 // provisionalProviders is the names of providers that are hidden behind
@@ -58,12 +52,12 @@
 The controller will be setup with an intial controller model called "admin" as well
 as a hosted model which can be used to run workloads.
 
-If boostrap-constraints are specified in the bootstrap command, 
-they will apply to the machine provisioned for the juju controller, 
+If boostrap-constraints are specified in the bootstrap command,
+they will apply to the machine provisioned for the juju controller,
 and any future controllers provisioned for HA.
 
-If constraints are specified, they will be set as the default constraints 
-on the model for all future workload machines, 
+If constraints are specified, they will be set as the default constraints
+on the model for all future workload machines,
 exactly as if the constraints were set with juju set-constraints.
 
 It is possible to override constraints and the automatic machine selection
@@ -192,14 +186,9 @@
 			return fmt.Errorf("unsupported bootstrap placement directive %q", c.Placement)
 		}
 	}
-<<<<<<< HEAD
-	if c.NoAutoUpgrade {
-		vers := jujuversion.Current
-=======
 	if !c.AutoUpgrade {
 		// With no auto upgrade chosen, we default to the version matching the bootstrap client.
-		vers := version.Current
->>>>>>> 2564190a
+		vers := jujuversion.Current
 		c.AgentVersion = &vers
 	}
 	if c.AgentVersionParam != "" {
