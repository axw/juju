// Copyright 2015 Canonical Ltd.
// Licensed under the AGPLv3, see LICENCE file for details.

// +build go1.3

package lxdclient

import (
	"fmt"
	"io"
	"os"
	"strings"

	"github.com/gorilla/websocket"
	"github.com/juju/errors"
	"github.com/lxc/lxd"
	"github.com/lxc/lxd/shared"

	"github.com/juju/juju/network"
)

// TODO(ericsnow) We probably need to address some of the things that
// get handled in container/lxc/clonetemplate.go.

type rawInstanceClient interface {
	ListContainers() ([]shared.ContainerInfo, error)
	ContainerInfo(name string) (*shared.ContainerInfo, error)
	Init(name string, imgremote string, image string, profiles *[]string, config map[string]string, ephem bool) (*lxd.Response, error)
	Action(name string, action shared.ContainerAction, timeout int, force bool, stateful bool) (*lxd.Response, error)
	Exec(name string, cmd []string, env map[string]string, stdin io.ReadCloser, stdout io.WriteCloser, stderr io.WriteCloser, controlHandler func(*lxd.Client, *websocket.Conn)) (int, error)
	Delete(name string) (*lxd.Response, error)

	WaitForSuccess(waitURL string) error
	ContainerState(name string) (*shared.ContainerState, error)
}

type instanceClient struct {
	raw    rawInstanceClient
	remote string
}

func (client *instanceClient) addInstance(spec InstanceSpec) error {
	imageRemote := spec.ImageRemote
	if imageRemote == "" {
		imageRemote = client.remote
	}

	imageAlias := spec.Image

	var profiles *[]string
	if len(spec.Profiles) > 0 {
		profiles = &spec.Profiles
	}

	// TODO(ericsnow) Copy the image first?

	config := spec.config()
	resp, err := client.raw.Init(spec.Name, imageRemote, imageAlias, profiles, config, spec.Ephemeral)
	if err != nil {
		return errors.Trace(err)
	}

	// Init is an async operation, since the tar -xvf (or whatever) might
	// take a while; the result is an LXD operation id, which we can just
	// wait on until it is finished.
	if err := client.raw.WaitForSuccess(resp.Operation); err != nil {
		// TODO(ericsnow) Handle different failures (from the async
		// operation) differently?
		return errors.Trace(err)
	}

	return nil
}

type execFailure struct {
	cmd    string
	code   int
	stderr string
}

// Error returns the string representation of the error.
func (err execFailure) Error() string {
	return fmt.Sprintf("got non-zero code from %q: (%d) %s", err.cmd, err.code, err.stderr)
}

func (client *instanceClient) exec(spec InstanceSpec, cmd []string) error {
	var env map[string]string

	cmdStr := strings.Join(cmd, " ")
	fmt.Println("running", cmdStr)

	var input, output closingBuffer
	stdin, stdout, stderr := &input, &output, &output
	rc, err := client.raw.Exec(spec.Name, cmd, env, stdin, stdout, stderr, nil)
	if err != nil {
		return errors.Trace(err)
	} else if rc != 0 {
		msg := output.String()
		if msg == "" {
			msg = "<reason unknown>"
		}
		err := &execFailure{
			cmd:    cmdStr,
			code:   rc,
			stderr: msg,
		}
		return errors.Trace(err)
	}

	return nil
}

func (client *instanceClient) chmod(spec InstanceSpec, filename string, mode os.FileMode) error {
	cmd := []string{
		"/bin/chmod",
		fmt.Sprintf("%s", mode),
		filename,
	}

	if err := client.exec(spec, cmd); err != nil {
		return errors.Trace(err)
	}
	return nil
}

func (client *instanceClient) startInstance(spec InstanceSpec) error {
	timeout := -1
	force := false
	stateful := false
	resp, err := client.raw.Action(spec.Name, shared.Start, timeout, force, stateful)
	if err != nil {
		return errors.Trace(err)
	}

	if err := client.raw.WaitForSuccess(resp.Operation); err != nil {
		// TODO(ericsnow) Handle different failures (from the async
		// operation) differently?
		return errors.Trace(err)
	}

	return nil
}

// AddInstance creates a new instance based on the spec's data and
// returns it. The instance will be created using the client.
func (client *instanceClient) AddInstance(spec InstanceSpec) (*Instance, error) {
	if err := client.addInstance(spec); err != nil {
		return nil, errors.Trace(err)
	}

	if err := client.startInstance(spec); err != nil {
		if err := client.removeInstance(spec.Name); err != nil {
			logger.Errorf("could not remove container %q after starting it failed", spec.Name)
		}
		return nil, errors.Trace(err)
	}

	inst, err := client.Instance(spec.Name)
	if err != nil {
		return nil, errors.Trace(err)
	}
	inst.spec = &spec

	return inst, nil
}

// Instance gets the up-to-date info about the given instance
// and returns it.
func (client *instanceClient) Instance(name string) (*Instance, error) {
	info, err := client.raw.ContainerInfo(name)
	if err != nil {
		return nil, errors.Trace(err)
	}

	inst := newInstance(info, nil)
	return inst, nil
}

func (client *instanceClient) Status(name string) (string, error) {
	info, err := client.raw.ContainerInfo(name)
	if err != nil {
		return "", errors.Trace(err)
	}

	return info.Status, nil
}

// Instances sends a request to the API for a list of all instances
// (in the Client's namespace) for which the name starts with the
// provided prefix. The result is also limited to those instances with
// one of the specified statuses (if any).
func (client *instanceClient) Instances(prefix string, statuses ...string) ([]Instance, error) {
	infos, err := client.raw.ListContainers()
	if err != nil {
		return nil, errors.Trace(err)
	}

	var insts []Instance
	for _, info := range infos {
		name := info.Name
		if prefix != "" && !strings.HasPrefix(name, prefix) {
			continue
		}
		if len(statuses) > 0 && !checkStatus(info, statuses) {
			continue
		}

		inst := newInstance(&info, nil)
		insts = append(insts, *inst)
	}
	return insts, nil
}

func checkStatus(info shared.ContainerInfo, statuses []string) bool {
	for _, status := range statuses {
		statusCode := allStatuses[status]
		if info.StatusCode == statusCode {
			return true
		}
	}
	return false
}

// removeInstance sends a request to the API to remove the instance
// with the provided ID. The call blocks until the instance is removed
// (or the request fails).
func (client *instanceClient) removeInstance(name string) error {
	info, err := client.raw.ContainerInfo(name)
	if err != nil {
		return errors.Trace(err)
	}

	//if info.Status.StatusCode != 0 && info.Status.StatusCode != shared.Stopped {
	if info.StatusCode != shared.Stopped {
		timeout := -1
		force := true
		stateful := false
		resp, err := client.raw.Action(name, shared.Stop, timeout, force, stateful)
		if err != nil {
			return errors.Trace(err)
		}

		if err := client.raw.WaitForSuccess(resp.Operation); err != nil {
			// TODO(ericsnow) Handle different failures (from the async
			// operation) differently?
			return errors.Trace(err)
		}
	}

	resp, err := client.raw.Delete(name)
	if err != nil {
		return errors.Trace(err)
	}

	if err := client.raw.WaitForSuccess(resp.Operation); err != nil {
		// TODO(ericsnow) Handle different failures (from the async
		// operation) differently?
		return errors.Trace(err)
	}

	return nil
}

// RemoveInstances sends a request to the API to terminate all
// instances (in the Client's namespace) that match one of the
// provided IDs. If a prefix is provided, only IDs that start with the
// prefix will be considered. The call blocks until all the instances
// are removed or the request fails.
func (client *instanceClient) RemoveInstances(prefix string, names ...string) error {
	if len(names) == 0 {
		return nil
	}

	instances, err := client.Instances(prefix)
	if err != nil {
		return errors.Annotatef(err, "while removing instances %v", names)
	}

	var failed []string
	for _, name := range names {
		if !checkInstanceName(name, instances) {
			// We ignore unknown instance names.
			continue
		}

		if err := client.removeInstance(name); err != nil {
			failed = append(failed, name)
			logger.Errorf("while removing instance %q: %v", name, err)
		}
	}
	if len(failed) != 0 {
		return errors.Errorf("some instance removals failed: %v", failed)
	}
	return nil
}

func checkInstanceName(name string, instances []Instance) bool {
	for _, inst := range instances {
		if inst.Name == name {
			return true
		}
	}
	return false
}

// Addresses returns the list of network.Addresses for this instance. It
// converts the information that LXD tracks into the Juju network model.
func (client *instanceClient) Addresses(name string) ([]network.Address, error) {
	state, err := client.raw.ContainerState(name)
	if err != nil {
		return nil, err
	}

	networks := state.Network
	if networks == nil {
		return []network.Address{}, nil
	}

	addrs := []network.Address{}

	for _, net := range networks {
		for _, addr := range net.Addresses {
			if err != nil {
				return nil, err
			}

			addr := network.NewAddress(addr.Address)
			if addr.Scope == network.ScopeLinkLocal || addr.Scope == network.ScopeMachineLocal {
<<<<<<< HEAD
				logger.Tracef("for container %q ignoring address", name)
=======
				logger.Tracef("for container %q ignoring address %q", name, addr)
>>>>>>> b860b378
				continue
			}
			addrs = append(addrs, addr)
		}
	}
	return addrs, nil
}<|MERGE_RESOLUTION|>--- conflicted
+++ resolved
@@ -326,11 +326,7 @@
 
 			addr := network.NewAddress(addr.Address)
 			if addr.Scope == network.ScopeLinkLocal || addr.Scope == network.ScopeMachineLocal {
-<<<<<<< HEAD
-				logger.Tracef("for container %q ignoring address", name)
-=======
 				logger.Tracef("for container %q ignoring address %q", name, addr)
->>>>>>> b860b378
 				continue
 			}
 			addrs = append(addrs, addr)
