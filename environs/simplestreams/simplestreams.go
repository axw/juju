--- conflicted
+++ resolved
@@ -157,18 +157,11 @@
 type ItemCollection struct {
 	rawItems   map[string]*json.RawMessage
 	Items      map[string]interface{} `json:"items"`
-<<<<<<< HEAD
 	Arch       string                 `json:"arch"`
 	Version    string                 `json:"version"`
 	Series     string                 `json:"release"`
 	RegionName string                 `json:"region"`
 	Endpoint   string                 `json:"endpoint"`
-=======
-	Arch       string                 `json:"arch,omitempty"`
-	Version    string                 `json:"version,omitempty"`
-	RegionName string                 `json:"region,omitempty"`
-	Endpoint   string                 `json:"endpoint,omitempty"`
->>>>>>> 57d24413
 }
 
 // These structs define the model used for metadata indices.
