--- conflicted
+++ resolved
@@ -37,11 +37,7 @@
 	}
 
 	// For now, backup operations are only permitted on the controller environment.
-<<<<<<< HEAD
-	if !st.IsStateServer() {
-=======
 	if !st.IsController() {
->>>>>>> 1cd7ac8c
 		return nil, errors.New("backups are not supported for hosted models")
 	}
 
