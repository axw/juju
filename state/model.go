--- conflicted
+++ resolved
@@ -142,12 +142,11 @@
 	Info string `bson:"info"`
 }
 
-// modelEntityRefsDoc records references to the top-level entities
-// in the model.
-// (anastasiamac 2017-04-10) This is also used to determine if a model can be destroyed.
-// Consequently, any changes, especially additions of entities, here,
-// would need to be reflected, at least, in Model.checkEmpty(...) as well as
-// Model.destroyOps(...)
+// modelEntityRefsDoc records references to the top-level entities in the
+// model.  This is also used to determine if a model can be destroyed.
+// Consequently, any changes, especially additions of entities, here, would
+// need to be reflected, at least, in Model.checkModelEntityRefsEmpty(...) as
+// well as Model.destroyOps(...)
 type modelEntityRefsDoc struct {
 	UUID string `bson:"_id"`
 
@@ -798,9 +797,7 @@
 
 // AllUnits returns all units for a model, for all applications.
 func (m *Model) AllUnits() ([]*Unit, error) {
-	db, closer := m.modelDatabase()
-	defer closer()
-	coll, closer := db.GetCollection(unitsC)
+	coll, closer := m.st.db().GetCollection(unitsC)
 	defer closer()
 
 	docs := []unitDoc{}
@@ -810,7 +807,7 @@
 	}
 	var units []*Unit
 	for i := range docs {
-		units = append(units, newUnit(m.globalState, &docs[i]))
+		units = append(units, newUnit(m.st, &docs[i]))
 	}
 	return units, nil
 }
@@ -958,7 +955,44 @@
 }
 
 type modelNotEmptyError struct {
-	error
+	machines     int
+	applications int
+	volumes      int
+	filesystems  int
+}
+
+// Error is part of the error interface.
+func (e modelNotEmptyError) Error() string {
+	msg := "model not empty, found "
+	plural := func(n int, thing string) string {
+		s := fmt.Sprintf("%d %s", n, thing)
+		if n != 1 {
+			s += "s"
+		}
+		return s
+	}
+	var contains []string
+	if n := e.machines; n > 0 {
+		contains = append(contains, plural(n, "machine"))
+	}
+	if n := e.applications; n > 0 {
+		contains = append(contains, plural(n, "application"))
+	}
+	if n := e.volumes; n > 0 {
+		contains = append(contains, plural(n, "volume"))
+	}
+	if n := e.filesystems; n > 0 {
+		contains = append(contains, plural(n, "filesystem"))
+	}
+	return msg + strings.Join(contains, ", ")
+}
+
+// IsModelNotEmptyError reports whether or not the given error was caused
+// due to an operation requiring a model to be empty, where the model is
+// non-empty.
+func IsModelNotEmptyError(err error) bool {
+	_, ok := errors.Cause(err).(modelNotEmptyError)
+	return ok
 }
 
 // destroyOps returns the txn operations necessary to begin model
@@ -986,13 +1020,14 @@
 	if err != nil {
 		return nil, errors.Annotate(err, "getting model entity refs")
 	}
+	isEmpty := true
 	modelUUID := m.UUID()
-	isEmpty := true
 	nextLife := Dying
+
 	prereqOps, err := checkModelEntityRefsEmpty(modelEntityRefs)
 	if err != nil {
 		if ensureEmpty {
-			return nil, modelNotEmptyError{err}
+			return nil, errors.Trace(err)
 		}
 		isEmpty = false
 		prereqOps = nil
@@ -1075,7 +1110,7 @@
 				prereqOps = append(prereqOps, ops...)
 				aliveEmpty++
 			default:
-				if _, ok := err.(modelNotEmptyError); !ok {
+				if !IsModelNotEmptyError(err) {
 					return nil, errors.Trace(err)
 				}
 				aliveNonEmpty++
@@ -1097,15 +1132,12 @@
 		// move to Dead is still Alive, so we're protected from an
 		// ABA style problem where an empty model is concurrently
 		// removed, and replaced with a non-empty model.
-<<<<<<< HEAD
 		prereqOps = append(prereqOps,
 			assertHostedModelsOp(aliveEmpty+aliveNonEmpty+dying+dead),
 		)
-=======
-		prereqOps = append(prereqOps, assertHostedModelsOp(aliveEmpty+dead))
-	}
-
-	timeOfDying := m.globalState.NowToTheSecond()
+	}
+
+	timeOfDying := m.st.nowToTheSecond()
 	modelUpdateValues := bson.D{
 		{"life", nextLife},
 		{"time-of-dying", timeOfDying},
@@ -1121,32 +1153,17 @@
 			Id:     m.uniqueIndexID(),
 			Remove: true,
 		})
->>>>>>> 4ba27904
-	}
-
-	ops = append(ops, txn.Op{
+	}
+
+	modelOp := txn.Op{
 		C:      modelsC,
 		Id:     modelUUID,
 		Assert: isAliveDoc,
-<<<<<<< HEAD
-	}}
+	}
 	if !destroyingController || nextLife == Dead {
-		timeOfDying := m.st.nowToTheSecond()
-		modelUpdateValues := bson.D{
-			{"life", nextLife},
-			{"time-of-dying", timeOfDying},
-		}
-		if nextLife == Dead {
-			modelUpdateValues = append(modelUpdateValues, bson.DocElem{
-				"time-of-death", timeOfDying,
-			})
-		}
-		ops[0].Update = bson.D{{"$set", modelUpdateValues}}
-	} else {
-		// We're destroying the controller, and we're not
-		// progressing the model directly to Dead. We leave
-		// it to the "models" cleanup to destroy the model.
-	}
+		modelOp.Update = bson.D{{"$set", modelUpdateValues}}
+	}
+	ops = append(ops, modelOp)
 	if destroyingController {
 		// We're destroying the controller model, and being asked
 		// to check the validity of destroying hosted models,
@@ -1155,10 +1172,6 @@
 		// destroying the model.
 		return append(prereqOps, ops...), nil
 	}
-=======
-		Update: bson.D{{"$set", modelUpdateValues}},
-	})
->>>>>>> 4ba27904
 
 	// Because txn operations execute in order, and may encounter
 	// arbitrarily long delays, we need to make sure every op
@@ -1201,58 +1214,9 @@
 	return append(prereqOps, ops...), nil
 }
 
-<<<<<<< HEAD
 // getEntityRefs reads the current model entity refs document for the model.
 func (m *Model) getEntityRefs() (*modelEntityRefsDoc, error) {
 	modelEntityRefs, closer := m.st.db().GetCollection(modelEntityRefsC)
-=======
-type modelNotEmptyError struct {
-	machines     int
-	applications int
-	volumes      int
-	filesystems  int
-}
-
-// Error is part of the error interface.
-func (e modelNotEmptyError) Error() string {
-	msg := "model not empty, found "
-	plural := func(n int, thing string) string {
-		s := fmt.Sprintf("%d %s", n, thing)
-		if n != 1 {
-			s += "s"
-		}
-		return s
-	}
-	var contains []string
-	if n := e.machines; n > 0 {
-		contains = append(contains, plural(n, "machine"))
-	}
-	if n := e.applications; n > 0 {
-		contains = append(contains, plural(n, "application"))
-	}
-	if n := e.volumes; n > 0 {
-		contains = append(contains, plural(n, "volume"))
-	}
-	if n := e.filesystems; n > 0 {
-		contains = append(contains, plural(n, "filesystem"))
-	}
-	return msg + strings.Join(contains, ", ")
-}
-
-// IsModelNotEmptyError reports whether or not the given error was caused
-// due to an operation requiring a model to be empty, where the model is
-// non-empty.
-func IsModelNotEmptyError(err error) bool {
-	_, ok := errors.Cause(err).(modelNotEmptyError)
-	return ok
-}
-
-// checkEmpty checks that the machine is empty of any entities that may
-// require external resource cleanup. If the model is not empty, then
-// an error will be returned.
-func (m *Model) checkEmpty() error {
-	modelEntityRefs, closer := m.globalState.db().GetCollection(modelEntityRefsC)
->>>>>>> 4ba27904
 	defer closer()
 
 	var doc modelEntityRefsDoc
@@ -1262,7 +1226,6 @@
 		}
 		return nil, errors.Annotatef(err, "getting entity references for model %s", m.UUID())
 	}
-<<<<<<< HEAD
 	return &doc, nil
 }
 
@@ -1273,22 +1236,16 @@
 func checkModelEntityRefsEmpty(doc *modelEntityRefsDoc) ([]txn.Op, error) {
 	// These errors could be potentially swallowed as we re-try to destroy model.
 	// Let's, at least, log them for observation.
-	if n := len(doc.Machines); n > 0 {
-		logger.Infof("model is still not empty, has machines: %v", doc.Machines)
-		return nil, errors.Errorf("model not empty, found %d machine(s)", n)
-	}
-	if n := len(doc.Applications); n > 0 {
-		logger.Infof("model is still not empty, has applications: %v", doc.Applications)
-		return nil, errors.Errorf("model not empty, found %d application(s)", n)
-	}
-	if n := len(doc.Volumes); n > 0 {
-		logger.Infof("model is still not empty, has volumes: %v", doc.Volumes)
-		return nil, errors.Errorf("model not empty, found %d volume(s)", n)
-	}
-	if n := len(doc.Filesystems); n > 0 {
-		logger.Infof("model is still not empty, has file systems: %v", doc.Filesystems)
-		return nil, errors.Errorf("model not empty, found %d filesystem(s)", n)
-	}
+	err := modelNotEmptyError{
+		machines:     len(doc.Machines),
+		applications: len(doc.Applications),
+		volumes:      len(doc.Volumes),
+		filesystems:  len(doc.Filesystems),
+	}
+	if err != (modelNotEmptyError{}) {
+		return nil, err
+	}
+
 	return []txn.Op{{
 		C:  modelEntityRefsC,
 		Id: doc.UUID,
@@ -1358,19 +1315,6 @@
 			noNewFilesystems,
 		},
 	}}, nil
-=======
-
-	err := modelNotEmptyError{
-		machines:     len(doc.Machines),
-		applications: len(doc.Applications),
-		volumes:      len(doc.Volumes),
-		filesystems:  len(doc.Filesystems),
-	}
-	if err == (modelNotEmptyError{}) {
-		return nil
-	}
-	return err
->>>>>>> 4ba27904
 }
 
 func addModelMachineRefOp(mb modelBackend, machineId string) txn.Op {
