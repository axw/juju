--- conflicted
+++ resolved
@@ -117,12 +117,6 @@
 }
 
 func (c *ValidateToolsMetadataCommand) Init(args []string) error {
-<<<<<<< HEAD
-=======
-	if err := c.EnvCommandBase.EnsureEnvName(); err != nil {
-		return err
-	}
->>>>>>> 67f3bcdc
 	if c.providerType != "" {
 		if c.region == "" {
 			return fmt.Errorf("region required if provider type is specified")
