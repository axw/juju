// Copyright 2012, 2013 Canonical Ltd.
// Licensed under the AGPLv3, see LICENCE file for details.

package uniter

import (
	"fmt"
	"time"

	"github.com/juju/errors"
	"gopkg.in/juju/charm.v4"
	"gopkg.in/juju/charm.v4/hooks"
	"launchpad.net/tomb"

	"github.com/juju/juju/apiserver/params"
	"github.com/juju/juju/state/watcher"
	"github.com/juju/juju/worker"
	ucharm "github.com/juju/juju/worker/uniter/charm"
	"github.com/juju/juju/worker/uniter/hook"
	"github.com/juju/juju/worker/uniter/operation"
)

// Mode defines the signature of the functions that implement the possible
// states of a running Uniter.
type Mode func(u *Uniter) (Mode, error)

// ModeContinue determines what action to take based on persistent uniter state.
func ModeContinue(u *Uniter) (next Mode, err error) {
	defer modeContext("ModeContinue", &err)()

	// Resume interrupted deployment operations.
	if u.operationState().Kind == operation.Install {
		logger.Infof("resuming charm install")
		return ModeInstalling(u.operationState().CharmURL), nil
	} else if u.operationState().Kind == operation.Upgrade {
		logger.Infof("resuming charm upgrade")
		return ModeUpgrading(u.operationState().CharmURL), nil
	} else {
		// If we got this far, we should have an installed charm,
		// so initialize the metrics collector according to what's
		// currently deployed.
		if err := u.initializeMetricsCollector(); err != nil {
			return nil, err
		}
	}

	switch u.operationState().Kind {
	case operation.Continue:
		logger.Infof("continuing after %q hook", u.operationState().Hook.Kind)
		switch u.operationState().Hook.Kind {
		case hooks.Stop:
			return ModeTerminating, nil
		case hooks.UpgradeCharm:
			return ModeConfigChanged, nil
		case hooks.ConfigChanged:
			if !u.operationState().Started {
				return ModeStarting, nil
			}
		}
		if !u.ranConfigChanged {
			return ModeConfigChanged, nil
		}
		return ModeAbide, nil
	case operation.RunHook:
		switch u.operationState().Step {
		case operation.Queued:
			err = u.runHook(*u.operationState().Hook)
			if errors.Cause(err) == operation.ErrHookFailed {
				return ModeHookError, nil
			} else if err != nil {
				return nil, err
			}
			return ModeContinue, nil
		case operation.Pending:
			logger.Infof("awaiting error resolution for %q hook", u.operationState().Hook.Kind)
			return ModeHookError, nil
		case operation.Done:
			logger.Infof("committing %q hook", u.operationState().Hook.Kind)
			if err := u.skipHook(*u.operationState().Hook); err != nil {
				return nil, err
			}
			return ModeContinue, nil
		}
	}
	return nil, fmt.Errorf("unhandled uniter operation %q", u.operationState().Kind)
}

// ModeInstalling is responsible for the initial charm deployment.
func ModeInstalling(curl *charm.URL) Mode {
	name := fmt.Sprintf("ModeInstalling %s", curl)
	return func(u *Uniter) (next Mode, err error) {
		defer modeContext(name, &err)()
		if err = u.deploy(curl, operation.Install); err != nil {
			return nil, err
		}
		return ModeContinue, nil
	}
}

// ModeUpgrading is responsible for upgrading the charm.
func ModeUpgrading(curl *charm.URL) Mode {
	name := fmt.Sprintf("ModeUpgrading %s", curl)
	return func(u *Uniter) (next Mode, err error) {
		defer modeContext(name, &err)()
		if err = u.deploy(curl, operation.Upgrade); errors.Cause(err) == ucharm.ErrConflict {
			return ModeConflicted(curl), nil
		} else if err != nil {
			return nil, err
		}
		return ModeContinue, nil
	}
}

// ModeConfigChanged runs the "config-changed" hook.
func ModeConfigChanged(u *Uniter) (next Mode, err error) {
	defer modeContext("ModeConfigChanged", &err)()
<<<<<<< HEAD
	if !u.operationState().Started {
		if err = u.unit.SetStatus(juju.StatusInstalled, "", nil); err != nil {
=======
	if !u.operationState.Started {
		if err = u.unit.SetStatus(params.StatusInstalled, "", nil); err != nil {
>>>>>>> f110dd9d
			return nil, err
		}
	}
	u.f.DiscardConfigEvent()
	if err := u.runHook(hook.Info{Kind: hooks.ConfigChanged}); errors.Cause(err) == operation.ErrHookFailed {
		return ModeHookError, nil
	} else if err != nil {
		return nil, err
	}
	return ModeContinue, nil
}

// ModeStarting runs the "start" hook.
func ModeStarting(u *Uniter) (next Mode, err error) {
	defer modeContext("ModeStarting", &err)()
	if err := u.runHook(hook.Info{Kind: hooks.Start}); errors.Cause(err) == operation.ErrHookFailed {
		return ModeHookError, nil
	} else if err != nil {
		return nil, err
	}
	return ModeContinue, nil
}

// ModeStopping runs the "stop" hook.
func ModeStopping(u *Uniter) (next Mode, err error) {
	defer modeContext("ModeStopping", &err)()
	if err := u.runHook(hook.Info{Kind: hooks.Stop}); errors.Cause(err) == operation.ErrHookFailed {
		return ModeHookError, nil
	} else if err != nil {
		return nil, err
	}
	return ModeContinue, nil
}

// ModeTerminating marks the unit dead and returns ErrTerminateAgent.
func ModeTerminating(u *Uniter) (next Mode, err error) {
	defer modeContext("ModeTerminating", &err)()
	if err = u.unit.SetStatus(params.StatusStopped, "", nil); err != nil {
		return nil, err
	}
	w, err := u.unit.Watch()
	if err != nil {
		return nil, err
	}
	defer watcher.Stop(w, &u.tomb)
	for {
		hi := hook.Info{}
		select {
		case <-u.tomb.Dying():
			return nil, tomb.ErrDying
		case info := <-u.f.ActionEvents():
			hi = hook.Info{Kind: info.Kind, ActionId: info.ActionId}
		case _, ok := <-w.Changes():
			if !ok {
				return nil, watcher.EnsureErr(w)
			}
			if err := u.unit.Refresh(); err != nil {
				return nil, err
			}
			if hasSubs, err := u.unit.HasSubordinates(); err != nil {
				return nil, err
			} else if hasSubs {
				continue
			}
			// The unit is known to be Dying; so if it didn't have subordinates
			// just above, it can't acquire new ones before this call.
			if err := u.unit.EnsureDead(); err != nil {
				return nil, err
			}
			return nil, worker.ErrTerminateAgent
		}
		if err := u.runHook(hi); errors.Cause(err) == operation.ErrHookFailed {
			return ModeHookError, nil
		} else if err != nil {
			return nil, err
		}
	}
}

// ModeAbide is the Uniter's usual steady state. It watches for and responds to:
// * service configuration changes
// * charm upgrade requests
// * relation changes
// * unit death
func ModeAbide(u *Uniter) (next Mode, err error) {
	defer modeContext("ModeAbide", &err)()
	if u.operationState().Kind != operation.Continue {
		return nil, fmt.Errorf("insane uniter state: %#v", u.operationState())
	}
	if err := u.fixDeployer(); err != nil {
		return nil, err
	}
	if err = u.unit.SetStatus(params.StatusStarted, "", nil); err != nil {
		return nil, err
	}
	u.f.WantUpgradeEvent(false)
	for _, r := range u.relationers {
		r.StartHooks()
	}
	defer func() {
		for _, r := range u.relationers {
			if e := r.StopHooks(); e != nil && err == nil {
				err = e
			}
		}
	}()
	select {
	case <-u.f.UnitDying():
		return modeAbideDyingLoop(u)
	default:
	}
	return modeAbideAliveLoop(u)
}

// modeAbideAliveLoop handles all state changes for ModeAbide when the unit
// is in an Alive state.
func modeAbideAliveLoop(u *Uniter) (Mode, error) {
	for {
		lastCollectMetrics := time.Unix(u.operationState().CollectMetricsTime, 0)
		collectMetricsSignal := u.collectMetricsAt(
			time.Now(), lastCollectMetrics, metricsPollInterval,
		)
		hi := hook.Info{}
		select {
		case <-u.tomb.Dying():
			return nil, tomb.ErrDying
		case <-u.f.UnitDying():
			return modeAbideDyingLoop(u)
		case <-u.f.MeterStatusEvents():
			hi = hook.Info{Kind: hooks.MeterStatusChanged}
		case <-u.f.ConfigEvents():
			hi = hook.Info{Kind: hooks.ConfigChanged}
		case info := <-u.f.ActionEvents():
			hi = hook.Info{Kind: info.Kind, ActionId: info.ActionId}
		case hi = <-u.relationHooks:
		case <-collectMetricsSignal:
			hi = hook.Info{Kind: hooks.CollectMetrics}
		case ids := <-u.f.RelationsEvents():
			added, err := u.updateRelations(ids)
			if err != nil {
				return nil, err
			}
			for _, r := range added {
				r.StartHooks()
			}
			continue
		case curl := <-u.f.UpgradeEvents():
			return ModeUpgrading(curl), nil
		}
		if err := u.runHook(hi); errors.Cause(err) == operation.ErrHookFailed {
			return ModeHookError, nil
		} else if err != nil {
			return nil, err
		}
	}
}

// modeAbideDyingLoop handles the proper termination of all relations in
// response to a Dying unit.
func modeAbideDyingLoop(u *Uniter) (next Mode, err error) {
	if err := u.unit.Refresh(); err != nil {
		return nil, err
	}
	if err = u.unit.DestroyAllSubordinates(); err != nil {
		return nil, err
	}
	for id, r := range u.relationers {
		if err := r.SetDying(); err != nil {
			return nil, err
		} else if r.IsImplicit() {
			delete(u.relationers, id)
		}
	}
	for {
		if len(u.relationers) == 0 {
			return ModeStopping, nil
		}
		hi := hook.Info{}
		select {
		case <-u.tomb.Dying():
			return nil, tomb.ErrDying
		case <-u.f.ConfigEvents():
			hi = hook.Info{Kind: hooks.ConfigChanged}
		case info := <-u.f.ActionEvents():
			hi = hook.Info{Kind: info.Kind, ActionId: info.ActionId}
		case hi = <-u.relationHooks:
		}
		if err = u.runHook(hi); errors.Cause(err) == operation.ErrHookFailed {
			return ModeHookError, nil
		} else if err != nil {
			return nil, err
		}
	}
}

// ModeHookError is responsible for watching and responding to:
// * user resolution of hook errors
// * forced charm upgrade requests
func ModeHookError(u *Uniter) (next Mode, err error) {
	// TODO(binary132): In case of a crashed Action, simply set it to
	// failed and return to ModeContinue.
	defer modeContext("ModeHookError", &err)()
	if u.operationState().Kind != operation.RunHook || u.operationState().Step != operation.Pending {
		return nil, fmt.Errorf("insane uniter state: %#v", u.operationState())
	}
	// Create error information for status.
	hookInfo := u.operationState().Hook
	hookName := string(hookInfo.Kind)
	statusData := map[string]interface{}{}
	if hookInfo.Kind.IsRelation() {
		statusData["relation-id"] = hookInfo.RelationId
		if hookInfo.RemoteUnit != "" {
			statusData["remote-unit"] = u.operationState().Hook.RemoteUnit
		}
		relationer := u.relationers[hookInfo.RelationId]
		name := relationer.ru.Endpoint().Name
		hookName = fmt.Sprintf("%s-%s", name, hookInfo.Kind)
	}
<<<<<<< HEAD
	statusData["hook"] = hookName
	statusMessage := fmt.Sprintf("hook failed: %q", hookName)
	if err = u.unit.SetStatus(juju.StatusError, statusMessage, statusData); err != nil {
=======
	if err = u.unit.SetStatus(params.StatusError, msg, data); err != nil {
>>>>>>> f110dd9d
		return nil, err
	}
	u.f.WantResolvedEvent()
	u.f.WantUpgradeEvent(true)
	for {
		select {
		case <-u.tomb.Dying():
			return nil, tomb.ErrDying
		case rm := <-u.f.ResolvedEvents():
			switch rm {
			case params.ResolvedRetryHooks:
				err = u.runHook(*u.operationState().Hook)
			case params.ResolvedNoHooks:
				err = u.skipHook(*u.operationState().Hook)
			default:
				return nil, fmt.Errorf("unknown resolved mode %q", rm)
			}
			if e := u.f.ClearResolved(); e != nil {
				return nil, e
			}
			if errors.Cause(err) == operation.ErrHookFailed {
				continue
			} else if err != nil {
				return nil, err
			}
			return ModeContinue, nil
		case curl := <-u.f.UpgradeEvents():
			return ModeUpgrading(curl), nil
		}
	}
}

// ModeConflicted is responsible for watching and responding to:
// * user resolution of charm upgrade conflicts
// * forced charm upgrade requests
func ModeConflicted(curl *charm.URL) Mode {
	return func(u *Uniter) (next Mode, err error) {
		defer modeContext("ModeConflicted", &err)()
		// TODO(mue) Add helpful data here too in later CL.
		if err = u.unit.SetStatus(params.StatusError, "upgrade failed", nil); err != nil {
			return nil, err
		}
		u.f.WantResolvedEvent()
		u.f.WantUpgradeEvent(true)
		select {
		case <-u.tomb.Dying():
			return nil, tomb.ErrDying
		case curl = <-u.f.UpgradeEvents():
			if err := u.deployer.NotifyRevert(); err != nil {
				return nil, err
			}
			// Now the git dir (if it is one) has been reverted, it's safe to
			// use a manifest deployer to deploy the new charm.
			if err := u.fixDeployer(); err != nil {
				return nil, err
			}
		case <-u.f.ResolvedEvents():
			err = u.deployer.NotifyResolved()
			if e := u.f.ClearResolved(); e != nil {
				return nil, e
			}
			if err != nil {
				return nil, err
			}
			// We don't fixDeployer at this stage, because we have *no idea*
			// what (if anything) the user has done to the charm dir before
			// setting resolved. But the balance of probability is that the
			// dir is filled with git droppings, that will be considered user
			// files and hang around forever, so in this case we wait for the
			// upgrade to complete and fixDeployer in ModeAbide.
		}
		return ModeUpgrading(curl), nil
	}
}

// modeContext returns a function that implements logging and common error
// manipulation for Mode funcs.
func modeContext(name string, err *error) func() {
	logger.Infof("%s starting", name)
	return func() {
		logger.Debugf("%s exiting", name)
		switch cause := errors.Cause(*err); cause {
		case nil, tomb.ErrDying, worker.ErrTerminateAgent:
			*err = cause
		case operation.ErrNeedsReboot:
			*err = worker.ErrRebootMachine
		default:
			*err = errors.Annotatef(*err, name)
		}
	}
}<|MERGE_RESOLUTION|>--- conflicted
+++ resolved
@@ -114,13 +114,8 @@
 // ModeConfigChanged runs the "config-changed" hook.
 func ModeConfigChanged(u *Uniter) (next Mode, err error) {
 	defer modeContext("ModeConfigChanged", &err)()
-<<<<<<< HEAD
 	if !u.operationState().Started {
-		if err = u.unit.SetStatus(juju.StatusInstalled, "", nil); err != nil {
-=======
-	if !u.operationState.Started {
 		if err = u.unit.SetStatus(params.StatusInstalled, "", nil); err != nil {
->>>>>>> f110dd9d
 			return nil, err
 		}
 	}
@@ -339,13 +334,9 @@
 		name := relationer.ru.Endpoint().Name
 		hookName = fmt.Sprintf("%s-%s", name, hookInfo.Kind)
 	}
-<<<<<<< HEAD
 	statusData["hook"] = hookName
 	statusMessage := fmt.Sprintf("hook failed: %q", hookName)
-	if err = u.unit.SetStatus(juju.StatusError, statusMessage, statusData); err != nil {
-=======
-	if err = u.unit.SetStatus(params.StatusError, msg, data); err != nil {
->>>>>>> f110dd9d
+	if err = u.unit.SetStatus(params.StatusError, statusMessage, statusData); err != nil {
 		return nil, err
 	}
 	u.f.WantResolvedEvent()
