// Copyright 2013 Canonical Ltd.
// Licensed under the AGPLv3, see LICENCE file for details.

package maas

import (
	"encoding/json"
	"fmt"
	"net/http"
	"net/url"
	"regexp"
	"strconv"
	"strings"
	"sync"
	"time"

	"github.com/juju/errors"
	"github.com/juju/gomaasapi"
	"github.com/juju/utils"
	"github.com/juju/utils/os"
	"github.com/juju/utils/series"
	"github.com/juju/utils/set"
	"github.com/juju/version"
	"gopkg.in/juju/names.v2"

	"github.com/juju/juju/cloudconfig/cloudinit"
	"github.com/juju/juju/cloudconfig/instancecfg"
	"github.com/juju/juju/cloudconfig/providerinit"
	"github.com/juju/juju/constraints"
	"github.com/juju/juju/environs"
	"github.com/juju/juju/environs/config"
	"github.com/juju/juju/environs/storage"
	"github.com/juju/juju/environs/tags"
	"github.com/juju/juju/instance"
	"github.com/juju/juju/network"
	"github.com/juju/juju/provider/common"
	"github.com/juju/juju/state/multiwatcher"
	"github.com/juju/juju/status"
	"github.com/juju/juju/tools"
)

const (
	// The version strings indicating the MAAS API version.
	apiVersion1 = "1.0"
	apiVersion2 = "2.0"
)

// A request may fail to due "eventual consistency" semantics, which
// should resolve fairly quickly.  A request may also fail due to a slow
// state transition (for instance an instance taking a while to release
// a security group after termination).  The former failure mode is
// dealt with by shortAttempt, the latter by LongAttempt.
var shortAttempt = utils.AttemptStrategy{
	Total: 5 * time.Second,
	Delay: 200 * time.Millisecond,
}

const statusPollInterval = 5 * time.Second

var (
	ReleaseNodes         = releaseNodes
	DeploymentStatusCall = deploymentStatusCall
	GetCapabilities      = getCapabilities
	GetMAAS2Controller   = getMAAS2Controller
)

func getMAAS2Controller(maasServer, apiKey string) (gomaasapi.Controller, error) {
	return gomaasapi.NewController(gomaasapi.ControllerArgs{
		BaseURL: maasServer,
		APIKey:  apiKey,
	})
}

func releaseNodes(nodes gomaasapi.MAASObject, ids url.Values) error {
	_, err := nodes.CallPost("release", ids)
	return err
}

type maasEnviron struct {
	name  string
	cloud environs.CloudSpec
	uuid  string

	// archMutex gates access to supportedArchitectures
	archMutex sync.Mutex

	// ecfgMutex protects the *Unlocked fields below.
	ecfgMutex sync.Mutex

	ecfgUnlocked       *maasModelConfig
	maasClientUnlocked *gomaasapi.MAASObject
	storageUnlocked    storage.Storage

	// maasController provides access to the MAAS 2.0 API.
	maasController gomaasapi.Controller

	// namespace is used to create the machine and device hostnames.
	namespace instance.Namespace

	availabilityZonesMutex sync.Mutex
	availabilityZones      []common.AvailabilityZone

	// apiVersion tells us if we are using the MAAS 1.0 or 2.0 api.
	apiVersion string
}

var _ environs.Environ = (*maasEnviron)(nil)

func NewEnviron(cloud environs.CloudSpec, cfg *config.Config) (*maasEnviron, error) {
	env := &maasEnviron{
		name:  cfg.Name(),
		uuid:  cfg.UUID(),
		cloud: cloud,
	}
	err := env.SetConfig(cfg)
	if err != nil {
		return nil, err
	}
	env.storageUnlocked = NewStorage(env)

	env.namespace, err = instance.NewNamespace(cfg.UUID())
	if err != nil {
		return nil, errors.Trace(err)
	}
	return env, nil
}

func (env *maasEnviron) usingMAAS2() bool {
	return env.apiVersion == apiVersion2
}

// PrepareForBootstrap is part of the Environ interface.
func (env *maasEnviron) PrepareForBootstrap(ctx environs.BootstrapContext) error {
	if ctx.ShouldVerifyCredentials() {
		if err := verifyCredentials(env); err != nil {
			return err
		}
	}
	return nil
}

// Create is part of the Environ interface.
func (env *maasEnviron) Create(environs.CreateParams) error {
	if err := verifyCredentials(env); err != nil {
		return err
	}
	return nil
}

// Bootstrap is part of the Environ interface.
func (env *maasEnviron) Bootstrap(ctx environs.BootstrapContext, args environs.BootstrapParams) (*environs.BootstrapResult, error) {
	result, series, finalizer, err := common.BootstrapInstance(ctx, env, args)
	if err != nil {
		return nil, err
	}

	// We want to destroy the started instance if it doesn't transition to Deployed.
	defer func() {
		if err != nil {
			if err := env.StopInstances(result.Instance.Id()); err != nil {
				logger.Errorf("error releasing bootstrap instance: %v", err)
			}
		}
	}()

	waitingFinalizer := func(
		ctx environs.BootstrapContext,
		icfg *instancecfg.InstanceConfig,
		dialOpts environs.BootstrapDialOpts,
	) error {
		// Wait for bootstrap instance to change to deployed state.
		if err := env.waitForNodeDeployment(result.Instance.Id(), dialOpts.Timeout); err != nil {
			return errors.Annotate(err, "bootstrap instance started but did not change to Deployed state")
		}
		return finalizer(ctx, icfg, dialOpts)
	}

	bsResult := &environs.BootstrapResult{
		Arch:     *result.Hardware.Arch,
		Series:   series,
		Finalize: waitingFinalizer,
	}
	return bsResult, nil
}

// BootstrapMessage is part of the Environ interface.
func (env *maasEnviron) BootstrapMessage() string {
	return ""
}

// ControllerInstances is specified in the Environ interface.
func (env *maasEnviron) ControllerInstances(controllerUUID string) ([]instance.Id, error) {
	if !env.usingMAAS2() {
		return env.controllerInstances1(controllerUUID)
	}
	return env.controllerInstances2(controllerUUID)
}

func (env *maasEnviron) controllerInstances1(controllerUUID string) ([]instance.Id, error) {
	return common.ProviderStateInstances(env.Storage())
}

func (env *maasEnviron) controllerInstances2(controllerUUID string) ([]instance.Id, error) {
	instances, err := env.instances2(gomaasapi.MachinesArgs{
		OwnerData: map[string]string{
			tags.JujuIsController: "true",
			tags.JujuController:   controllerUUID,
		},
	})
	if err != nil {
		return nil, errors.Trace(err)
	}
	if len(instances) == 0 {
		return nil, environs.ErrNotBootstrapped
	}
	ids := make([]instance.Id, len(instances))
	for i := range instances {
		ids[i] = instances[i].Id()
	}
	return ids, nil
}

// ecfg returns the environment's maasModelConfig, and protects it with a
// mutex.
func (env *maasEnviron) ecfg() *maasModelConfig {
	env.ecfgMutex.Lock()
	cfg := *env.ecfgUnlocked
	env.ecfgMutex.Unlock()
	return &cfg
}

// Config is specified in the Environ interface.
func (env *maasEnviron) Config() *config.Config {
	return env.ecfg().Config
}

// SetConfig is specified in the Environ interface.
func (env *maasEnviron) SetConfig(cfg *config.Config) error {
	env.ecfgMutex.Lock()
	defer env.ecfgMutex.Unlock()

	// The new config has already been validated by itself, but now we
	// validate the transition from the old config to the new.
	var oldCfg *config.Config
	if env.ecfgUnlocked != nil {
		oldCfg = env.ecfgUnlocked.Config
	}
	cfg, err := env.Provider().Validate(cfg, oldCfg)
	if err != nil {
		return errors.Trace(err)
	}

	ecfg, err := providerInstance.newConfig(cfg)
	if err != nil {
		return errors.Trace(err)
	}

	env.ecfgUnlocked = ecfg

	maasServer, err := parseCloudEndpoint(env.cloud.Endpoint)
	if err != nil {
		return errors.Trace(err)
	}
	maasOAuth, err := parseOAuthToken(*env.cloud.Credential)
	if err != nil {
		return errors.Trace(err)
	}

	// We need to know the version of the server we're on. We support 1.9
	// and 2.0. MAAS 1.9 uses the 1.0 api version and 2.0 uses the 2.0 api
	// version.
	apiVersion := apiVersion2
	controller, err := GetMAAS2Controller(maasServer, maasOAuth)
	switch {
	case gomaasapi.IsUnsupportedVersionError(err):
		apiVersion = apiVersion1
		authClient, err := gomaasapi.NewAuthenticatedClient(maasServer, maasOAuth, apiVersion1)
		if err != nil {
			return errors.Trace(err)
		}
		env.maasClientUnlocked = gomaasapi.NewMAAS(*authClient)
		caps, err := GetCapabilities(env.maasClientUnlocked, maasServer)
		if err != nil {
			return errors.Trace(err)
		}
		if !caps.Contains(capNetworkDeploymentUbuntu) {
			return errors.NewNotSupported(nil, "MAAS 1.9 or more recent is required")
		}
	case err != nil:
		return errors.Trace(err)
	default:
		env.maasController = controller
	}
	env.apiVersion = apiVersion
	return nil
}

func (env *maasEnviron) getSupportedArchitectures() ([]string, error) {
	env.archMutex.Lock()
	defer env.archMutex.Unlock()
	fetchArchitectures := env.allArchitecturesWithFallback
	if env.usingMAAS2() {
		fetchArchitectures = env.allArchitectures2
	}
	return fetchArchitectures()
}

// SupportsSpaces is specified on environs.Networking.
func (env *maasEnviron) SupportsSpaces() (bool, error) {
	return true, nil
}

// SupportsSpaceDiscovery is specified on environs.Networking.
func (env *maasEnviron) SupportsSpaceDiscovery() (bool, error) {
	return true, nil
}

// allArchitectures2 uses the MAAS2 controller to get architectures from boot
// resources.
func (env *maasEnviron) allArchitectures2() ([]string, error) {
	resources, err := env.maasController.BootResources()
	if err != nil {
		return nil, errors.Trace(err)
	}
	architectures := set.NewStrings()
	for _, resource := range resources {
		architectures.Add(strings.Split(resource.Architecture(), "/")[0])
	}
	return architectures.SortedValues(), nil
}

// allArchitectureWithFallback queries MAAS for all of the boot-images
// across all registered nodegroups and collapses them down to unique
// architectures.
func (env *maasEnviron) allArchitecturesWithFallback() ([]string, error) {
	architectures, err := env.allArchitectures()
	if err != nil || len(architectures) == 0 {
		logger.Debugf("error querying boot-images: %v", err)
		logger.Debugf("falling back to listing nodes")
		architectures, err := env.nodeArchitectures()
		if err != nil {
			return nil, errors.Trace(err)
		}
		return architectures, nil
	} else {
		return architectures, nil
	}
}

func (env *maasEnviron) allArchitectures() ([]string, error) {
	nodegroups, err := env.getNodegroups()
	if err != nil {
		return nil, err
	}
	architectures := set.NewStrings()
	for _, nodegroup := range nodegroups {
		bootImages, err := env.nodegroupBootImages(nodegroup)
		if err != nil {
			return nil, errors.Annotatef(err, "cannot get boot images for nodegroup %v", nodegroup)
		}
		for _, image := range bootImages {
			architectures.Add(image.architecture)
		}
	}
	return architectures.SortedValues(), nil
}

// getNodegroups returns the UUID corresponding to each nodegroup
// in the MAAS installation.
func (env *maasEnviron) getNodegroups() ([]string, error) {
	nodegroupsListing := env.getMAASClient().GetSubObject("nodegroups")
	nodegroupsResult, err := nodegroupsListing.CallGet("list", nil)
	if err != nil {
		return nil, err
	}
	list, err := nodegroupsResult.GetArray()
	if err != nil {
		return nil, err
	}
	nodegroups := make([]string, len(list))
	for i, obj := range list {
		nodegroup, err := obj.GetMap()
		if err != nil {
			return nil, err
		}
		uuid, err := nodegroup["uuid"].GetString()
		if err != nil {
			return nil, err
		}
		nodegroups[i] = uuid
	}
	return nodegroups, nil
}

type bootImage struct {
	architecture string
	release      string
}

// nodegroupBootImages returns the set of boot-images for the specified nodegroup.
func (env *maasEnviron) nodegroupBootImages(nodegroupUUID string) ([]bootImage, error) {
	nodegroupObject := env.getMAASClient().GetSubObject("nodegroups").GetSubObject(nodegroupUUID)
	bootImagesObject := nodegroupObject.GetSubObject("boot-images/")
	result, err := bootImagesObject.CallGet("", nil)
	if err != nil {
		return nil, err
	}
	list, err := result.GetArray()
	if err != nil {
		return nil, err
	}
	var bootImages []bootImage
	for _, obj := range list {
		bootimage, err := obj.GetMap()
		if err != nil {
			return nil, err
		}
		arch, err := bootimage["architecture"].GetString()
		if err != nil {
			return nil, err
		}
		release, err := bootimage["release"].GetString()
		if err != nil {
			return nil, err
		}
		bootImages = append(bootImages, bootImage{
			architecture: arch,
			release:      release,
		})
	}
	return bootImages, nil
}

// nodeArchitectures returns the architectures of all
// available nodes in the system.
//
// Note: this should only be used if we cannot query
// boot-images.
func (env *maasEnviron) nodeArchitectures() ([]string, error) {
	filter := make(url.Values)
	filter.Add("status", gomaasapi.NodeStatusDeclared)
	filter.Add("status", gomaasapi.NodeStatusCommissioning)
	filter.Add("status", gomaasapi.NodeStatusReady)
	filter.Add("status", gomaasapi.NodeStatusReserved)
	filter.Add("status", gomaasapi.NodeStatusAllocated)
	// This is fine - nodeArchitectures is only used in MAAS 1 cases.
	allInstances, err := env.instances1(filter)
	if err != nil {
		return nil, err
	}
	architectures := make(set.Strings)
	for _, inst := range allInstances {
		inst := inst.(*maas1Instance)
		arch, _, err := inst.architecture()
		if err != nil {
			return nil, err
		}
		architectures.Add(arch)
	}
	// TODO(dfc) why is this sorted
	return architectures.SortedValues(), nil
}

type maasAvailabilityZone struct {
	name string
}

func (z maasAvailabilityZone) Name() string {
	return z.name
}

func (z maasAvailabilityZone) Available() bool {
	// MAAS' physical zone attributes only include name and description;
	// there is no concept of availability.
	return true
}

// AvailabilityZones returns a slice of availability zones
// for the configured region.
func (e *maasEnviron) AvailabilityZones() ([]common.AvailabilityZone, error) {
	e.availabilityZonesMutex.Lock()
	defer e.availabilityZonesMutex.Unlock()
	if e.availabilityZones == nil {
		var availabilityZones []common.AvailabilityZone
		var err error
		if e.usingMAAS2() {
			availabilityZones, err = e.availabilityZones2()
			if err != nil {
				return nil, errors.Trace(err)
			}
		} else {
			availabilityZones, err = e.availabilityZones1()
			if err != nil {
				return nil, errors.Trace(err)
			}
		}
		e.availabilityZones = availabilityZones
	}
	return e.availabilityZones, nil
}

func (e *maasEnviron) availabilityZones1() ([]common.AvailabilityZone, error) {
	zonesObject := e.getMAASClient().GetSubObject("zones")
	result, err := zonesObject.CallGet("", nil)
	if err, ok := errors.Cause(err).(gomaasapi.ServerError); ok && err.StatusCode == http.StatusNotFound {
		return nil, errors.NewNotImplemented(nil, "the MAAS server does not support zones")
	}
	if err != nil {
		return nil, errors.Annotate(err, "cannot query ")
	}
	list, err := result.GetArray()
	if err != nil {
		return nil, err
	}
	logger.Debugf("availability zones: %+v", list)
	availabilityZones := make([]common.AvailabilityZone, len(list))
	for i, obj := range list {
		zone, err := obj.GetMap()
		if err != nil {
			return nil, err
		}
		name, err := zone["name"].GetString()
		if err != nil {
			return nil, err
		}
		availabilityZones[i] = maasAvailabilityZone{name}
	}
	return availabilityZones, nil
}

func (e *maasEnviron) availabilityZones2() ([]common.AvailabilityZone, error) {
	zones, err := e.maasController.Zones()
	if err != nil {
		return nil, errors.Trace(err)
	}
	availabilityZones := make([]common.AvailabilityZone, len(zones))
	for i, zone := range zones {
		availabilityZones[i] = maasAvailabilityZone{zone.Name()}
	}
	return availabilityZones, nil

}

// InstanceAvailabilityZoneNames returns the availability zone names for each
// of the specified instances.
func (e *maasEnviron) InstanceAvailabilityZoneNames(ids []instance.Id) ([]string, error) {
	instances, err := e.Instances(ids)
	if err != nil && err != environs.ErrPartialInstances {
		return nil, err
	}
	zones := make([]string, len(instances))
	for i, inst := range instances {
		if inst == nil {
			continue
		}
		z, err := inst.(maasInstance).zone()
		if err != nil {
			logger.Errorf("could not get availability zone %v", err)
			continue
		}
		zones[i] = z
	}
	return zones, nil
}

type maasPlacement struct {
	nodeName string
	zoneName string
}

func (e *maasEnviron) parsePlacement(placement string) (*maasPlacement, error) {
	pos := strings.IndexRune(placement, '=')
	if pos == -1 {
		// If there's no '=' delimiter, assume it's a node name.
		return &maasPlacement{nodeName: placement}, nil
	}
	switch key, value := placement[:pos], placement[pos+1:]; key {
	case "zone":
		availabilityZone := value
		zones, err := e.AvailabilityZones()
		if err != nil {
			return nil, err
		}
		for _, z := range zones {
			if z.Name() == availabilityZone {
				return &maasPlacement{zoneName: availabilityZone}, nil
			}
		}
		return nil, errors.Errorf("invalid availability zone %q", availabilityZone)
	}
	return nil, errors.Errorf("unknown placement directive: %v", placement)
}

func (env *maasEnviron) PrecheckInstance(series string, cons constraints.Value, placement string) error {
	if placement == "" {
		return nil
	}
	_, err := env.parsePlacement(placement)
	return err
}

const (
	capNetworkDeploymentUbuntu = "network-deployment-ubuntu"
)

// getCapabilities asks the MAAS server for its capabilities, if
// supported by the server.
func getCapabilities(client *gomaasapi.MAASObject, serverURL string) (set.Strings, error) {
	caps := make(set.Strings)
	var result gomaasapi.JSONObject
	var err error

	for a := shortAttempt.Start(); a.Next(); {
		version := client.GetSubObject("version/")
		result, err = version.CallGet("", nil)
		if err != nil {
			if err, ok := errors.Cause(err).(gomaasapi.ServerError); ok && err.StatusCode == 404 {
				message := "could not connect to MAAS controller - check the endpoint is correct"
				trimmedURL := strings.TrimRight(serverURL, "/")
				if !strings.HasSuffix(trimmedURL, "/MAAS") {
					message += " (it normally ends with /MAAS)"
				}
				return caps, errors.NewNotSupported(nil, message)
			}
		} else {
			break
		}
	}
	if err != nil {
		return caps, err
	}
	info, err := result.GetMap()
	if err != nil {
		return caps, err
	}
	capsObj, ok := info["capabilities"]
	if !ok {
		return caps, fmt.Errorf("MAAS does not report capabilities")
	}
	items, err := capsObj.GetArray()
	if err != nil {
		return caps, err
	}
	for _, item := range items {
		val, err := item.GetString()
		if err != nil {
			return set.NewStrings(), err
		}
		caps.Add(val)
	}
	return caps, nil
}

// getMAASClient returns a MAAS client object to use for a request, in a
// lock-protected fashion.
func (env *maasEnviron) getMAASClient() *gomaasapi.MAASObject {
	env.ecfgMutex.Lock()
	defer env.ecfgMutex.Unlock()

	return env.maasClientUnlocked
}

var dashSuffix = regexp.MustCompile("^(.*)-\\d+$")

func spaceNamesToSpaceInfo(spaces []string, spaceMap map[string]network.SpaceInfo) ([]network.SpaceInfo, error) {
	spaceInfos := []network.SpaceInfo{}
	for _, name := range spaces {
		info, ok := spaceMap[name]
		if !ok {
			matches := dashSuffix.FindAllStringSubmatch(name, 1)
			if matches == nil {
				return nil, errors.Errorf("unrecognised space in constraint %q", name)
			}
			// A -number was added to the space name when we
			// converted to a juju name, we found
			info, ok = spaceMap[matches[0][1]]
			if !ok {
				return nil, errors.Errorf("unrecognised space in constraint %q", name)
			}
		}
		spaceInfos = append(spaceInfos, info)
	}
	return spaceInfos, nil
}

func (environ *maasEnviron) buildSpaceMap() (map[string]network.SpaceInfo, error) {
	spaces, err := environ.Spaces()
	if err != nil {
		return nil, errors.Trace(err)
	}
	spaceMap := make(map[string]network.SpaceInfo)
	empty := set.Strings{}
	for _, space := range spaces {
		jujuName := network.ConvertSpaceName(space.Name, empty)
		spaceMap[jujuName] = space
	}
	return spaceMap, nil
}

func (environ *maasEnviron) spaceNamesToSpaceInfo(positiveSpaces, negativeSpaces []string) ([]network.SpaceInfo, []network.SpaceInfo, error) {
	spaceMap, err := environ.buildSpaceMap()
	if err != nil {
		return nil, nil, errors.Trace(err)
	}

	positiveSpaceIds, err := spaceNamesToSpaceInfo(positiveSpaces, spaceMap)
	if err != nil {
		return nil, nil, errors.Trace(err)
	}
	negativeSpaceIds, err := spaceNamesToSpaceInfo(negativeSpaces, spaceMap)
	if err != nil {
		return nil, nil, errors.Trace(err)
	}
	return positiveSpaceIds, negativeSpaceIds, nil
}

// acquireNode2 allocates a machine from MAAS2.
func (environ *maasEnviron) acquireNode2(
	nodeName, zoneName string,
	cons constraints.Value,
	interfaces []interfaceBinding,
	volumes []volumeInfo,
) (maasInstance, error) {
	acquireParams := convertConstraints2(cons)
	positiveSpaceNames, negativeSpaceNames := convertSpacesFromConstraints(cons.Spaces)
	positiveSpaces, negativeSpaces, err := environ.spaceNamesToSpaceInfo(positiveSpaceNames, negativeSpaceNames)
	// If spaces aren't supported the constraints should be empty anyway.
	if err != nil && !errors.IsNotSupported(err) {
		return nil, errors.Trace(err)
	}
	err = addInterfaces2(&acquireParams, interfaces, positiveSpaces, negativeSpaces)
	if err != nil {
		return nil, errors.Trace(err)
	}
	addStorage2(&acquireParams, volumes)
	acquireParams.AgentName = environ.uuid
	if zoneName != "" {
		acquireParams.Zone = zoneName
	}
	if nodeName != "" {
		acquireParams.Hostname = nodeName
	}
	machine, constraintMatches, err := environ.maasController.AllocateMachine(acquireParams)

	if err != nil {
		return nil, errors.Trace(err)
	}
	return &maas2Instance{machine, constraintMatches}, nil
}

// acquireNode allocates a node from the MAAS.
func (environ *maasEnviron) acquireNode(
	nodeName, zoneName string,
	cons constraints.Value,
	interfaces []interfaceBinding,
	volumes []volumeInfo,
) (gomaasapi.MAASObject, error) {

	// TODO(axw) 2014-08-18 #1358219
	// We should be requesting preferred architectures if unspecified,
	// like in the other providers.
	//
	// This is slightly complicated in MAAS as there are a finite
	// number of each architecture; preference may also conflict with
	// other constraints, such as tags. Thus, a preference becomes a
	// demand (which may fail) if not handled properly.

	acquireParams := convertConstraints(cons)
	positiveSpaceNames, negativeSpaceNames := convertSpacesFromConstraints(cons.Spaces)
	positiveSpaces, negativeSpaces, err := environ.spaceNamesToSpaceInfo(positiveSpaceNames, negativeSpaceNames)
	// If spaces aren't supported the constraints should be empty anyway.
	if err != nil && !errors.IsNotSupported(err) {
		return gomaasapi.MAASObject{}, errors.Trace(err)
	}
	err = addInterfaces(acquireParams, interfaces, positiveSpaces, negativeSpaces)
	if err != nil {
		return gomaasapi.MAASObject{}, errors.Trace(err)
	}
	addStorage(acquireParams, volumes)
	acquireParams.Add("agent_name", environ.uuid)
	if zoneName != "" {
		acquireParams.Add("zone", zoneName)
	}
	if nodeName != "" {
		acquireParams.Add("name", nodeName)
	}

	var result gomaasapi.JSONObject
	for a := shortAttempt.Start(); a.Next(); {
		client := environ.getMAASClient().GetSubObject("nodes/")
		logger.Tracef("calling acquire with params: %+v", acquireParams)
		result, err = client.CallPost("acquire", acquireParams)
		if err == nil {
			break
		}
	}
	if err != nil {
		return gomaasapi.MAASObject{}, err
	}
	node, err := result.GetMAASObject()
	if err != nil {
		err := errors.Annotate(err, "unexpected result from 'acquire' on MAAS API")
		return gomaasapi.MAASObject{}, err
	}
	return node, nil
}

// startNode installs and boots a node.
func (environ *maasEnviron) startNode(node gomaasapi.MAASObject, series string, userdata []byte) (*gomaasapi.MAASObject, error) {
	params := url.Values{
		"distro_series": {series},
		"user_data":     {string(userdata)},
	}
	// Initialize err to a non-nil value as a sentinel for the following
	// loop.
	err := fmt.Errorf("(no error)")
	var result gomaasapi.JSONObject
	for a := shortAttempt.Start(); a.Next() && err != nil; {
		result, err = node.CallPost("start", params)
		if err == nil {
			break
		}
	}

	if err == nil {
		var startedNode gomaasapi.MAASObject
		startedNode, err = result.GetMAASObject()
		if err != nil {
			logger.Errorf("cannot process API response after successfully starting node: %v", err)
			return nil, err
		}
		return &startedNode, nil
	}
	return nil, err
}

func (environ *maasEnviron) startNode2(node maas2Instance, series string, userdata []byte) (*maas2Instance, error) {
	err := node.machine.Start(gomaasapi.StartArgs{DistroSeries: series, UserData: string(userdata)})
	if err != nil {
		return nil, errors.Trace(err)
	}
	// Machine.Start updates the machine in-place when it succeeds.
	return &maas2Instance{machine: node.machine}, nil

}

// DistributeInstances implements the state.InstanceDistributor policy.
func (e *maasEnviron) DistributeInstances(candidates, distributionGroup []instance.Id) ([]instance.Id, error) {
	return common.DistributeInstances(e, candidates, distributionGroup)
}

var availabilityZoneAllocations = common.AvailabilityZoneAllocations

// MaintainInstance is specified in the InstanceBroker interface.
func (*maasEnviron) MaintainInstance(args environs.StartInstanceParams) error {
	return nil
}

// StartInstance is specified in the InstanceBroker interface.
func (environ *maasEnviron) StartInstance(args environs.StartInstanceParams) (
	*environs.StartInstanceResult, error,
) {
	var availabilityZones []string
	var nodeName string
	if args.Placement != "" {
		placement, err := environ.parsePlacement(args.Placement)
		if err != nil {
			return nil, err
		}
		switch {
		case placement.zoneName != "":
			availabilityZones = append(availabilityZones, placement.zoneName)
		default:
			nodeName = placement.nodeName
		}
	}

	// If no placement is specified, then automatically spread across
	// the known zones for optimal spread across the instance distribution
	// group.
	if args.Placement == "" {
		var group []instance.Id
		var err error
		if args.DistributionGroup != nil {
			group, err = args.DistributionGroup()
			if err != nil {
				return nil, errors.Annotate(err, "cannot get distribution group")
			}
		}
		zoneInstances, err := availabilityZoneAllocations(environ, group)
		// TODO (mfoord): this branch is for old versions of MAAS and
		// can be removed, but this means fixing tests.
		if errors.IsNotImplemented(err) {
			// Availability zones are an extension, so we may get a
			// not implemented error; ignore these.
		} else if err != nil {
			return nil, errors.Annotate(err, "cannot get availability zone allocations")
		} else if len(zoneInstances) > 0 {
			for _, z := range zoneInstances {
				availabilityZones = append(availabilityZones, z.ZoneName)
			}
		}
	}
	if len(availabilityZones) == 0 {
		availabilityZones = []string{""}
	}

	// Storage.
	volumes, err := buildMAASVolumeParameters(args.Volumes, args.Constraints)
	if err != nil {
		return nil, errors.Annotate(err, "invalid volume parameters")
	}

	var interfaceBindings []interfaceBinding
	if len(args.EndpointBindings) != 0 {
		for endpoint, spaceProviderID := range args.EndpointBindings {
			interfaceBindings = append(interfaceBindings, interfaceBinding{
				Name:            endpoint,
				SpaceProviderId: string(spaceProviderID),
			})
		}
	}
	snArgs := selectNodeArgs{
		Constraints:       args.Constraints,
		AvailabilityZones: availabilityZones,
		NodeName:          nodeName,
		Interfaces:        interfaceBindings,
		Volumes:           volumes,
	}
	var inst maasInstance
	if !environ.usingMAAS2() {
		selectedNode, err := environ.selectNode(snArgs)
		if err != nil {
			return nil, errors.Errorf("cannot run instances: %v", err)
		}

		inst = &maas1Instance{
			maasObject:   selectedNode,
			environ:      environ,
			statusGetter: environ.deploymentStatusOne,
		}
	} else {
		inst, err = environ.selectNode2(snArgs)
		if err != nil {
			return nil, errors.Annotatef(err, "cannot run instances")
		}
	}

	defer func() {
		if err != nil {
			if err := environ.StopInstances(inst.Id()); err != nil {
				logger.Errorf("error releasing failed instance: %v", err)
			}
		}
	}()

	hc, err := inst.hardwareCharacteristics()
	if err != nil {
		return nil, err
	}

	series := args.Tools.OneSeries()
	selectedTools, err := args.Tools.Match(tools.Filter{
		Arch: *hc.Arch,
	})
	if err != nil {
		return nil, errors.Trace(err)
	}
	if err := args.InstanceConfig.SetTools(selectedTools); err != nil {
		return nil, errors.Trace(err)
	}

	hostname, err := inst.hostname()
	if err != nil {
		return nil, err
	}

	if err := instancecfg.FinishInstanceConfig(args.InstanceConfig, environ.Config()); err != nil {
		return nil, errors.Trace(err)
	}

	subnetsMap, err := environ.subnetToSpaceIds()
	if err != nil {
		return nil, errors.Trace(err)
	}

	cloudcfg, err := environ.newCloudinitConfig(hostname, series)
	if err != nil {
		return nil, errors.Trace(err)
	}

	userdata, err := providerinit.ComposeUserData(args.InstanceConfig, cloudcfg, MAASRenderer{})
	if err != nil {
		return nil, errors.Annotatef(err, "could not compose userdata for bootstrap node")
	}
	logger.Debugf("maas user data; %d bytes", len(userdata))

	var interfaces []network.InterfaceInfo
	if !environ.usingMAAS2() {
		inst1 := inst.(*maas1Instance)
		startedNode, err := environ.startNode(*inst1.maasObject, series, userdata)
		if err != nil {
			return nil, errors.Trace(err)
		}
		// Once the instance has started the response should contain the
		// assigned IP addresses, even when NICs are set to "auto" instead of
		// "static". So instead of selectedNode, which only contains the
		// acquire-time details (no IP addresses for NICs set to "auto" vs
		// "static"),e we use the up-to-date startedNode response to get the
		// interfaces.
		interfaces, err = maasObjectNetworkInterfaces(startedNode, subnetsMap)
		if err != nil {
			return nil, errors.Trace(err)
		}
		environ.tagInstance1(inst1, args.InstanceConfig)
	} else {
		inst2 := inst.(*maas2Instance)
		startedInst, err := environ.startNode2(*inst2, series, userdata)
		if err != nil {
			return nil, errors.Trace(err)
		}
		interfaces, err = maas2NetworkInterfaces(startedInst, subnetsMap)
		if err != nil {
			return nil, errors.Trace(err)
		}
		environ.tagInstance2(inst2, args.InstanceConfig)
	}
	logger.Debugf("started instance %q", inst.Id())

	requestedVolumes := make([]names.VolumeTag, len(args.Volumes))
	for i, v := range args.Volumes {
		requestedVolumes[i] = v.Tag
	}
	resultVolumes, resultAttachments, err := inst.volumes(
		names.NewMachineTag(args.InstanceConfig.MachineId),
		requestedVolumes,
	)
	if err != nil {
		return nil, err
	}
	if len(resultVolumes) != len(requestedVolumes) {
		err = errors.Errorf("requested %v storage volumes. %v returned.", len(requestedVolumes), len(resultVolumes))
		return nil, err
	}

	return &environs.StartInstanceResult{
		Instance:          inst,
		Hardware:          hc,
		NetworkInfo:       interfaces,
		Volumes:           resultVolumes,
		VolumeAttachments: resultAttachments,
	}, nil
}

func instanceConfiguredInterfaceNames(usingMAAS2 bool, inst instance.Instance, subnetsMap map[string]network.Id) ([]string, error) {
	var (
		interfaces []network.InterfaceInfo
		err        error
	)
	if !usingMAAS2 {
		inst1 := inst.(*maas1Instance)
		interfaces, err = maasObjectNetworkInterfaces(inst1.maasObject, subnetsMap)
		if err != nil {
			return nil, errors.Trace(err)
		}
	} else {
		inst2 := inst.(*maas2Instance)
		interfaces, err = maas2NetworkInterfaces(inst2, subnetsMap)
		if err != nil {
			return nil, errors.Trace(err)
		}
	}

	nameToNumAliases := make(map[string]int)
	var linkedNames []string
	for _, iface := range interfaces {
		if iface.CIDR == "" { // CIDR comes from a linked subnet.
			continue
		}

		switch iface.ConfigType {
		case network.ConfigUnknown, network.ConfigManual:
			continue // link is unconfigured
		}

		finalName := iface.InterfaceName
		numAliases, seen := nameToNumAliases[iface.InterfaceName]
		if !seen {
			nameToNumAliases[iface.InterfaceName] = 0
		} else {
			numAliases++ // aliases start from 1
			finalName += fmt.Sprintf(":%d", numAliases)
			nameToNumAliases[iface.InterfaceName] = numAliases
		}

		linkedNames = append(linkedNames, finalName)
	}
	systemID := extractSystemId(inst.Id())
	logger.Infof("interface names to bridge for node %q: %v", systemID, linkedNames)

	return linkedNames, nil
}

func (environ *maasEnviron) tagInstance1(inst *maas1Instance, instanceConfig *instancecfg.InstanceConfig) {
	if !multiwatcher.AnyJobNeedsState(instanceConfig.Jobs...) {
		return
	}
	err := common.AddStateInstance(environ.Storage(), inst.Id())
	if err != nil {
		logger.Errorf("could not record instance in provider-state: %v", err)
	}
}

func (environ *maasEnviron) tagInstance2(inst *maas2Instance, instanceConfig *instancecfg.InstanceConfig) {
	err := inst.machine.SetOwnerData(instanceConfig.Tags)
	if err != nil {
		logger.Errorf("could not set owner data for instance: %v", err)
	}
}

func (environ *maasEnviron) waitForNodeDeployment(id instance.Id, timeout time.Duration) error {
	if environ.usingMAAS2() {
		return environ.waitForNodeDeployment2(id, timeout)
	}
	systemId := extractSystemId(id)

	longAttempt := utils.AttemptStrategy{
		Delay: 10 * time.Second,
		Total: timeout,
	}

	for a := longAttempt.Start(); a.Next(); {
		statusValues, err := environ.deploymentStatus(id)
		if errors.IsNotImplemented(err) {
			return nil
		}
		if err != nil {
			return errors.Trace(err)
		}
		if statusValues[systemId] == "Deployed" {
			return nil
		}
		if statusValues[systemId] == "Failed deployment" {
			return errors.Errorf("instance %q failed to deploy", id)
		}
	}
	return errors.Errorf("instance %q is started but not deployed", id)
}

func (environ *maasEnviron) waitForNodeDeployment2(id instance.Id, timeout time.Duration) error {
	// TODO(katco): 2016-08-09: lp:1611427
	longAttempt := utils.AttemptStrategy{
		Delay: 10 * time.Second,
		Total: timeout,
	}

	for a := longAttempt.Start(); a.Next(); {
		machine, err := environ.getInstance(id)
		if err != nil {
			return errors.Trace(err)
		}
		stat := machine.Status()
		if stat.Status == status.Running {
			return nil
		}
		if stat.Status == status.ProvisioningError {
			return errors.Errorf("instance %q failed to deploy", id)

		}
	}
	return errors.Errorf("instance %q is started but not deployed", id)
}

func (environ *maasEnviron) deploymentStatusOne(id instance.Id) (string, string) {
	results, err := environ.deploymentStatus(id)
	if err != nil {
		return "", ""
	}
	systemId := extractSystemId(id)
	substatus := environ.getDeploymentSubstatus(systemId)
	return results[systemId], substatus
}

func (environ *maasEnviron) getDeploymentSubstatus(systemId string) string {
	nodesAPI := environ.getMAASClient().GetSubObject("nodes")
	result, err := nodesAPI.CallGet("list", nil)
	if err != nil {
		return ""
	}
	slices, err := result.GetArray()
	if err != nil {
		return ""
	}
	for _, slice := range slices {
		resultMap, err := slice.GetMap()
		if err != nil {
			continue
		}
		sysId, err := resultMap["system_id"].GetString()
		if err != nil {
			continue
		}
		if sysId == systemId {
			message, err := resultMap["substatus_message"].GetString()
			if err != nil {
				logger.Warningf("could not get string for substatus_message: %v", resultMap["substatus_message"])
				return ""
			}
			return message
		}
	}

	return ""
}

// deploymentStatus returns the deployment state of MAAS instances with
// the specified Juju instance ids.
// Note: the result is a map of MAAS systemId to state.
func (environ *maasEnviron) deploymentStatus(ids ...instance.Id) (map[string]string, error) {
	nodesAPI := environ.getMAASClient().GetSubObject("nodes")
	result, err := DeploymentStatusCall(nodesAPI, ids...)
	if err != nil {
		if err, ok := errors.Cause(err).(gomaasapi.ServerError); ok && err.StatusCode == http.StatusBadRequest {
			return nil, errors.NewNotImplemented(err, "deployment status")
		}
		return nil, errors.Trace(err)
	}
	resultMap, err := result.GetMap()
	if err != nil {
		return nil, errors.Trace(err)
	}
	statusValues := make(map[string]string)
	for systemId, jsonValue := range resultMap {
		status, err := jsonValue.GetString()
		if err != nil {
			return nil, errors.Trace(err)
		}
		statusValues[systemId] = status
	}
	return statusValues, nil
}

func deploymentStatusCall(nodes gomaasapi.MAASObject, ids ...instance.Id) (gomaasapi.JSONObject, error) {
	filter := getSystemIdValues("nodes", ids)
	return nodes.CallGet("deployment_status", filter)
}

type selectNodeArgs struct {
	AvailabilityZones []string
	NodeName          string
	Constraints       constraints.Value
	Interfaces        []interfaceBinding
	Volumes           []volumeInfo
}

func (environ *maasEnviron) selectNode(args selectNodeArgs) (*gomaasapi.MAASObject, error) {
	var err error
	var node gomaasapi.MAASObject

	for i, zoneName := range args.AvailabilityZones {
		node, err = environ.acquireNode(
			args.NodeName,
			zoneName,
			args.Constraints,
			args.Interfaces,
			args.Volumes,
		)

		if err, ok := errors.Cause(err).(gomaasapi.ServerError); ok && err.StatusCode == http.StatusConflict {
			if i+1 < len(args.AvailabilityZones) {
				logger.Infof("could not acquire a node in zone %q, trying another zone", zoneName)
				continue
			}
		}
		if err != nil {
			return nil, errors.Errorf("cannot run instances: %v", err)
		}
		// Since a return at the end of the function is required
		// just break here.
		break
	}
	return &node, nil
}

func (environ *maasEnviron) selectNode2(args selectNodeArgs) (maasInstance, error) {
	var err error
	var inst maasInstance

	for i, zoneName := range args.AvailabilityZones {
		inst, err = environ.acquireNode2(
			args.NodeName,
			zoneName,
			args.Constraints,
			args.Interfaces,
			args.Volumes,
		)

		if gomaasapi.IsNoMatchError(err) {
			if i+1 < len(args.AvailabilityZones) {
				logger.Infof("could not acquire a node in zone %q, trying another zone", zoneName)
				continue
			}
		}
		if err != nil {
			return nil, errors.Annotatef(err, "cannot run instance")
		}
		// Since a return at the end of the function is required
		// just break here.
		break
	}
	return inst, nil
}

// newCloudinitConfig creates a cloudinit.Config structure suitable as a base
// for initialising a MAAS node.
func (environ *maasEnviron) newCloudinitConfig(hostname, forSeries string) (cloudinit.CloudConfig, error) {
	cloudcfg, err := cloudinit.New(forSeries)
	if err != nil {
		return nil, err
	}

	info := machineInfo{hostname}
	runCmd, err := info.cloudinitRunCmd(cloudcfg)
	if err != nil {
		return nil, errors.Trace(err)
	}

	operatingSystem, err := series.GetOSFromSeries(forSeries)
	if err != nil {
		return nil, errors.Trace(err)
	}
	switch operatingSystem {
	case os.Windows:
		cloudcfg.AddScripts(runCmd)
	case os.Ubuntu:
		cloudcfg.SetSystemUpdate(true)
		cloudcfg.AddScripts("set -xe", runCmd)
		// DisableNetworkManagement can still disable the bridge(s) creation.
		if on, set := environ.Config().DisableNetworkManagement(); on && set {
			logger.Infof(
				"network management disabled - not using %q bridge for containers",
				instancecfg.DefaultBridgeName,
			)
			break
		}
		cloudcfg.AddPackage("bridge-utils")
	}
	return cloudcfg, nil
}

func (environ *maasEnviron) releaseNodes1(nodes gomaasapi.MAASObject, ids url.Values, recurse bool) error {
	err := ReleaseNodes(nodes, ids)
	if err == nil {
		return nil
	}
	maasErr, ok := errors.Cause(err).(gomaasapi.ServerError)
	if !ok {
		return errors.Annotate(err, "cannot release nodes")
	}

	// StatusCode 409 means a node couldn't be released due to
	// a state conflict. Likely it's already released or disk
	// erasing. We're assuming an error of 409 *only* means it's
	// safe to assume the instance is already released.
	// MaaS also releases (or attempts) all nodes, and raises
	// a single error on failure. So even with an error 409, all
	// nodes have been released.
	if maasErr.StatusCode == 409 {
		logger.Infof("ignoring error while releasing nodes (%v); all nodes released OK", err)
		return nil
	}

	// a status code of 400, 403 or 404 means one of the nodes
	// couldn't be found and none have been released. We have
	// to release all the ones we can individually.
	if maasErr.StatusCode != 400 && maasErr.StatusCode != 403 && maasErr.StatusCode != 404 {
		return errors.Annotate(err, "cannot release nodes")
	}
	if !recurse {
		// this node has already been released and we're golden
		return nil
	}

	var lastErr error
	for _, id := range ids["nodes"] {
		idFilter := url.Values{}
		idFilter.Add("nodes", id)
		err := environ.releaseNodes1(nodes, idFilter, false)
		if err != nil {
			lastErr = err
			logger.Errorf("error while releasing node %v (%v)", id, err)
		}
	}
	return errors.Trace(lastErr)

}

func (environ *maasEnviron) releaseNodes2(ids []instance.Id, recurse bool) error {
	args := gomaasapi.ReleaseMachinesArgs{
		SystemIDs: instanceIdsToSystemIDs(ids),
		Comment:   "Released by Juju MAAS provider",
	}
	err := environ.maasController.ReleaseMachines(args)

	switch {
	case err == nil:
		return nil
	case gomaasapi.IsCannotCompleteError(err):
		// CannotCompleteError means a node couldn't be released due to
		// a state conflict. Likely it's already released or disk
		// erasing. We're assuming this error *only* means it's
		// safe to assume the instance is already released.
		// MaaS also releases (or attempts) all nodes, and raises
		// a single error on failure. So even with an error 409, all
		// nodes have been released.
		logger.Infof("ignoring error while releasing nodes (%v); all nodes released OK", err)
		return nil
	case gomaasapi.IsBadRequestError(err), gomaasapi.IsPermissionError(err):
		// a status code of 400 or 403 means one of the nodes
		// couldn't be found and none have been released. We have to
		// release all the ones we can individually.
		if !recurse {
			// this node has already been released and we're golden
			return nil
		}
		return environ.releaseNodesIndividually(ids)

	default:
		return errors.Annotatef(err, "cannot release nodes")
	}
}

func (environ *maasEnviron) releaseNodesIndividually(ids []instance.Id) error {
	var lastErr error
	for _, id := range ids {
		err := environ.releaseNodes2([]instance.Id{id}, false)
		if err != nil {
			lastErr = err
			logger.Errorf("error while releasing node %v (%v)", id, err)
		}
	}
	return errors.Trace(lastErr)
}

func instanceIdsToSystemIDs(ids []instance.Id) []string {
	systemIDs := make([]string, len(ids))
	for index, id := range ids {
		systemIDs[index] = string(id)
	}
	return systemIDs
}

// StopInstances is specified in the InstanceBroker interface.
func (environ *maasEnviron) StopInstances(ids ...instance.Id) error {
	// Shortcut to exit quickly if 'instances' is an empty slice or nil.
	if len(ids) == 0 {
		return nil
	}

	if environ.usingMAAS2() {
		err := environ.releaseNodes2(ids, true)
		if err != nil {
			return errors.Trace(err)
		}
	} else {
		nodes := environ.getMAASClient().GetSubObject("nodes")
		err := environ.releaseNodes1(nodes, getSystemIdValues("nodes", ids), true)
		if err != nil {
			return errors.Trace(err)
		}
	}
	return common.RemoveStateInstances(environ.Storage(), ids...)

}

// acquireInstances calls the MAAS API to list acquired nodes.
//
// The "ids" slice is a filter for specific instance IDs.
// Due to how this works in the HTTP API, an empty "ids"
// matches all instances (not none as you might expect).
func (environ *maasEnviron) acquiredInstances(ids []instance.Id) ([]instance.Instance, error) {
	if !environ.usingMAAS2() {
		filter := getSystemIdValues("id", ids)
		filter.Add("agent_name", environ.uuid)
		return environ.instances1(filter)
	}
	args := gomaasapi.MachinesArgs{
		AgentName: environ.uuid,
		SystemIDs: instanceIdsToSystemIDs(ids),
	}
	return environ.instances2(args)
}

// instances calls the MAAS API to list nodes matching the given filter.
func (environ *maasEnviron) instances1(filter url.Values) ([]instance.Instance, error) {
	nodeListing := environ.getMAASClient().GetSubObject("nodes")
	listNodeObjects, err := nodeListing.CallGet("list", filter)
	if err != nil {
		return nil, err
	}
	listNodes, err := listNodeObjects.GetArray()
	if err != nil {
		return nil, err
	}
	instances := make([]instance.Instance, len(listNodes))
	for index, nodeObj := range listNodes {
		node, err := nodeObj.GetMAASObject()
		if err != nil {
			return nil, err
		}
		instances[index] = &maas1Instance{
			maasObject:   &node,
			environ:      environ,
			statusGetter: environ.deploymentStatusOne,
		}
	}
	return instances, nil
}

func (environ *maasEnviron) instances2(args gomaasapi.MachinesArgs) ([]instance.Instance, error) {
	machines, err := environ.maasController.Machines(args)
	if err != nil {
		return nil, errors.Trace(err)
	}
	instances := make([]instance.Instance, len(machines))
	for index, machine := range machines {
		instances[index] = &maas2Instance{machine: machine}
	}
	return instances, nil
}

// Instances returns the instance.Instance objects corresponding to the given
// slice of instance.Id.  The error is ErrNoInstances if no instances
// were found.
func (environ *maasEnviron) Instances(ids []instance.Id) ([]instance.Instance, error) {
	if len(ids) == 0 {
		// This would be treated as "return all instances" below, so
		// treat it as a special case.
		// The interface requires us to return this particular error
		// if no instances were found.
		return nil, environs.ErrNoInstances
	}
	instances, err := environ.acquiredInstances(ids)
	if err != nil {
		return nil, errors.Trace(err)
	}
	if len(instances) == 0 {
		return nil, environs.ErrNoInstances
	}

	idMap := make(map[instance.Id]instance.Instance)
	for _, instance := range instances {
		idMap[instance.Id()] = instance
	}

	missing := false
	result := make([]instance.Instance, len(ids))
	for index, id := range ids {
		val, ok := idMap[id]
		if !ok {
			missing = true
			continue
		}
		result[index] = val
	}

	if missing {
		return result, environs.ErrPartialInstances
	}
	return result, nil
}

// subnetsFromNode fetches all the subnets for a specific node.
func (environ *maasEnviron) subnetsFromNode(nodeId string) ([]gomaasapi.JSONObject, error) {
	client := environ.getMAASClient().GetSubObject("nodes").GetSubObject(nodeId)
	json, err := client.CallGet("", nil)
	if err != nil {
		if maasErr, ok := errors.Cause(err).(gomaasapi.ServerError); ok && maasErr.StatusCode == http.StatusNotFound {
			return nil, errors.NotFoundf("intance %q", nodeId)
		}
		return nil, errors.Trace(err)
	}
	nodeMap, err := json.GetMap()
	if err != nil {
		return nil, errors.Trace(err)
	}
	interfacesArray, err := nodeMap["interface_set"].GetArray()
	if err != nil {
		return nil, errors.Trace(err)
	}
	var subnets []gomaasapi.JSONObject
	for _, iface := range interfacesArray {
		ifaceMap, err := iface.GetMap()
		if err != nil {
			return nil, errors.Trace(err)
		}
		linksArray, err := ifaceMap["links"].GetArray()
		if err != nil {
			return nil, errors.Trace(err)
		}
		for _, link := range linksArray {
			linkMap, err := link.GetMap()
			if err != nil {
				return nil, errors.Trace(err)
			}
			subnet, ok := linkMap["subnet"]
			if !ok {
				return nil, errors.New("subnet not found")
			}
			subnets = append(subnets, subnet)
		}
	}
	return subnets, nil
}

// subnetFromJson populates a network.SubnetInfo from a gomaasapi.JSONObject
// representing a single subnet. This can come from either the subnets api
// endpoint or the node endpoint.
func (environ *maasEnviron) subnetFromJson(subnet gomaasapi.JSONObject, spaceId network.Id) (network.SubnetInfo, error) {
	var subnetInfo network.SubnetInfo
	fields, err := subnet.GetMap()
	if err != nil {
		return subnetInfo, errors.Trace(err)
	}
	subnetIdFloat, err := fields["id"].GetFloat64()
	if err != nil {
		return subnetInfo, errors.Annotatef(err, "cannot get subnet Id")
	}
	subnetId := strconv.Itoa(int(subnetIdFloat))
	cidr, err := fields["cidr"].GetString()
	if err != nil {
		return subnetInfo, errors.Annotatef(err, "cannot get cidr")
	}
	vid := 0
	vidField, ok := fields["vid"]
	if ok && !vidField.IsNil() {
		// vid is optional, so assume it's 0 when missing or nil.
		vidFloat, err := vidField.GetFloat64()
		if err != nil {
			return subnetInfo, errors.Errorf("cannot get vlan tag: %v", err)
		}
		vid = int(vidFloat)
	}

	subnetInfo = network.SubnetInfo{
		ProviderId:      network.Id(subnetId),
		VLANTag:         vid,
		CIDR:            cidr,
		SpaceProviderId: spaceId,
	}
	return subnetInfo, nil
}

// filteredSubnets fetches subnets, filtering optionally by nodeId and/or a
// slice of subnetIds. If subnetIds is empty then all subnets for that node are
// fetched. If nodeId is empty, all subnets are returned (filtering by subnetIds
// first, if set).
func (environ *maasEnviron) filteredSubnets(nodeId string, subnetIds []network.Id) ([]network.SubnetInfo, error) {
	var jsonNets []gomaasapi.JSONObject
	var err error
	if nodeId != "" {
		jsonNets, err = environ.subnetsFromNode(nodeId)
		if err != nil {
			return nil, errors.Trace(err)
		}
	} else {
		jsonNets, err = environ.fetchAllSubnets()
		if err != nil {
			return nil, errors.Trace(err)
		}
	}
	subnetIdSet := make(map[string]bool)
	for _, netId := range subnetIds {
		subnetIdSet[string(netId)] = false
	}

	subnetsMap, err := environ.subnetToSpaceIds()
	if err != nil {
		return nil, errors.Trace(err)
	}

	subnets := []network.SubnetInfo{}
	for _, jsonNet := range jsonNets {
		fields, err := jsonNet.GetMap()
		if err != nil {
			return nil, err
		}
		subnetIdFloat, err := fields["id"].GetFloat64()
		if err != nil {
			return nil, errors.Annotatef(err, "cannot get subnet Id: %v")
		}
		subnetId := strconv.Itoa(int(subnetIdFloat))
		// If we're filtering by subnet id check if this subnet is one
		// we're looking for.
		if len(subnetIds) != 0 {
			_, ok := subnetIdSet[subnetId]
			if !ok {
				// This id is not what we're looking for.
				continue
			}
			subnetIdSet[subnetId] = true
		}
		cidr, err := fields["cidr"].GetString()
		if err != nil {
			return nil, errors.Annotatef(err, "cannot get subnet Id")
		}
		spaceId, ok := subnetsMap[cidr]
		if !ok {
			logger.Warningf("unrecognised subnet: %q, setting empty space id", cidr)
			spaceId = network.UnknownId
		}

		subnetInfo, err := environ.subnetFromJson(jsonNet, spaceId)
		if err != nil {
			return nil, errors.Trace(err)
		}
		subnets = append(subnets, subnetInfo)
		logger.Tracef("found subnet with info %#v", subnetInfo)
	}
	return subnets, checkNotFound(subnetIdSet)
}

func (environ *maasEnviron) getInstance(instId instance.Id) (instance.Instance, error) {
	instances, err := environ.acquiredInstances([]instance.Id{instId})
	if err != nil {
		// This path can never trigger on MAAS 2, but MAAS 2 doesn't
		// return an error for a machine not found, it just returns
		// empty results. The clause below catches that.
		if maasErr, ok := errors.Cause(err).(gomaasapi.ServerError); ok && maasErr.StatusCode == http.StatusNotFound {
			return nil, errors.NotFoundf("instance %q", instId)
		}
		return nil, errors.Annotatef(err, "getting instance %q", instId)
	}
	if len(instances) == 0 {
		return nil, errors.NotFoundf("instance %q", instId)
	}
	inst := instances[0]
	return inst, nil
}

// fetchAllSubnets calls the MAAS subnets API to get all subnets and returns the
// JSON response or an error. If capNetworkDeploymentUbuntu is not available, an
// error satisfying errors.IsNotSupported will be returned.
func (environ *maasEnviron) fetchAllSubnets() ([]gomaasapi.JSONObject, error) {
	client := environ.getMAASClient().GetSubObject("subnets")

	json, err := client.CallGet("", nil)
	if err != nil {
		return nil, errors.Trace(err)
	}
	return json.GetArray()
}

// subnetToSpaceIds fetches the spaces from MAAS and builds a map of subnets to
// space ids.
func (environ *maasEnviron) subnetToSpaceIds() (map[string]network.Id, error) {
	subnetsMap := make(map[string]network.Id)
	spaces, err := environ.Spaces()
	if err != nil {
		return subnetsMap, errors.Trace(err)
	}
	for _, space := range spaces {
		for _, subnet := range space.Subnets {
			subnetsMap[subnet.CIDR] = space.ProviderId
		}
	}
	return subnetsMap, nil
}

// Spaces returns all the spaces, that have subnets, known to the provider.
// Space name is not filled in as the provider doesn't know the juju name for
// the space.
func (environ *maasEnviron) Spaces() ([]network.SpaceInfo, error) {
	if !environ.usingMAAS2() {
		return environ.spaces1()
	}
	return environ.spaces2()
}

func (environ *maasEnviron) spaces1() ([]network.SpaceInfo, error) {
	spacesClient := environ.getMAASClient().GetSubObject("spaces")
	spacesJson, err := spacesClient.CallGet("", nil)
	if err != nil {
		return nil, errors.Trace(err)
	}
	spacesArray, err := spacesJson.GetArray()
	if err != nil {
		return nil, errors.Trace(err)
	}
	spaces := []network.SpaceInfo{}
	for _, spaceJson := range spacesArray {
		spaceMap, err := spaceJson.GetMap()
		if err != nil {
			return nil, errors.Trace(err)
		}
		providerIdRaw, err := spaceMap["id"].GetFloat64()
		if err != nil {
			return nil, errors.Trace(err)
		}
		providerId := network.Id(fmt.Sprintf("%.0f", providerIdRaw))
		name, err := spaceMap["name"].GetString()
		if err != nil {
			return nil, errors.Trace(err)
		}

		space := network.SpaceInfo{Name: name, ProviderId: providerId}
		subnetsArray, err := spaceMap["subnets"].GetArray()
		if err != nil {
			return nil, errors.Trace(err)
		}
		for _, subnetJson := range subnetsArray {
			subnet, err := environ.subnetFromJson(subnetJson, providerId)
			if err != nil {
				return nil, errors.Trace(err)
			}
			space.Subnets = append(space.Subnets, subnet)
		}
		// Skip spaces with no subnets.
		if len(space.Subnets) > 0 {
			spaces = append(spaces, space)
		}
	}
	return spaces, nil
}

func (environ *maasEnviron) spaces2() ([]network.SpaceInfo, error) {
	spaces, err := environ.maasController.Spaces()
	if err != nil {
		return nil, errors.Trace(err)
	}
	var result []network.SpaceInfo
	for _, space := range spaces {
		if len(space.Subnets()) == 0 {
			continue
		}
		outSpace := network.SpaceInfo{
			Name:       space.Name(),
			ProviderId: network.Id(strconv.Itoa(space.ID())),
			Subnets:    make([]network.SubnetInfo, len(space.Subnets())),
		}
		for i, subnet := range space.Subnets() {
			subnetInfo := network.SubnetInfo{
				ProviderId:      network.Id(strconv.Itoa(subnet.ID())),
				VLANTag:         subnet.VLAN().VID(),
				CIDR:            subnet.CIDR(),
				SpaceProviderId: network.Id(strconv.Itoa(space.ID())),
			}
			outSpace.Subnets[i] = subnetInfo
		}
		result = append(result, outSpace)
	}
	return result, nil
}

// Subnets returns basic information about the specified subnets known
// by the provider for the specified instance. subnetIds must not be
// empty. Implements NetworkingEnviron.Subnets.
func (environ *maasEnviron) Subnets(instId instance.Id, subnetIds []network.Id) ([]network.SubnetInfo, error) {
	if environ.usingMAAS2() {
		return environ.subnets2(instId, subnetIds)
	}
	return environ.subnets1(instId, subnetIds)
}

func (environ *maasEnviron) subnets1(instId instance.Id, subnetIds []network.Id) ([]network.SubnetInfo, error) {
	var nodeId string
	if instId != instance.UnknownId {
		inst, err := environ.getInstance(instId)
		if err != nil {
			return nil, errors.Trace(err)
		}
		nodeId, err = environ.nodeIdFromInstance(inst)
		if err != nil {
			return nil, errors.Trace(err)
		}
	}
	subnets, err := environ.filteredSubnets(nodeId, subnetIds)
	if err != nil {
		return nil, errors.Trace(err)
	}
	if instId != instance.UnknownId {
		logger.Debugf("instance %q has subnets %v", instId, subnets)
	} else {
		logger.Debugf("found subnets %v", subnets)
	}

	return subnets, nil
}

func (environ *maasEnviron) subnets2(instId instance.Id, subnetIds []network.Id) ([]network.SubnetInfo, error) {
	subnets := []network.SubnetInfo{}
	if instId == instance.UnknownId {
		spaces, err := environ.Spaces()
		if err != nil {
			return nil, errors.Trace(err)
		}
		for _, space := range spaces {
			subnets = append(subnets, space.Subnets...)
		}
	} else {
		var err error
		subnets, err = environ.filteredSubnets2(instId)
		if err != nil {
			return nil, errors.Trace(err)
		}
	}

	if len(subnetIds) == 0 {
		return subnets, nil
	}
	result := []network.SubnetInfo{}
	subnetMap := make(map[string]bool)
	for _, subnetId := range subnetIds {
		subnetMap[string(subnetId)] = false
	}
	for _, subnet := range subnets {
		_, ok := subnetMap[string(subnet.ProviderId)]
		if !ok {
			// This id is not what we're looking for.
			continue
		}
		subnetMap[string(subnet.ProviderId)] = true
		result = append(result, subnet)
	}

	return result, checkNotFound(subnetMap)
}

func (environ *maasEnviron) filteredSubnets2(instId instance.Id) ([]network.SubnetInfo, error) {
	args := gomaasapi.MachinesArgs{
		AgentName: environ.uuid,
		SystemIDs: []string{string(instId)},
	}
	machines, err := environ.maasController.Machines(args)
	if err != nil {
		return nil, errors.Trace(err)
	}
	if len(machines) == 0 {
		return nil, errors.NotFoundf("machine %v", instId)
	} else if len(machines) > 1 {
		return nil, errors.Errorf("unexpected response getting machine details %v: %v", instId, machines)
	}

	machine := machines[0]
	spaceMap, err := environ.buildSpaceMap()
	if err != nil {
		return nil, errors.Trace(err)
	}
	result := []network.SubnetInfo{}
	for _, iface := range machine.InterfaceSet() {
		for _, link := range iface.Links() {
			subnet := link.Subnet()
			space, ok := spaceMap[subnet.Space()]
			if !ok {
				return nil, errors.Errorf("missing space %v on subnet %v", subnet.Space(), subnet.CIDR())
			}
			subnetInfo := network.SubnetInfo{
				ProviderId:      network.Id(strconv.Itoa(subnet.ID())),
				VLANTag:         subnet.VLAN().VID(),
				CIDR:            subnet.CIDR(),
				SpaceProviderId: space.ProviderId,
			}
			result = append(result, subnetInfo)
		}
	}
	return result, nil
}

func checkNotFound(subnetIdSet map[string]bool) error {
	notFound := []string{}
	for subnetId, found := range subnetIdSet {
		if !found {
			notFound = append(notFound, string(subnetId))
		}
	}
	if len(notFound) != 0 {
		return errors.Errorf("failed to find the following subnets: %v", strings.Join(notFound, ", "))
	}
	return nil
}

// AllInstances returns all the instance.Instance in this provider.
func (environ *maasEnviron) AllInstances() ([]instance.Instance, error) {
	return environ.acquiredInstances(nil)
}

// Storage is defined by the Environ interface.
func (env *maasEnviron) Storage() storage.Storage {
	env.ecfgMutex.Lock()
	defer env.ecfgMutex.Unlock()
	return env.storageUnlocked
}

func (environ *maasEnviron) Destroy() error {
	if err := common.Destroy(environ); err != nil {
		return errors.Trace(err)
	}
	return environ.Storage().RemoveAll()
}

// DestroyController implements the Environ interface.
func (environ *maasEnviron) DestroyController(controllerUUID string) error {
	// TODO(wallyworld): destroy hosted model resources
	return environ.Destroy()
}

// MAAS does not do firewalling so these port methods do nothing.
func (*maasEnviron) OpenPorts([]network.PortRange) error {
	logger.Debugf("unimplemented OpenPorts() called")
	return nil
}

func (*maasEnviron) ClosePorts([]network.PortRange) error {
	logger.Debugf("unimplemented ClosePorts() called")
	return nil
}

func (*maasEnviron) Ports() ([]network.PortRange, error) {
	logger.Debugf("unimplemented Ports() called")
	return nil, nil
}

func (*maasEnviron) Provider() environs.EnvironProvider {
	return &providerInstance
}

func (environ *maasEnviron) nodeIdFromInstance(inst instance.Instance) (string, error) {
	maasInst := inst.(*maas1Instance)
	maasObj := maasInst.maasObject
	nodeId, err := maasObj.GetField("system_id")
	if err != nil {
		return "", err
	}
	return nodeId, err
}

func (env *maasEnviron) AllocateContainerAddresses(hostInstanceID instance.Id, containerTag names.MachineTag, preparedInfo []network.InterfaceInfo) ([]network.InterfaceInfo, error) {
	if len(preparedInfo) == 0 {
		return nil, errors.Errorf("no prepared info to allocate")
	}
	logger.Debugf("using prepared container info: %+v", preparedInfo)
	if !env.usingMAAS2() {
		return env.allocateContainerAddresses1(hostInstanceID, containerTag, preparedInfo)
	}
	return env.allocateContainerAddresses2(hostInstanceID, containerTag, preparedInfo)
}

func (env *maasEnviron) allocateContainerAddresses1(hostInstanceID instance.Id, containerTag names.MachineTag, preparedInfo []network.InterfaceInfo) ([]network.InterfaceInfo, error) {
	subnetCIDRToVLANID := make(map[string]string)
	subnetsAPI := env.getMAASClient().GetSubObject("subnets")
	result, err := subnetsAPI.CallGet("", nil)
	if err != nil {
		return nil, errors.Annotate(err, "cannot get subnets")
	}
	subnetsJSON, err := getJSONBytes(result)
	if err != nil {
		return nil, errors.Annotate(err, "cannot get subnets JSON")
	}
	var subnets []maasSubnet
	if err := json.Unmarshal(subnetsJSON, &subnets); err != nil {
		return nil, errors.Annotate(err, "cannot parse subnets JSON")
	}
	for _, subnet := range subnets {
		subnetCIDRToVLANID[subnet.CIDR] = strconv.Itoa(subnet.VLAN.ID)
	}

	var primaryNICInfo network.InterfaceInfo
	for _, nic := range preparedInfo {
		if nic.InterfaceName == "eth0" {
			primaryNICInfo = nic
			break
		}
	}
	if primaryNICInfo.InterfaceName == "" {
		return nil, errors.Errorf("cannot find primary interface for container")
	}
	logger.Debugf("primary device NIC prepared info: %+v", primaryNICInfo)

	deviceName, err := env.namespace.Hostname(containerTag.Id())
	if err != nil {
		return nil, errors.Trace(err)
	}
	primaryMACAddress := primaryNICInfo.MACAddress
	containerDevice, err := env.createDevice(hostInstanceID, deviceName, primaryMACAddress)
	if err != nil {
		return nil, errors.Annotate(err, "cannot create device for container")
	}
	deviceID := instance.Id(containerDevice.ResourceURI)
	logger.Debugf("created device %q with primary MAC address %q", deviceID, primaryMACAddress)

	interfaces, err := env.deviceInterfaces(deviceID)
	if err != nil {
		return nil, errors.Annotate(err, "cannot get device interfaces")
	}
	if len(interfaces) != 1 {
		return nil, errors.Errorf("expected 1 device interface, got %d", len(interfaces))
	}

	primaryNICName := interfaces[0].Name
	primaryNICID := strconv.Itoa(interfaces[0].ID)
	primaryNICSubnetCIDR := primaryNICInfo.CIDR
	primaryNICVLANID, hasSubnet := subnetCIDRToVLANID[primaryNICSubnetCIDR]
	if hasSubnet {
		updatedPrimaryNIC, err := env.updateDeviceInterface(deviceID, primaryNICID, primaryNICName, primaryMACAddress, primaryNICVLANID)
		if err != nil {
			return nil, errors.Annotatef(err, "cannot update device interface %q", interfaces[0].Name)
		}
		logger.Debugf("device %q primary interface %q updated: %+v", containerDevice.SystemID, primaryNICName, updatedPrimaryNIC)
	}

	deviceNICIDs := make([]string, len(preparedInfo))
	nameToParentName := make(map[string]string)
	for i, nic := range preparedInfo {
		maasNICID := ""
		nameToParentName[nic.InterfaceName] = nic.ParentInterfaceName
		nicVLANID, knownSubnet := subnetCIDRToVLANID[nic.CIDR]
		if nic.InterfaceName != primaryNICName {
			if !knownSubnet {
				logger.Warningf("NIC %v has no subnet - setting to manual and using untagged VLAN", nic.InterfaceName)
				nicVLANID = primaryNICVLANID
			} else {
				logger.Infof("linking NIC %v to subnet %v - using static IP", nic.InterfaceName, nic.CIDR)
			}

			createdNIC, err := env.createDeviceInterface(deviceID, nic.InterfaceName, nic.MACAddress, nicVLANID)
			if err != nil {
				return nil, errors.Annotate(err, "creating device interface")
			}
			maasNICID = strconv.Itoa(createdNIC.ID)
			logger.Debugf("created device interface: %+v", createdNIC)
		} else {
			maasNICID = primaryNICID
		}
		deviceNICIDs[i] = maasNICID
		subnetID := string(nic.ProviderSubnetId)

		if !knownSubnet {
			continue
		}

		linkedInterface, err := env.linkDeviceInterfaceToSubnet(deviceID, maasNICID, subnetID, modeStatic)
		if err != nil {
			logger.Warningf("linking NIC %v to subnet %v failed: %v", nic.InterfaceName, nic.CIDR, err)
		} else {
			logger.Debugf("linked device interface to subnet: %+v", linkedInterface)
		}
	}

	finalInterfaces, err := env.deviceInterfaceInfo(deviceID, nameToParentName)
	if err != nil {
		return nil, errors.Annotate(err, "cannot get device interfaces")
	}
	logger.Debugf("allocated device interfaces: %+v", finalInterfaces)

	return finalInterfaces, nil
}

func (env *maasEnviron) allocateContainerAddresses2(hostInstanceID instance.Id, containerTag names.MachineTag, preparedInfo []network.InterfaceInfo) ([]network.InterfaceInfo, error) {
	subnetCIDRToSubnet := make(map[string]gomaasapi.Subnet)
	spaces, err := env.maasController.Spaces()
	if err != nil {
		return nil, errors.Trace(err)
	}
	for _, space := range spaces {
		for _, subnet := range space.Subnets() {
			subnetCIDRToSubnet[subnet.CIDR()] = subnet
		}
	}

	var primaryNICInfo network.InterfaceInfo
	primaryNICName := "eth0"
	for _, nic := range preparedInfo {
		if nic.InterfaceName == primaryNICName {
			primaryNICInfo = nic
			break
		}
	}
	if primaryNICInfo.InterfaceName == "" {
		return nil, errors.Errorf("cannot find primary interface for container")
	}
	logger.Debugf("primary device NIC prepared info: %+v", primaryNICInfo)

	primaryNICSubnetCIDR := primaryNICInfo.CIDR
	subnet, hasSubnet := subnetCIDRToSubnet[primaryNICSubnetCIDR]
	if !hasSubnet {
		logger.Debugf("primary device NIC %q has no linked subnet - leaving unconfigured", primaryNICInfo.InterfaceName)
	}
	primaryMACAddress := primaryNICInfo.MACAddress
	args := gomaasapi.MachinesArgs{
		AgentName: env.uuid,
		SystemIDs: []string{string(hostInstanceID)},
	}
	machines, err := env.maasController.Machines(args)
	if err != nil {
		return nil, errors.Trace(err)
	}
	if len(machines) != 1 {
		return nil, errors.Errorf("unexpected response fetching machine %v: %v", hostInstanceID, machines)
	}
	machine := machines[0]
	deviceName, err := env.namespace.Hostname(containerTag.Id())
	if err != nil {
		return nil, errors.Trace(err)
	}
	createDeviceArgs := gomaasapi.CreateMachineDeviceArgs{
		Hostname:      deviceName,
		MACAddress:    primaryMACAddress,
		Subnet:        subnet, // can be nil
		InterfaceName: primaryNICName,
	}
	device, err := machine.CreateDevice(createDeviceArgs)
	if err != nil {
		return nil, errors.Trace(err)
	}
	interface_set := device.InterfaceSet()
	if len(interface_set) != 1 {
		// Shouldn't be possible as machine.CreateDevice always returns us
		// one interface.
		return nil, errors.Errorf("unexpected number of interfaces in response from creating device: %v", interface_set)
	}
	primaryNICVLAN := interface_set[0].VLAN()

	nameToParentName := make(map[string]string)
	for _, nic := range preparedInfo {
		nameToParentName[nic.InterfaceName] = nic.ParentInterfaceName
		if nic.InterfaceName != primaryNICName {
			createArgs := gomaasapi.CreateInterfaceArgs{
				Name:       nic.InterfaceName,
				MTU:        nic.MTU,
				MACAddress: nic.MACAddress,
			}

			subnet, knownSubnet := subnetCIDRToSubnet[nic.CIDR]
			if !knownSubnet {
				logger.Warningf("NIC %v has no subnet - setting to manual and using untagged VLAN", nic.InterfaceName)
				createArgs.VLAN = primaryNICVLAN
			} else {
				createArgs.VLAN = subnet.VLAN()
				logger.Infof("linking NIC %v to subnet %v - using static IP", nic.InterfaceName, subnet.CIDR())
			}

			createdNIC, err := device.CreateInterface(createArgs)
			if err != nil {
				return nil, errors.Annotate(err, "creating device interface")
			}
			logger.Debugf("created device interface: %+v", createdNIC)

			if !knownSubnet {
				continue
			}

			linkArgs := gomaasapi.LinkSubnetArgs{
				Mode:   gomaasapi.LinkModeStatic,
				Subnet: subnet,
			}

			if err := createdNIC.LinkSubnet(linkArgs); err != nil {
				logger.Warningf("linking NIC %v to subnet %v failed: %v", nic.InterfaceName, subnet.CIDR(), err)
			} else {
				logger.Debugf("linked device interface to subnet: %+v", createdNIC)
			}
		}
	}

	finalInterfaces, err := env.deviceInterfaceInfo2(device.SystemID(), nameToParentName)
	if err != nil {
		return nil, errors.Annotate(err, "cannot get device interfaces")
	}
	logger.Debugf("allocated device interfaces: %+v", finalInterfaces)

	return finalInterfaces, nil
}

func (env *maasEnviron) ReleaseContainerAddresses(interfaces []network.ProviderInterfaceInfo) error {
	macAddresses := make([]string, len(interfaces))
	for i, info := range interfaces {
		macAddresses[i] = info.MACAddress
	}
	if !env.usingMAAS2() {
		return env.releaseContainerAddresses1(macAddresses)
	}
	return env.releaseContainerAddresses2(macAddresses)
}

func (env *maasEnviron) releaseContainerAddresses1(macAddresses []string) error {
	devicesAPI := env.getMAASClient().GetSubObject("devices")
	values := url.Values{}
	for _, address := range macAddresses {
		values.Add("mac_address", address)
	}
	result, err := devicesAPI.CallGet("list", values)
	if err != nil {
		return errors.Trace(err)
	}
	devicesArray, err := result.GetArray()
	if err != nil {
		return errors.Trace(err)
	}
	deviceIds := make([]string, len(devicesArray))
	for i, deviceItem := range devicesArray {
		deviceMap, err := deviceItem.GetMap()
		if err != nil {
			return errors.Trace(err)
		}
		id, err := deviceMap["system_id"].GetString()
		if err != nil {
			return errors.Trace(err)
		}
		deviceIds[i] = id
	}

	// If one device matched on multiple MAC addresses (like for
	// multi-nic containers) it will be in the slice multiple
	// times. Skip devices we've seen already.
	deviceIdSet := set.NewStrings(deviceIds...)
	deviceIds = deviceIdSet.SortedValues()

	for _, id := range deviceIds {
		err := devicesAPI.GetSubObject(id).Delete()
		if err != nil {
			return errors.Annotatef(err, "deleting device %s", id)
		}
	}
	return nil
}

func (env *maasEnviron) releaseContainerAddresses2(macAddresses []string) error {
	devices, err := env.maasController.Devices(gomaasapi.DevicesArgs{MACAddresses: macAddresses})
	if err != nil {
		return errors.Trace(err)
	}
	// If one device matched on multiple MAC addresses (like for
	// multi-nic containers) it will be in the slice multiple
	// times. Skip devices we've seen already.
	seen := set.NewStrings()
	for _, device := range devices {
		if seen.Contains(device.SystemID()) {
			continue
		}
		seen.Add(device.SystemID())

		err = device.Delete()
		if err != nil {
			return errors.Annotatef(err, "deleting device %s", device.SystemID())
		}
	}
	return nil
}

<<<<<<< HEAD
// AdoptInstances updates the instances to indicate they
// are now associated with the specified controller. Part of the
// Environ interface.
func (env *maasEnviron) AdoptInstances(ids []instance.Id, controllerUUID string) error {
=======
func bridgeScriptPathForSeries(series string) (string, error) {
	dataDir, err := paths.DataDir(series)
	if err != nil {
		return "", err
	}
	return path.Join(dataDir, bridgeScriptName), nil
}

// AdoptResources updates all the instances to indicate they
// are now associated with the specified controller.
func (env *maasEnviron) AdoptResources(controllerUUID string, fromVersion version.Number) error {
>>>>>>> 1ab2f7b4
	if !env.usingMAAS2() {
		// We don't track instance -> controller for MAAS1.
		return nil
	}

	instances, err := env.AllInstances()
	if err != nil {
		return errors.Trace(err)
	}
	var failed []instance.Id
	for _, instance := range instances {
		maas2Instance, ok := instance.(*maas2Instance)
		if !ok {
			// This should never happen.
			return errors.Errorf("instance %q wasn't a maas2Instance", instance.Id())
		}
		// From the MAAS docs: "[SetOwnerData] will not remove any
		// previous keys unless explicitly passed with an empty
		// string." So not passing all of the keys here is fine.
		// https://maas.ubuntu.com/docs2.0/api.html#machine
		err := maas2Instance.machine.SetOwnerData(map[string]string{tags.JujuController: controllerUUID})
		if err != nil {
			logger.Errorf("error setting controller uuid tag for %q: %v", instance.Id(), err)
			failed = append(failed, instance.Id())
		}
	}

	if failed != nil {
		return errors.Errorf("failed to update controller for some instances: %v", failed)
	}
	return nil
}<|MERGE_RESOLUTION|>--- conflicted
+++ resolved
@@ -2347,24 +2347,10 @@
 	return nil
 }
 
-<<<<<<< HEAD
-// AdoptInstances updates the instances to indicate they
-// are now associated with the specified controller. Part of the
-// Environ interface.
-func (env *maasEnviron) AdoptInstances(ids []instance.Id, controllerUUID string) error {
-=======
-func bridgeScriptPathForSeries(series string) (string, error) {
-	dataDir, err := paths.DataDir(series)
-	if err != nil {
-		return "", err
-	}
-	return path.Join(dataDir, bridgeScriptName), nil
-}
 
 // AdoptResources updates all the instances to indicate they
 // are now associated with the specified controller.
 func (env *maasEnviron) AdoptResources(controllerUUID string, fromVersion version.Number) error {
->>>>>>> 1ab2f7b4
 	if !env.usingMAAS2() {
 		// We don't track instance -> controller for MAAS1.
 		return nil
