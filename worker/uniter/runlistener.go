// Copyright 2013 Canonical Ltd.
// Licensed under the AGPLv3, see LICENCE file for details.

// The run listener is a worker go-routine that listens on either a unix
// socket or a tcp connection for juju-run commands.

package uniter

import (
	"net"
	"net/rpc"
	"sync"

	"github.com/juju/errors"
	"github.com/juju/utils/exec"
	"launchpad.net/tomb"

	"github.com/juju/juju/juju/sockets"
<<<<<<< HEAD
	"github.com/juju/juju/worker"
=======
	"github.com/juju/juju/worker/uniter/operation"
	"github.com/juju/juju/worker/uniter/runcommands"
>>>>>>> 62bcba1e
)

const JujuRunEndpoint = "JujuRunServer.RunCommands"

var errCommandAborted = errors.New("command execution aborted")

// RunCommandsArgs stores the arguments for a RunCommands call.
type RunCommandsArgs struct {
	// Commands is the arbitrary commands to execute on the unit
	Commands string
	// RelationId is the relation context to execute the commands in.
	RelationId int
	// RemoteUnitName is the remote unit for the relation context.
	RemoteUnitName string
	// ForceRemoteUnit skips relation membership and existence validation.
	ForceRemoteUnit bool
}

// A CommandRunner is something that will actually execute the commands and
// return the results of that execution in the exec.ExecResponse (which
// contains stdout, stderr, and return code).
type CommandRunner interface {
	RunCommands(RunCommandsArgs RunCommandsArgs) (results *exec.ExecResponse, err error)
}

// RunListenerConfig contains the configuration for a RunListener.
type RunListenerConfig struct {
	// SocketPath is the path of the socket to listen on for run commands.
	SocketPath string

	// CommandRunner is the CommandRunner that will run commands.
	CommandRunner CommandRunner
}

func (cfg *RunListenerConfig) Validate() error {
	if cfg.SocketPath == "" {
		return errors.NotValidf("SocketPath unspecified")
	}
	if cfg.CommandRunner == nil {
		return errors.NotValidf("CommandRunner unspecified")
	}
	return nil
}

// RunListener is responsible for listening on the network connection and
// setting up the rpc server on that net connection. Also starts the go routine
// that listens and hands off the work.
type RunListener struct {
	RunListenerConfig
	listener net.Listener
	server   *rpc.Server
	closed   chan struct{}
	closing  chan struct{}
	wg       sync.WaitGroup
}

// NewRunListener returns a new RunListener that is listening on given
// socket or named pipe passed in. If a valid RunListener is returned, is
// has the go routine running, and should be closed by the creator
// when they are done with it.
func NewRunListener(cfg RunListenerConfig) (*RunListener, error) {
	if err := cfg.Validate(); err != nil {
		return nil, errors.Trace(err)
	}
	listener, err := sockets.Listen(cfg.SocketPath)
	if err != nil {
		return nil, errors.Trace(err)
	}
	runListener := &RunListener{
		RunListenerConfig: cfg,
		listener:          listener,
		server:            rpc.NewServer(),
		closed:            make(chan struct{}),
		closing:           make(chan struct{}),
	}
	if err := runListener.server.Register(&JujuRunServer{runListener}); err != nil {
		return nil, errors.Trace(err)
	}
	go runListener.Run()
	return runListener, nil
}

// Run accepts new connections until it encounters an error, or until Close is
// called, and then blocks until all existing connections have been closed.
func (s *RunListener) Run() (err error) {
	logger.Debugf("juju-run listener running")
	var conn net.Conn
	for {
		conn, err = s.listener.Accept()
		if err != nil {
			break
		}
		s.wg.Add(1)
		go func(conn net.Conn) {
			s.server.ServeConn(conn)
			s.wg.Done()
		}(conn)
	}
	logger.Debugf("juju-run listener stopping")
	select {
	case <-s.closing:
		// Someone has called Close(), so it is overwhelmingly likely that
		// the error from Accept is a direct result of the Listener being
		// closed, and can therefore be safely ignored.
		err = nil
	default:
	}
	s.wg.Wait()
	close(s.closed)
	return
}

// Close immediately stops accepting connections, and blocks until all existing
// connections have been closed.
func (s *RunListener) Close() error {
	defer func() {
		<-s.closed
		logger.Debugf("juju-run listener stopped")
	}()
	close(s.closing)
	return s.listener.Close()
}

<<<<<<< HEAD
// newRunListenerWrapper returns a worker that will Close the supplied run
// listener when the worker is killed. The Wait() method will never return
// an error -- NewRunListener just drops the Run error on the floor and that's
// not what I'm fixing here.
func newRunListenerWrapper(rl *RunListener) worker.Worker {
	rlw := &runListenerWrapper{rl: rl}
	go func() {
		defer rlw.tomb.Done()
		defer rlw.tearDown()
		<-rlw.tomb.Dying()
	}()
	return rlw
}

type runListenerWrapper struct {
	tomb tomb.Tomb
	rl   *RunListener
}

func (rlw *runListenerWrapper) tearDown() {
	if err := rlw.rl.Close(); err != nil {
		logger.Warningf("error closing runlistener: %v", err)
	}
}

// Kill is part of the worker.Worker interface.
func (rlw *runListenerWrapper) Kill() {
	rlw.tomb.Kill(nil)
}

// Wait is part of the worker.Worker interface.
func (rlw *runListenerWrapper) Wait() error {
	return rlw.tomb.Wait()
=======
// RunCommands executes the supplied commands in a hook context.
func (r *RunListener) RunCommands(args RunCommandsArgs) (results *exec.ExecResponse, err error) {
	logger.Tracef("run commands: %s", args.Commands)
	return r.CommandRunner.RunCommands(args)
}

// The JujuRunServer is the entity that has the methods that are called over
// the rpc connection.
type JujuRunServer struct {
	runner CommandRunner
}

// RunCommands delegates the actual running to the runner and populates the
// response structure.
func (r *JujuRunServer) RunCommands(args RunCommandsArgs, result *exec.ExecResponse) error {
	logger.Debugf("RunCommands: %+v", args)
	runResult, err := r.runner.RunCommands(args)
	if err != nil {
		return errors.Annotate(err, "r.runner.RunCommands")
	}
	*result = *runResult
	return err
}

// ChannelCommandRunnerConfig contains the configuration for a ChannelCommandRunner.
type ChannelCommandRunnerConfig struct {
	// Abort is a channel that will be closed when the runner should abort
	// the execution of run commands.
	Abort <-chan struct{}

	// Commands is used to add commands received from the listener.
	Commands runcommands.Commands

	// CommandChannel will be sent the IDs of commands added to Commands.
	CommandChannel chan<- string
}

func (cfg ChannelCommandRunnerConfig) Validate() error {
	if cfg.Abort == nil {
		return errors.NotValidf("Abort unspecified")
	}
	if cfg.Commands == nil {
		return errors.NotValidf("Commands unspecified")
	}
	if cfg.CommandChannel == nil {
		return errors.NotValidf("CommandChannel unspecified")
	}
	return nil
}

// ChannelCommandRunner is a CommandRunner that registers command
// arguments in a runcommands.Commands, sends the returned IDs to
// a channel and waits for response callbacks.
type ChannelCommandRunner struct {
	config ChannelCommandRunnerConfig
}

// NewChannelCommandRunner returns a new ChannelCommandRunner with the
// given configuration.
func NewChannelCommandRunner(cfg ChannelCommandRunnerConfig) (*ChannelCommandRunner, error) {
	if err := cfg.Validate(); err != nil {
		return nil, errors.Trace(err)
	}
	return &ChannelCommandRunner{cfg}, nil
}

// RunCommands executes the supplied run commands by registering the
// arguments in a runcommands.Commands, and then sending the returned
// ID to a channel and waiting for a response callback.
func (c *ChannelCommandRunner) RunCommands(args RunCommandsArgs) (results *exec.ExecResponse, err error) {
	type responseInfo struct {
		response *exec.ExecResponse
		err      error
	}

	// NOTE(axw) the response channel must be synchronous so that the
	// response is received before the uniter resumes operation, and
	// potentially aborts. This prevents a race when rebooting.
	responseChan := make(chan responseInfo)
	responseFunc := func(response *exec.ExecResponse, err error) {
		select {
		case <-c.config.Abort:
		case responseChan <- responseInfo{response, err}:
		}
	}

	id := c.config.Commands.AddCommand(
		operation.CommandArgs{
			Commands:        args.Commands,
			RelationId:      args.RelationId,
			RemoteUnitName:  args.RemoteUnitName,
			ForceRemoteUnit: args.ForceRemoteUnit,
		},
		responseFunc,
	)
	select {
	case <-c.config.Abort:
		return nil, errCommandAborted
	case c.config.CommandChannel <- id:
	}

	select {
	case <-c.config.Abort:
		return nil, errCommandAborted
	case response := <-responseChan:
		return response.response, response.err
	}
>>>>>>> 62bcba1e
}<|MERGE_RESOLUTION|>--- conflicted
+++ resolved
@@ -13,15 +13,10 @@
 
 	"github.com/juju/errors"
 	"github.com/juju/utils/exec"
-	"launchpad.net/tomb"
 
 	"github.com/juju/juju/juju/sockets"
-<<<<<<< HEAD
-	"github.com/juju/juju/worker"
-=======
 	"github.com/juju/juju/worker/uniter/operation"
 	"github.com/juju/juju/worker/uniter/runcommands"
->>>>>>> 62bcba1e
 )
 
 const JujuRunEndpoint = "JujuRunServer.RunCommands"
@@ -145,41 +140,6 @@
 	return s.listener.Close()
 }
 
-<<<<<<< HEAD
-// newRunListenerWrapper returns a worker that will Close the supplied run
-// listener when the worker is killed. The Wait() method will never return
-// an error -- NewRunListener just drops the Run error on the floor and that's
-// not what I'm fixing here.
-func newRunListenerWrapper(rl *RunListener) worker.Worker {
-	rlw := &runListenerWrapper{rl: rl}
-	go func() {
-		defer rlw.tomb.Done()
-		defer rlw.tearDown()
-		<-rlw.tomb.Dying()
-	}()
-	return rlw
-}
-
-type runListenerWrapper struct {
-	tomb tomb.Tomb
-	rl   *RunListener
-}
-
-func (rlw *runListenerWrapper) tearDown() {
-	if err := rlw.rl.Close(); err != nil {
-		logger.Warningf("error closing runlistener: %v", err)
-	}
-}
-
-// Kill is part of the worker.Worker interface.
-func (rlw *runListenerWrapper) Kill() {
-	rlw.tomb.Kill(nil)
-}
-
-// Wait is part of the worker.Worker interface.
-func (rlw *runListenerWrapper) Wait() error {
-	return rlw.tomb.Wait()
-=======
 // RunCommands executes the supplied commands in a hook context.
 func (r *RunListener) RunCommands(args RunCommandsArgs) (results *exec.ExecResponse, err error) {
 	logger.Tracef("run commands: %s", args.Commands)
@@ -287,5 +247,4 @@
 	case response := <-responseChan:
 		return response.response, response.err
 	}
->>>>>>> 62bcba1e
 }