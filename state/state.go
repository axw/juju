--- conflicted
+++ resolved
@@ -441,17 +441,14 @@
 // specified service peer relations to the state.
 func (st *State) addPeerRelationsOps(serviceName string, peers map[string]charm.Relation) ([]txn.Op, error) {
 	var ops []txn.Op
-	for relName, rel := range peers {
+	for _, rel := range peers {
 		relId, err := st.sequence("relation")
 		if err != nil {
 			return nil, err
 		}
 		eps := []Endpoint{{
 			ServiceName:   serviceName,
-			Interface:     rel.Interface,
-			RelationName:  relName,
-			RelationRole:  RolePeer,
-			RelationScope: rel.Scope,
+			Relation: rel,
 		}}
 		relKey := relationKey(eps)
 		relDoc := &relationDoc{
@@ -512,34 +509,9 @@
 			Insert: svcDoc,
 		}}
 	// Collect peer relation addition operations.
-<<<<<<< HEAD
-	for _, rel := range peers {
-		relId, err := st.sequence("relation")
-		if err != nil {
-			return nil, err
-		}
-		eps := []Endpoint{{
-			ServiceName: name,
-			Relation:    rel,
-		}}
-		relKey := relationKey(eps)
-		relDoc := &relationDoc{
-			Key:       relKey,
-			Id:        relId,
-			Endpoints: eps,
-			Life:      Alive,
-		}
-		ops = append(ops, txn.Op{
-			C:      st.relations.Name,
-			Id:     relKey,
-			Assert: txn.DocMissing,
-			Insert: relDoc,
-		})
-=======
 	peerOps, err := st.addPeerRelationsOps(name, peers)
 	if err != nil {
 		return nil, err
->>>>>>> 67f1e531
 	}
 	ops = append(ops, peerOps...)
 
