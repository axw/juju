--- conflicted
+++ resolved
@@ -6,10 +6,7 @@
 	"os"
 	"path"
 	"path/filepath"
-<<<<<<< HEAD
 	"regexp"
-=======
->>>>>>> 204bb024
 	"strings"
 	"testing"
 
@@ -121,50 +118,17 @@
 	dataDir := c.MkDir()
 	dbDir := filepath.Join(dataDir, "db")
 	namespace := "namespace"
-<<<<<<< HEAD
-=======
-
-	// TODO(natefinch): uncomment when we support upgrading to HA
-	//oldsvc := makeService(ServiceName(namespace), c)
-	//defer oldsvc.StopAndRemove()
-
-	err := EnsureMongoServer(dir, port, namespace, WithHA)
+
+	s.mockShellCommand(c, "apt-get")
+
+	err := EnsureMongoServer(dataDir, namespace, testInfo, WithHA)
 	c.Assert(err, gc.IsNil)
 	svc, err := mongoUpstartService(namespace, dir, dbDir, port, WithHA)
 	c.Assert(err, gc.IsNil)
 	defer svc.StopAndRemove()
 	c.Assert(strings.Contains(svc.Cmd, "--replSet"), jc.IsTrue)
->>>>>>> 204bb024
-
-	s.mockShellCommand(c, "apt-get")
-
-<<<<<<< HEAD
-	err := EnsureMongoServer(dataDir, namespace, testInfo)
-=======
-	// now check we can call it multiple times without error
-	err = EnsureMongoServer(dir, port, namespace, WithHA)
->>>>>>> 204bb024
-	c.Assert(err, gc.IsNil)
-
-<<<<<<< HEAD
+
 	testJournalDirs(dbDir, c)
-=======
-func (s *MongoSuite) TestEnsureMongoServerWithoutHA(c *gc.C) {
-	dir := c.MkDir()
-	dbDir := filepath.Join(dir, "db")
-	port := 25252
-	namespace := "namespace"
-	err := EnsureMongoServer(dir, port, namespace, WithoutHA)
-	c.Assert(err, gc.IsNil)
-	svc, err := mongoUpstartService(namespace, dir, dbDir, port, WithoutHA)
-	c.Assert(err, gc.IsNil)
-	defer svc.StopAndRemove()
-	c.Assert(strings.Contains(svc.Cmd, "--replSet"), jc.IsFalse)
-}
-
-func (s *MongoSuite) TestNoMongoDir(c *gc.C) {
-	dir := c.MkDir()
->>>>>>> 204bb024
 
 	assertInstalled := func() {
 		c.Assert(s.installed, gc.HasLen, 1)
@@ -182,26 +146,17 @@
 	c.Assert(err, gc.IsNil)
 	c.Assert(contents, jc.DeepEquals, []byte("ENABLE_MONGODB=no"))
 
-<<<<<<< HEAD
 	contents, err = ioutil.ReadFile(sslKeyPath(dataDir))
 	c.Assert(err, gc.IsNil)
 	c.Assert(string(contents), gc.Equals, testInfo.Cert+"\n"+testInfo.PrivateKey)
-=======
-	err := EnsureMongoServer(dir, port, "", WithHA)
-	c.Check(err, gc.IsNil)
->>>>>>> 204bb024
 
 	contents, err = ioutil.ReadFile(sharedSecretPath(dataDir))
 	c.Assert(err, gc.IsNil)
 	c.Assert(string(contents), gc.Equals, testInfo.SharedSecret)
 
-<<<<<<< HEAD
 	s.installed = nil
 	// now check we can call it multiple times without error
-	err = EnsureMongoServer(dataDir, namespace, testInfo)
-=======
-	svc, err := mongoUpstartService("", dir, dbDir, port, WithHA)
->>>>>>> 204bb024
+	err = EnsureMongoServer(dataDir, namespace, testInfo, WithHA)
 	c.Assert(err, gc.IsNil)
 	assertInstalled()
 }
@@ -228,8 +183,21 @@
 	c.Assert(err, gc.ErrorMatches, "cannot install mongod: cannot add apt repository: exit status 1.*")
 
 	s.PatchValue(&version.Current.Series, "trusty")
-	err = EnsureMongoServer(dir, "", testInfo)
-	c.Assert(err, gc.IsNil)
+	err = EnsureMongoServer(dir, "", testInfo, WithHA)
+	c.Assert(err, gc.IsNil)
+}
+
+func (s *MongoSuite) TestEnsureMongoServerWithoutHA(c *gc.C) {
+	dir := c.MkDir()
+	dbDir := filepath.Join(dir, "db")
+	port := 25252
+	namespace := "namespace"
+	err := EnsureMongoServer(dir, port, namespace, WithoutHA)
+	c.Assert(err, gc.IsNil)
+	svc, err := mongoUpstartService(namespace, dir, dbDir, port, WithoutHA)
+	c.Assert(err, gc.IsNil)
+	defer svc.StopAndRemove()
+	c.Assert(strings.Contains(svc.Cmd, "--replSet"), jc.IsFalse)
 }
 
 func (s *MongoSuite) TestNoMongoDir(c *gc.C) {
@@ -237,7 +205,7 @@
 	// created.
 	s.mockShellCommand(c, "apt-get")
 	dataDir := filepath.Join(c.MkDir(), "dir", "data")
-	err := EnsureMongoServer(dataDir, "", testInfo)
+	err := EnsureMongoServer(dataDir, "", testInfo, WithHA)
 	c.Check(err, gc.IsNil)
 
 	_, err = os.Stat(filepath.Join(dataDir, "db"))
@@ -303,7 +271,7 @@
 	s.PatchValue(&version.Current.Series, "quantal")
 
 	dataDir := c.MkDir()
-	err := EnsureMongoServer(dataDir, "", testInfo)
+	err := EnsureMongoServer(dataDir, "", testInfo, WithHA)
 	c.Assert(err, gc.IsNil)
 
 	c.Assert(getMockShellCalls(c, addAptRepoOut), gc.DeepEquals, [][]string{{
