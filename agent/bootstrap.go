// Copyright 2013 Canonical Ltd.
// Licensed under the AGPLv3, see LICENCE file for details.

package agent

import (
	"fmt"

	"launchpad.net/juju-core/constraints"
	"launchpad.net/juju-core/environs/config"
	"launchpad.net/juju-core/instance"
	"launchpad.net/juju-core/names"
	"launchpad.net/juju-core/state"
	"launchpad.net/juju-core/state/api/params"
	"launchpad.net/juju-core/utils"
	"launchpad.net/juju-core/version"
)

// InitializeState should be called on the bootstrap machine's agent
// configuration. It uses that information to dial the state server and
// initialize it. It also generates a new password for the bootstrap
// machine and calls Write to save the the configuration.
//
// The envCfg values will be stored in the state's EnvironConfig; the
// machineCfg values will be used to configure the bootstrap Machine,
// and its constraints will be also be used for the environment-level
// constraints. The connection to the state server will respect the
// given timeout parameter.
//
// InitializeState returns the newly initialized state and bootstrap
// machine. If it fails, the state may well be irredeemably compromised.
type StateInitializer interface {
	InitializeState(envCfg *config.Config, machineCfg BootstrapMachineConfig, timeout state.DialOpts, policy state.Policy) (*state.State, *state.Machine, error)
}

// BootstrapMachineConfig holds configuration information
// to attach to the bootstrap machine.
type BootstrapMachineConfig struct {
	// Addresses holds the bootstrap machine's addresses.
	Addresses []instance.Address

	// Constraints holds the bootstrap machine's constraints.
	// This value is also used for the environment-level constraints.
	Constraints constraints.Value

	// Jobs holds the jobs that the machine agent will run.
	Jobs []params.MachineJob

	// InstanceId holds the instance id of the bootstrap machine.
	InstanceId instance.Id

	// Characteristics holds hardware information on the
	// bootstrap machine.
	Characteristics instance.HardwareCharacteristics

	// SharedSecret is the Mongo replica set shared secret (keyfile).
	SharedSecret string
}

const bootstrapMachineId = "0"

func InitializeState(c ConfigSetter, envCfg *config.Config, machineCfg BootstrapMachineConfig, timeout state.DialOpts, policy state.Policy) (_ *state.State, _ *state.Machine, resultErr error) {
	if c.Tag() != names.MachineTag(bootstrapMachineId) {
		return nil, nil, fmt.Errorf("InitializeState not called with bootstrap machine's configuration")
	}
	info := c.StateInfo()
	info.Tag = ""
	info.Password = ""
	logger.Debugf("initializing address %v", info.Addrs)
	st, err := state.Initialize(info, envCfg, timeout, policy)
	if err != nil {
		return nil, nil, fmt.Errorf("failed to initialize state: %v", err)
	}
	logger.Debugf("connected to initial state")
	defer func() {
		if resultErr != nil {
			st.Close()
		}
	}()
	if err = initAPIHostPorts(c, st, machineCfg.Addresses); err != nil {
		return nil, nil, err
	}
	if err = setStateServingInfo(c, st, envCfg.StatePort(), machineCfg.SharedSecret); err != nil {
		return nil, nil, err
	}
	m, err := initUsersAndBootstrapMachine(c, st, machineCfg)
	if err != nil {
		return nil, nil, err
	}
	stateServingInfo, available := c.StateServingInfo()
	if !available {
		// StateServingInfo not available and we need it!
		st.Close()
		return nil, nil, fmt.Errorf("StateServingInfo not available. Failed to initialize state")
	}
	st.SetStateServingInfo(stateServingInfo)
	return st, m, nil
}

func initUsersAndBootstrapMachine(c ConfigSetter, st *state.State, cfg BootstrapMachineConfig) (*state.Machine, error) {
	if err := initBootstrapUser(st, c.OldPassword()); err != nil {
		return nil, fmt.Errorf("cannot initialize bootstrap user: %v", err)
	}
	if err := st.SetEnvironConstraints(cfg.Constraints); err != nil {
		return nil, fmt.Errorf("cannot set initial environ constraints: %v", err)
	}
	m, err := initBootstrapMachine(c, st, cfg)
	if err != nil {
		return nil, fmt.Errorf("cannot initialize bootstrap machine: %v", err)
	}
	return m, nil
}

// initBootstrapUser creates the initial admin user for the database, and sets
// the initial password.
func initBootstrapUser(st *state.State, passwordHash string) error {
	logger.Debugf("adding admin user")
	// Set up initial authentication.
	u, err := st.AddUser("admin", "")
	if err != nil {
		return err
	}

	// Note that at bootstrap time, the password is set to
	// the hash of its actual value. The first time a client
	// connects to mongo, it changes the mongo password
	// to the original password.
	logger.Debugf("setting password hash for admin user")
	// TODO(jam): http://pad.lv/1248839
	// We could teach bootstrap how to generate a custom salt and apply
	// that to the hash that was generated. At which point we'd need to set
	// it here. For now, we pass "" so that on first login we will create a
	// new salt, but the fixed-salt password is still available from
	// cloud-init.
	if err := u.SetPasswordHash(passwordHash, ""); err != nil {
		return err
	}
	if err := st.SetAdminMongoPassword(passwordHash); err != nil {
		return err
	}
	return nil
}

// initBootstrapMachine initializes the initial bootstrap machine in state.
func initBootstrapMachine(c ConfigSetter, st *state.State, cfg BootstrapMachineConfig) (*state.Machine, error) {

	logger.Infof("initialising bootstrap machine with config: %+v", cfg)

	jobs := make([]state.MachineJob, len(cfg.Jobs))
	for i, job := range cfg.Jobs {
		machineJob, err := state.MachineJobFromParams(job)
		if err != nil {
			return nil, fmt.Errorf("invalid bootstrap machine job %q: %v", job, err)
		}
		jobs[i] = machineJob
	}
	m, err := st.AddOneMachine(state.MachineTemplate{
		Addresses:               cfg.Addresses,
		Series:                  version.Current.Series,
		Nonce:                   state.BootstrapNonce,
		Constraints:             cfg.Constraints,
		InstanceId:              cfg.InstanceId,
		HardwareCharacteristics: cfg.Characteristics,
		Jobs: jobs,
	})
	if err != nil {
		return nil, fmt.Errorf("cannot create bootstrap machine in state: %v", err)
	}
	if m.Id() != bootstrapMachineId {
		return nil, fmt.Errorf("bootstrap machine expected id 0, got %q", m.Id())
	}
	// Read the machine agent's password and change it to
	// a new password (other agents will change their password
	// via the API connection).
	logger.Debugf("create new random password for machine %v", m.Id())

	newPassword, err := utils.RandomPassword()
	if err != nil {
		return nil, err
	}
	if err := m.SetPassword(newPassword); err != nil {
		return nil, err
	}
	if err := m.SetMongoPassword(newPassword); err != nil {
		return nil, err
	}
	c.SetPassword(newPassword)
	return m, nil
}

// initAPIHostPorts sets the initial API host/port addresses in state.
<<<<<<< HEAD
func initAPIHostPorts(c ConfigSetter, st *state.State, addrs []instance.Address) error {
	info, available := c.StateServingInfo()
	if !available {
		return fmt.Errorf("api port information not available")
	}
	port := info.APIPort
=======
func initAPIHostPorts(c Config, st *state.State, addrs []instance.Address) error {
	port, _, _ := c.APIServerDetails()
>>>>>>> d828852e
	hostPorts := instance.AddressesWithPort(addrs, port)
	return st.SetAPIHostPorts([][]instance.HostPort{hostPorts})
}

// setStateServingInfo sets the state serving info in state.
func setStateServingInfo(c Config, st *state.State, statePort int, sharedSecret string) error {
	apiPort, cert, key := c.APIServerDetails()
	return st.SetStateServingInfo(params.StateServingInfo{
		APIPort:      apiPort,
		StatePort:    statePort,
		Cert:         string(cert),
		PrivateKey:   string(key),
		SharedSecret: sharedSecret,
	})
}<|MERGE_RESOLUTION|>--- conflicted
+++ resolved
@@ -77,11 +77,15 @@
 			st.Close()
 		}
 	}()
-	if err = initAPIHostPorts(c, st, machineCfg.Addresses); err != nil {
+	servingInfo, ok := c.StateServingInfo()
+	if !ok {
+		return nil, nil, fmt.Errorf("state serving information not available")
+	}
+	if err = initAPIHostPorts(c, st, machineCfg.Addresses, servingInfo.APIPort); err != nil {
 		return nil, nil, err
 	}
-	if err = setStateServingInfo(c, st, envCfg.StatePort(), machineCfg.SharedSecret); err != nil {
-		return nil, nil, err
+	if err := st.SetStateServingInfo(servingInfo); err != nil {
+		return nil, nil, fmt.Errorf("cannot set state serving info: %v", err)
 	}
 	m, err := initUsersAndBootstrapMachine(c, st, machineCfg)
 	if err != nil {
@@ -189,29 +193,7 @@
 }
 
 // initAPIHostPorts sets the initial API host/port addresses in state.
-<<<<<<< HEAD
-func initAPIHostPorts(c ConfigSetter, st *state.State, addrs []instance.Address) error {
-	info, available := c.StateServingInfo()
-	if !available {
-		return fmt.Errorf("api port information not available")
-	}
-	port := info.APIPort
-=======
-func initAPIHostPorts(c Config, st *state.State, addrs []instance.Address) error {
-	port, _, _ := c.APIServerDetails()
->>>>>>> d828852e
-	hostPorts := instance.AddressesWithPort(addrs, port)
+func initAPIHostPorts(c ConfigSetter, st *state.State, addrs []instance.Address, apiPort int) error {
+	hostPorts := instance.AddressesWithPort(addrs, apiPort)
 	return st.SetAPIHostPorts([][]instance.HostPort{hostPorts})
-}
-
-// setStateServingInfo sets the state serving info in state.
-func setStateServingInfo(c Config, st *state.State, statePort int, sharedSecret string) error {
-	apiPort, cert, key := c.APIServerDetails()
-	return st.SetStateServingInfo(params.StateServingInfo{
-		APIPort:      apiPort,
-		StatePort:    statePort,
-		Cert:         string(cert),
-		PrivateKey:   string(key),
-		SharedSecret: sharedSecret,
-	})
 }