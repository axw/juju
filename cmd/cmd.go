// Copyright 2012, 2013 Canonical Ltd.
// Licensed under the AGPLv3, see LICENCE file for details.

package cmd

import (
	"bytes"
	"errors"
	"fmt"
	"io"
	"io/ioutil"
	"os"
	"os/signal"
	"path/filepath"
	"strings"

	"launchpad.net/gnuflag"
	jujuerrors "launchpad.net/juju-core/errors"
)

<<<<<<< HEAD
func init() {
	// Don't replace the default transport as other init blocks
	// register protocols.
	http.DefaultTransport.(*http.Transport).DisableKeepAlives = true
=======
type rcPassthroughError struct {
	code int
}

func (e *rcPassthroughError) Error() string {
	return fmt.Sprintf("rc: %v", e.code)
}

func IsRcPassthroughError(err error) bool {
	_, ok := err.(*rcPassthroughError)
	return ok
}

// NewRcPassthroughError creates an error that will have the code used at the
// return code from the cmd.Main function rather than the default of 1 if
// there is an error.
func NewRcPassthroughError(code int) error {
	return &rcPassthroughError{code}
>>>>>>> 4514d096
}

// ErrSilent can be returned from Run to signal that Main should exit with
// code 1 without producing error output.
var ErrSilent = errors.New("cmd: error out silently")

// Command is implemented by types that interpret command-line arguments.
type Command interface {
	// IsSuperCommand returns true if the command is a super command.
	IsSuperCommand() bool

	// Info returns information about the Command.
	Info() *Info

	// SetFlags adds command specific flags to the flag set.
	SetFlags(f *gnuflag.FlagSet)

	// Init initializes the Command before running.
	Init(args []string) error

	// Run will execute the Command as directed by the options and positional
	// arguments passed to Init.
	Run(ctx *Context) error

	// AllowInterspersedFlags returns whether the command allows flag
	// arguments to be interspersed with non-flag arguments.
	AllowInterspersedFlags() bool
}

// CommandBase provides the default implementation for SetFlags, Init, and Help.
type CommandBase struct{}

// IsSuperCommand implements Command.IsSuperCommand
func (c *CommandBase) IsSuperCommand() bool {
	return false
}

// SetFlags does nothing in the simplest case.
func (c *CommandBase) SetFlags(f *gnuflag.FlagSet) {}

// Init in the simplest case makes sure there are no args.
func (c *CommandBase) Init(args []string) error {
	return CheckEmpty(args)
}

// AllowInterspersedFlags returns true by default. Some subcommands
// may want to override this.
func (c *CommandBase) AllowInterspersedFlags() bool {
	return true
}

// Context represents the run context of a Command. Command implementations
// should interpret file names relative to Dir (see AbsPath below), and print
// output and errors to Stdout and Stderr respectively.
type Context struct {
	Dir     string
	Stdin   io.Reader
	Stdout  io.Writer
	Stderr  io.Writer
	quiet   bool
	verbose bool
}

func (ctx *Context) write(format string, params ...interface{}) {
	output := fmt.Sprintf(format, params...)
	if !strings.HasSuffix(output, "\n") {
		output = output + "\n"
	}
	fmt.Fprint(ctx.Stderr, output)
}

// Infof will write the formatted string to Stderr if quiet is false, but if
// quiet is true the message is logged.
func (ctx *Context) Infof(format string, params ...interface{}) {
	if ctx.quiet {
		logger.Infof(format, params...)
	} else {
		ctx.write(format, params...)
	}
}

// Verbosef will write the formatted string to Stderr if the verbose is true,
// and to the logger if not.
func (ctx *Context) Verbosef(format string, params ...interface{}) {
	if ctx.verbose {
		ctx.write(format, params...)
	} else {
		logger.Infof(format, params...)
	}
}

// AbsPath returns an absolute representation of path, with relative paths
// interpreted as relative to ctx.Dir.
func (ctx *Context) AbsPath(path string) string {
	if filepath.IsAbs(path) {
		return path
	}
	return filepath.Join(ctx.Dir, path)
}

// GetStdin satisfies environs.BootstrapContext
func (ctx *Context) GetStdin() io.Reader {
	return ctx.Stdin
}

// GetStdout satisfies environs.BootstrapContext
func (ctx *Context) GetStdout() io.Writer {
	return ctx.Stdout
}

// GetStderr satisfies environs.BootstrapContext
func (ctx *Context) GetStderr() io.Writer {
	return ctx.Stderr
}

// InterruptNotify satisfies environs.BootstrapContext
func (ctx *Context) InterruptNotify(c chan<- os.Signal) {
	signal.Notify(c, os.Interrupt)
}

// StopInterruptNotify satisfies environs.BootstrapContext
func (ctx *Context) StopInterruptNotify(c chan<- os.Signal) {
	signal.Stop(c)
}

// Info holds some of the usage documentation of a Command.
type Info struct {
	// Name is the Command's name.
	Name string

	// Args describes the command's expected positional arguments.
	Args string

	// Purpose is a short explanation of the Command's purpose.
	Purpose string

	// Doc is the long documentation for the Command.
	Doc string

	// Aliases are other names for the Command.
	Aliases []string
}

// Help renders i's content, along with documentation for any
// flags defined in f. It calls f.SetOutput(ioutil.Discard).
func (i *Info) Help(f *gnuflag.FlagSet) []byte {
	buf := &bytes.Buffer{}
	fmt.Fprintf(buf, "usage: %s", i.Name)
	hasOptions := false
	f.VisitAll(func(f *gnuflag.Flag) { hasOptions = true })
	if hasOptions {
		fmt.Fprintf(buf, " [options]")
	}
	if i.Args != "" {
		fmt.Fprintf(buf, " %s", i.Args)
	}
	fmt.Fprintf(buf, "\n")
	if i.Purpose != "" {
		fmt.Fprintf(buf, "purpose: %s\n", i.Purpose)
	}
	if hasOptions {
		fmt.Fprintf(buf, "\noptions:\n")
		f.SetOutput(buf)
		f.PrintDefaults()
	}
	f.SetOutput(ioutil.Discard)
	if i.Doc != "" {
		fmt.Fprintf(buf, "\n%s\n", strings.TrimSpace(i.Doc))
	}
	if len(i.Aliases) > 0 {
		fmt.Fprintf(buf, "\naliases: %s\n", strings.Join(i.Aliases, ", "))
	}
	return buf.Bytes()
}

// Errors from commands can be either ErrHelp, which means "show the help" or
// some other error related to needed flags missing, or needed positional args
// missing, in which case we should print the error and return a non-zero
// return code.
func handleCommandError(c Command, ctx *Context, err error, f *gnuflag.FlagSet) (int, bool) {
	if err == gnuflag.ErrHelp {
		ctx.Stdout.Write(c.Info().Help(f))
		return 0, true
	}
	if err != nil {
		fmt.Fprintf(ctx.Stderr, "error: %v\n", err)
		return 2, true
	}
	return 0, false
}

// Main runs the given Command in the supplied Context with the given
// arguments, which should not include the command name. It returns a code
// suitable for passing to os.Exit.
func Main(c Command, ctx *Context, args []string) int {
	f := gnuflag.NewFlagSet(c.Info().Name, gnuflag.ContinueOnError)
	f.SetOutput(ioutil.Discard)
	c.SetFlags(f)
	if rc, done := handleCommandError(c, ctx, f.Parse(c.AllowInterspersedFlags(), args), f); done {
		return rc
	}
	// Since SuperCommands can also return gnuflag.ErrHelp errors, we need to
	// handle both those types of errors as well as "real" errors.
	if rc, done := handleCommandError(c, ctx, c.Init(f.Args()), f); done {
		return rc
	}
	if err := c.Run(ctx); err != nil {
		if jujuerrors.IsRcPassthroughError(err) {
			return err.(*jujuerrors.RcPassthroughError).Code
		}
		if err != ErrSilent {
			fmt.Fprintf(ctx.Stderr, "error: %v\n", err)
		}
		return 1
	}
	return 0
}

// DefaultContext returns a Context suitable for use in non-hosted situations.
func DefaultContext() (*Context, error) {
	dir, err := os.Getwd()
	if err != nil {
		return nil, err
	}
	abs, err := filepath.Abs(dir)
	if err != nil {
		return nil, err
	}
	return &Context{
		Dir:    abs,
		Stdin:  os.Stdin,
		Stdout: os.Stdout,
		Stderr: os.Stderr,
	}, nil
}

// CheckEmpty is a utility function that returns an error if args is not empty.
func CheckEmpty(args []string) error {
	if len(args) != 0 {
		return fmt.Errorf("unrecognized args: %q", args)
	}
	return nil
}

// ZeroOrOneArgs checks to see that there are zero or one args, and returns
// the value of the arg if provided, or the empty string if not.
func ZeroOrOneArgs(args []string) (string, error) {
	var result string
	if len(args) > 0 {
		result, args = args[0], args[1:]
	}
	if err := CheckEmpty(args); err != nil {
		return "", err
	}
	return result, nil
}<|MERGE_RESOLUTION|>--- conflicted
+++ resolved
@@ -18,33 +18,6 @@
 	jujuerrors "launchpad.net/juju-core/errors"
 )
 
-<<<<<<< HEAD
-func init() {
-	// Don't replace the default transport as other init blocks
-	// register protocols.
-	http.DefaultTransport.(*http.Transport).DisableKeepAlives = true
-=======
-type rcPassthroughError struct {
-	code int
-}
-
-func (e *rcPassthroughError) Error() string {
-	return fmt.Sprintf("rc: %v", e.code)
-}
-
-func IsRcPassthroughError(err error) bool {
-	_, ok := err.(*rcPassthroughError)
-	return ok
-}
-
-// NewRcPassthroughError creates an error that will have the code used at the
-// return code from the cmd.Main function rather than the default of 1 if
-// there is an error.
-func NewRcPassthroughError(code int) error {
-	return &rcPassthroughError{code}
->>>>>>> 4514d096
-}
-
 // ErrSilent can be returned from Run to signal that Main should exit with
 // code 1 without producing error output.
 var ErrSilent = errors.New("cmd: error out silently")
