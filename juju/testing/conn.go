--- conflicted
+++ resolved
@@ -43,6 +43,7 @@
 
 func (s *JujuConnSuite) SetUpTest(c *C) {
 	s.LoggingSuite.SetUpTest(c)
+	c.Logf("JujuConnSuite SetUpTest (vardir %q)", environs.VarDir)
 	s.setUpConn(c)
 }
 
@@ -58,11 +59,10 @@
 	s.setUpConn(c)
 }
 
-func (s *JujuConnSuite) StateInfo(c *C) *state.Info {
-	return &state.Info{Addrs: []string{testing.ZkAddr}}
-}
-
-<<<<<<< HEAD
+func (s *JujuConnSuite) setUpConn(c *C) {
+	if s.rootDir != "" {
+		panic("JujuConnSuite.setUpConn without teardown")
+	}
 	s.rootDir = c.MkDir()
 	s.oldHome = os.Getenv("HOME")
 	home := filepath.Join(s.rootDir, "/home/ubuntu")
@@ -82,27 +82,6 @@
 	err = ioutil.WriteFile(filepath.Join(home, ".juju", "environments.yaml"), config, 0600)
 	c.Assert(err, IsNil)
 	conn, err := juju.NewConn("dummyenv")
-=======
-func (s *JujuConnSuite) AddTestingCharm(c *C, name string) *state.Charm {
-	ch := testing.Charms.Dir(name)
-	ident := fmt.Sprintf("%s-%d", name, ch.Revision())
-	curl := charm.MustParseURL("local:series/" + ident)
-	bundleURL, err := url.Parse("http://bundles.example.com/" + ident)
-	c.Assert(err, IsNil)
-	sch, err := s.State.AddCharm(ch, curl, bundleURL, ident+"-sha256")
-	c.Assert(err, IsNil)
-	return sch
-}
-
-func (s *JujuConnSuite) setUpConn(c *C) {
-	config := map[string]interface{}{
-		"name":            "foo",
-		"type":            "dummy",
-		"zookeeper":       true,
-		"authorized-keys": "i-am-a-key",
-	}
-	conn, err := juju.NewConnFromAttrs(config)
->>>>>>> cc2b12fe
 	c.Assert(err, IsNil)
 
 	// sanity check we've got the correct environment.
@@ -119,7 +98,6 @@
 	c.Assert(s.Conn.Close(), IsNil)
 	s.Conn = nil
 	s.State = nil
-<<<<<<< HEAD
 	os.Setenv("HOME", s.oldHome)
 	s.oldHome = ""
 	environs.VarDir = s.oldVarDir
@@ -153,6 +131,4 @@
 	sch, err := s.State.AddCharm(ch, curl, bundleURL, ident+"-sha256")
 	c.Assert(err, IsNil)
 	return sch
-=======
->>>>>>> cc2b12fe
 }