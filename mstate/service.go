--- conflicted
+++ resolved
@@ -123,19 +123,14 @@
 }
 
 // RemoveUnit removes the given unit from s.
-func (s *Service) RemoveUnit(unit *Unit) (err error) {
+func (s *Service) RemoveUnit(unit *Unit) error {
 	sel := bson.D{
 		{"_id", unit.Name()},
 		{"service", s.name},
 		{"life", Alive},
 	}
-<<<<<<< HEAD
-	change := bson.D{{"$set", bson.D{{"lifecycle", life.Dying}, {"machineid", nil}}}}
-	err = s.st.units.Update(sel, change)
-=======
-	change := bson.D{{"$set", bson.D{{"life", Dying}}}}
+	change := bson.D{{"$set", bson.D{{"life", Dying}, {"machineid", nil}}}}
 	err := s.st.units.Update(sel, change)
->>>>>>> 8233f9c3
 	if err != nil {
 		return fmt.Errorf("can't remove unit %q: %v", unit, err)
 	}
