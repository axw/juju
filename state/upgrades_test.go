--- conflicted
+++ resolved
@@ -303,7 +303,6 @@
 	s.checkAddEnvUUIDToCollectionIdempotent(c, AddEnvUUIDToMachines, machinesC)
 }
 
-<<<<<<< HEAD
 func (s *upgradesSuite) TestAddEnvUUIDToMinUnits(c *gc.C) {
 	coll, closer, newIDs := s.checkAddEnvUUIDToCollection(c, AddEnvUUIDToMinUnits, minUnitsC,
 		bson.M{
@@ -313,24 +312,10 @@
 		bson.M{
 			"_id":   "mediawiki",
 			"revno": 2,
-=======
-func (s *upgradesSuite) TestAddEnvUUIDToCleanups(c *gc.C) {
-	coll, closer, newIDs := s.checkAddEnvUUIDToCollection(c, AddEnvUUIDToCleanups, cleanupsC,
-		bson.M{
-			"_id":    bson.NewObjectId(),
-			"kind":   "units",
-			"prefix": "mysql",
-		},
-		bson.M{
-			"_id":    bson.NewObjectId(),
-			"kind":   "service",
-			"prefix": "mediawiki",
->>>>>>> f45ebc51
 		},
 	)
 	defer closer()
 
-<<<<<<< HEAD
 	var newDoc minUnitsDoc
 	s.FindId(c, coll, newIDs[0], &newDoc)
 	c.Assert(newDoc.ServiceName, gc.Equals, "wordpress")
@@ -341,9 +326,21 @@
 	c.Assert(newDoc.Revno, gc.Equals, 2)
 }
 
-func (s *upgradesSuite) TestAddEnvUUIDToMinUnitsIdempotent(c *gc.C) {
-	s.checkAddEnvUUIDToCollectionIdempotent(c, AddEnvUUIDToMinUnits, minUnitsC)
-=======
+func (s *upgradesSuite) TestAddEnvUUIDToCleanups(c *gc.C) {
+	coll, closer, newIDs := s.checkAddEnvUUIDToCollection(c, AddEnvUUIDToCleanups, cleanupsC,
+		bson.M{
+			"_id":    bson.NewObjectId(),
+			"kind":   "units",
+			"prefix": "mysql",
+		},
+		bson.M{
+			"_id":    bson.NewObjectId(),
+			"kind":   "service",
+			"prefix": "mediawiki",
+		},
+	)
+	defer closer()
+
 	var newDoc cleanupDoc
 	s.FindId(c, coll, newIDs[0], &newDoc)
 	c.Assert(string(newDoc.Kind), gc.Equals, "units")
@@ -352,9 +349,12 @@
 	c.Assert(string(newDoc.Kind), gc.Equals, "service")
 }
 
+func (s *upgradesSuite) TestAddEnvUUIDToMinUnitsIdempotent(c *gc.C) {
+	s.checkAddEnvUUIDToCollectionIdempotent(c, AddEnvUUIDToMinUnits, minUnitsC)
+}
+
 func (s *upgradesSuite) TestAddEnvUUIDToCleanupsIdempotent(c *gc.C) {
 	s.checkAddEnvUUIDToCollectionIdempotent(c, AddEnvUUIDToCleanups, cleanupsC)
->>>>>>> f45ebc51
 }
 
 func (s *upgradesSuite) TestAddEnvUUIDToReboots(c *gc.C) {
