package jujutest

import (
	"fmt"
	. "launchpad.net/gocheck"
	"launchpad.net/juju-core/charm"
	"launchpad.net/juju-core/environs"
	"launchpad.net/juju-core/environs/config"
	"launchpad.net/juju-core/juju"
	"launchpad.net/juju-core/state"
	"launchpad.net/juju-core/testing"
	"launchpad.net/juju-core/trivial"
	"launchpad.net/juju-core/version"
	"time"
)

// TestStartStop is similar to Tests.TestStartStop except
// that it does not assume a pristine environment.
func (t *LiveTests) TestStartStop(c *C) {
	insts, err := t.Env.Instances(nil)
	c.Assert(err, IsNil)
	c.Check(insts, HasLen, 0)

	inst, err := t.Env.StartInstance(0, InvalidStateInfo, nil)
	c.Assert(err, IsNil)
	c.Assert(inst, NotNil)
	id0 := inst.Id()

	insts, err = t.Env.Instances([]string{id0, id0})
	c.Assert(err, IsNil)
	c.Assert(insts, HasLen, 2)
	c.Assert(insts[0].Id(), Equals, id0)
	c.Assert(insts[1].Id(), Equals, id0)

	insts, err = t.Env.AllInstances()
	c.Assert(err, IsNil)
	// differs from the check above because AllInstances returns
	// a set (without duplicates) containing only one instance.
	c.Assert(insts, HasLen, 1)
	c.Assert(insts[0].Id(), Equals, id0)

	dns, err := inst.WaitDNSName()
	c.Assert(err, IsNil)
	c.Assert(dns, Not(Equals), "")

	insts, err = t.Env.Instances([]string{id0, ""})
	c.Assert(err, Equals, environs.ErrPartialInstances)
	c.Assert(insts, HasLen, 2)
	c.Check(insts[0].Id(), Equals, id0)
	c.Check(insts[1], IsNil)

	err = t.Env.StopInstances([]environs.Instance{inst})
	c.Assert(err, IsNil)

	// Stopping may not be noticed at first due to eventual
	// consistency. Repeat a few times to ensure we get the error.
	for i := 0; i < 20; i++ {
		insts, err = t.Env.Instances([]string{id0})
		if err != nil {
			break
		}
		time.Sleep(0.25e9)
	}
	c.Assert(err, Equals, environs.ErrNoInstances)
	c.Assert(insts, HasLen, 0)
}

func (t *LiveTests) TestPorts(c *C) {
	inst1, err := t.Env.StartInstance(1, InvalidStateInfo, nil)
	c.Assert(err, IsNil)
	c.Assert(inst1, NotNil)
	defer t.Env.StopInstances([]environs.Instance{inst1})

	ports, err := inst1.Ports(1)
	c.Assert(err, IsNil)
	c.Assert(ports, HasLen, 0)

	inst2, err := t.Env.StartInstance(2, InvalidStateInfo, nil)
	c.Assert(err, IsNil)
	c.Assert(inst2, NotNil)
	ports, err = inst2.Ports(2)
	c.Assert(err, IsNil)
	c.Assert(ports, HasLen, 0)
	defer t.Env.StopInstances([]environs.Instance{inst2})

	// Open some ports and check they're there.
	err = inst1.OpenPorts(1, []state.Port{{"udp", 67}, {"tcp", 45}})
	c.Assert(err, IsNil)
	ports, err = inst1.Ports(1)
	c.Assert(err, IsNil)
	c.Assert(ports, DeepEquals, []state.Port{{"tcp", 45}, {"udp", 67}})
	ports, err = inst2.Ports(2)
	c.Assert(err, IsNil)
	c.Assert(ports, HasLen, 0)

	// Check there's no crosstalk to another machine
	err = inst2.OpenPorts(2, []state.Port{{"tcp", 89}, {"tcp", 45}})
	c.Assert(err, IsNil)
	ports, err = inst2.Ports(2)
	c.Assert(err, IsNil)
	c.Assert(ports, DeepEquals, []state.Port{{"tcp", 45}, {"tcp", 89}})
	ports, err = inst1.Ports(1)
	c.Assert(err, IsNil)
	c.Assert(ports, DeepEquals, []state.Port{{"tcp", 45}, {"udp", 67}})

	// Check that opening the same port again is ok.
	err = inst2.OpenPorts(2, []state.Port{{"tcp", 45}})
	c.Assert(err, IsNil)
	ports, err = inst2.Ports(2)
	c.Assert(err, IsNil)
	c.Assert(ports, DeepEquals, []state.Port{{"tcp", 45}, {"tcp", 89}})

	// Check that opening the same port again and another port is ok.
	err = inst2.OpenPorts(2, []state.Port{{"tcp", 45}, {"tcp", 99}})
	c.Assert(err, IsNil)
	ports, err = inst2.Ports(2)
	c.Assert(err, IsNil)
	c.Assert(ports, DeepEquals, []state.Port{{"tcp", 45}, {"tcp", 89}, {"tcp", 99}})

	// Check that we can close ports and that there's no crosstalk.
	err = inst2.ClosePorts(2, []state.Port{{"tcp", 45}, {"tcp", 99}})
	c.Assert(err, IsNil)
	ports, err = inst2.Ports(2)
	c.Assert(err, IsNil)
	c.Assert(ports, DeepEquals, []state.Port{{"tcp", 89}})
	ports, err = inst1.Ports(1)
	c.Assert(err, IsNil)
	c.Assert(ports, DeepEquals, []state.Port{{"tcp", 45}, {"udp", 67}})

	// Check that we can close multiple ports.
	err = inst1.ClosePorts(1, []state.Port{{"tcp", 45}, {"udp", 67}})
	c.Assert(err, IsNil)
	ports, err = inst1.Ports(1)
	c.Assert(ports, HasLen, 0)

	// Check that we can close ports that aren't there.
	err = inst2.ClosePorts(2, []state.Port{{"tcp", 111}, {"udp", 222}})
	c.Assert(err, IsNil)
	ports, err = inst2.Ports(2)
	c.Assert(ports, DeepEquals, []state.Port{{"tcp", 89}})
}

func (t *LiveTests) TestBootstrapMultiple(c *C) {
	t.BootstrapOnce(c)

	// Wait for a while to let eventual consistency catch up, hopefully.
	time.Sleep(t.ConsistencyDelay)
	err := t.Env.Bootstrap(false)
	c.Assert(err, ErrorMatches, "environment is already bootstrapped")

	c.Logf("destroy env")
	t.Destroy(c)

	// check that we can bootstrap after destroy
	t.BootstrapOnce(c)
}

func (t *LiveTests) TestBootstrapAndDeploy(c *C) {
	if !t.CanOpenState || !t.HasProvisioner {
		c.Skip(fmt.Sprintf("skipping provisioner test, CanOpenState: %v, HasProvisioner: %v", t.CanOpenState, t.HasProvisioner))
	}
	t.BootstrapOnce(c)

	// TODO(niemeyer): Stop growing this kitchen sink test and split it into proper parts.

	c.Logf("opening connection")
	conn, err := juju.NewConn(t.Env)
	c.Assert(err, IsNil)
	defer conn.Close()

	// Check that the agent version has made it through the
	// bootstrap process (it's optional in the config.Config)
	cfg, err := conn.State.EnvironConfig()
	c.Assert(err, IsNil)
	c.Check(cfg.AgentVersion(), Equals, version.Current.Number)

	// Wait for machine agent to come up on the bootstrap
	// machine and find the deployed series from that.
	w0, tools0 := t.watchMachine(c, conn, 0)
	defer w0.Stop()

	// Create a new service and deploy a unit of it.
	c.Logf("deploying service")
	repoDir := c.MkDir()
	url := testing.Charms.ClonedURL(repoDir, tools0.Series, "dummy")
	sch, err := conn.PutCharm(url, &charm.LocalRepository{repoDir}, false)

	c.Assert(err, IsNil)
	svc, err := conn.AddService("", sch)
	c.Assert(err, IsNil)
	units, err := conn.AddUnits(svc, 1)
	c.Assert(err, IsNil)
	unit := units[0]

	// Wait for the unit's machine and associated agent to come up
	// and announce itself.
	mid, err := unit.AssignedMachineId()
	c.Assert(err, IsNil)
	w1, tools1 := t.watchMachine(c, conn, mid)
	defer w1.Stop()
	c.Assert(tools1.Binary, Equals, tools0.Binary)

	// Check that we can upgrade the environment.
	newVersion := tools1.Binary
	newVersion.Patch++
	t.checkUpgrade(c, conn, newVersion, w0, w1)

	// BUG(niemeyer): Logic below is very much wrong. Must be:
	//
	// 1. EnsureDying on the unit and EnsureDying on the machine
	// 2. Unit dies by itself
	// 3. Machine removes dead unit
	// 4. Machine dies by itself
	// 5. Provisioner removes dead machine
	//
	c.Logf("removing unit")
	// Now remove the unit and its assigned machine and
	// check that the PA removes it.
	err = unit.EnsureDead()
	c.Assert(err, IsNil)
	err = svc.RemoveUnit(unit)
	c.Assert(err, IsNil)
<<<<<<< HEAD
	err = conn.State.RemoveMachine(w1.Id())
=======
	err = m1.EnsureDead()
	c.Assert(err, IsNil)
	err = conn.State.RemoveMachine(m1.Id())
>>>>>>> e0a0142e
	c.Assert(err, IsNil)
	c.Logf("waiting for instance to be removed")
	t.assertStopInstance(c, w1.Machine)
	assertInstanceId(c, w1.Machine, nil)
}

type machineWatcher struct {
	*state.Machine
	*state.MachineWatcher
}

<<<<<<< HEAD
// machineAgentTools waits for the given machine agent
// to start and returns the machine watcher and the tools that it's running.
func (t *LiveTests) watchMachine(c *C, conn *juju.Conn, mid int) (*machineWatcher, *state.Tools) {
	m, err := conn.State.Machine(mid)
	c.Assert(err, IsNil)

	w := &machineWatcher{m, m.Watch()}
	c.Logf("waiting for machine %d to signal agent version", m.Id())

	var gotTools *state.Tools
	for _ = range w.Changes() {
		err := m.Refresh()
		c.Assert(err, IsNil)
=======
// machineAgentTools waits for the given machine agent to start and
// returns the machine watcher and the tools that it's running.
func (t *LiveTests) machineAgentTools(c *C, m *state.Machine) (w *state.MachineWatcher, tools *state.Tools) {
	c.Logf("waiting for machine %v to signal agent version", m)
	w = m.Watch()
	var gotTools *state.Tools
	for _ = range w.Changes() {
		err := m.Refresh()
		if !c.Check(err, IsNil) {
			break
		}
>>>>>>> e0a0142e
		tools, err := m.AgentTools()
		if !c.Check(err, IsNil) {
			break
		}
		if tools.URL != "" {
			gotTools = tools
			break
		}
		// Machine agent hasn't started yet.
	}
	if gotTools == nil {
		w.Stop()
		c.Fatalf("got no tools; machine watcher error: %v", w.Err())
	}
	if gotTools.Binary != version.Current {
		w.Stop()
		c.Assert(gotTools.Binary, Equals, version.Current)
	}
	return w, gotTools
}

// checkUpgrade sets the environment agent version and checks that
// all the provided watchers upgrade to the requested version.
func (t *LiveTests) checkUpgrade(c *C, conn *juju.Conn, newVersion version.Binary, watchers ...*machineWatcher) {
	c.Logf("putting testing version of juju tools")
	upgradeTools, err := environs.PutTools(t.Env.Storage(), &newVersion)
	c.Assert(err, IsNil)

	// Check that the put version really is the version we expect.
	c.Assert(upgradeTools.Binary, Equals, newVersion)
	err = setAgentVersion(conn.State, newVersion.Number)
	c.Assert(err, IsNil)

	// TODO(niemeyer): This helper is broken. There's nothing here waiting
	// for the *upgrade* to happen. It's simply waiting for the first
	// change to the machine, and assuming that it is an upgrade.
	// This should be refactored to be more resilient, perhaps closer to the
	// existing pattern in other helper methods.

	for i, w := range watchers {
		c.Logf("waiting for upgrade %d", i)
<<<<<<< HEAD
		_, ok := <-w.Changes()
		if !c.Check(ok, Equals, true, Commentf("watcher %d died: %v", i, w.Err())) {
			continue
		}
		err := w.Refresh()
		c.Assert(err, IsNil)
		tools, err := w.AgentTools()
=======
		id, ok := <-w.Changes()
		m, err := conn.State.Machine(id)
		c.Assert(err, IsNil)
		c.Assert(ok, Equals, true, Commentf("watcher %d died: %v", i, w.Err()))
		tools, err := m.AgentTools()
>>>>>>> e0a0142e
		if !c.Check(err, IsNil) {
			continue
		}
		// N.B. We can't test that the URL is the same because there's
		// no guarantee that it is, even though it might be referring to
		// the same thing.
		if c.Check(tools.Binary, DeepEquals, newVersion) {
			c.Logf("upgrade %d successful", i)
		}
	}
}

// setAgentVersion sets the current agent version in the state's
// environment configuration.
func setAgentVersion(st *state.State, vers version.Number) error {
	cfg, err := st.EnvironConfig()
	if err != nil {
		return err
	}
	attrs := cfg.AllAttrs()
	attrs["agent-version"] = vers.String()
	cfg, err = config.New(attrs)
	if err != nil {
		panic(fmt.Errorf("config refused agent-version: %v", err))
	}
	return st.SetEnvironConfig(cfg)
}

var waitAgent = trivial.AttemptStrategy{
	Total: 30 * time.Second,
	Delay: 1 * time.Second,
}

func (t *LiveTests) assertStartInstance(c *C, m *state.Machine) {
	// Wait for machine to get an instance id.
	for a := waitAgent.Start(); a.Next(); {
		err := m.Refresh()
		c.Assert(err, IsNil)
		instId, err := m.InstanceId()
		if state.IsNotFound(err) {
			continue
		}
		c.Assert(err, IsNil)
		_, err = t.Env.Instances([]string{instId})
		c.Assert(err, IsNil)
		return
	}
	c.Fatalf("provisioner failed to start machine after %v", waitAgent.Total)
}

func (t *LiveTests) assertStopInstance(c *C, m *state.Machine) {
	// Wait for machine id to be cleared.
	for a := waitAgent.Start(); a.Next(); {
		err := m.Refresh()
		c.Assert(err, IsNil)
		_, err = m.InstanceId()
		if state.IsNotFound(err) {
			return
		}
		c.Assert(err, IsNil)
	}
	c.Fatalf("provisioner failed to stop machine after %v", waitAgent.Total)
}

// assertInstanceId asserts that the machine has an instance id
// that matches that of the given instance. If the instance is nil,
// It asserts that the instance id is unset.
func assertInstanceId(c *C, m *state.Machine, inst environs.Instance) {
	var wantId, gotId string
	var err error
	if inst != nil {
		wantId = inst.Id()
	}
	for a := waitAgent.Start(); a.Next(); {
		err := m.Refresh()
		c.Assert(err, IsNil)
		gotId, err = m.InstanceId()
		if state.IsNotFound(err) {
			if inst == nil {
				return
			}
			continue
		}
		c.Assert(err, IsNil)
		break
	}
	c.Assert(err, IsNil)
	c.Assert(gotId, Equals, wantId)
}

// TODO check that binary data works ok?
var contents = []byte("hello\n")
var contents2 = []byte("goodbye\n\n")

func (t *LiveTests) TestFile(c *C) {
	name := fmt.Sprint("testfile", time.Now().UnixNano())
	storage := t.Env.Storage()

	checkFileDoesNotExist(c, storage, name)
	checkPutFile(c, storage, name, contents)
	checkFileHasContents(c, storage, name, contents)
	checkPutFile(c, storage, name, contents2) // check that we can overwrite the file
	checkFileHasContents(c, storage, name, contents2)

	// check that the listed contents include the
	// expected name.
	names, err := storage.List("")
	c.Assert(err, IsNil)
	found := false
	for _, lname := range names {
		if lname == name {
			found = true
			break
		}
	}
	if !found {
		c.Errorf("file name %q not found in file list %q", name, names)
	}

	err = storage.Remove(name)
	c.Check(err, IsNil)
	checkFileDoesNotExist(c, storage, name)
	// removing a file that does not exist should not be an error.
	err = storage.Remove(name)
	c.Check(err, IsNil)
}

// Check that we can't start an instance running tools
// that correspond with no available platform.
func (t *LiveTests) TestStartInstanceOnUnknownPlatform(c *C) {
	vers := version.Current
	// Note that we want this test to function correctly in the
	// dummy environment, so to avoid enumerating all possible
	// platforms in the dummy provider, it treats only series and/or
	// architectures with the "unknown" prefix as invalid.
	vers.Series = "unknownseries"
	vers.Arch = "unknownarch"
	name := environs.ToolsStoragePath(vers)
	storage := t.Env.Storage()
	checkPutFile(c, storage, name, []byte("fake tools on invalid series"))
	defer storage.Remove(name)

	url, err := storage.URL(name)
	c.Assert(err, IsNil)
	tools := &state.Tools{
		Binary: vers,
		URL:    url,
	}

	inst, err := t.Env.StartInstance(4, InvalidStateInfo, tools)
	if inst != nil {
		err := t.Env.StopInstances([]environs.Instance{inst})
		c.Check(err, IsNil)
	}
	c.Assert(inst, IsNil)
	c.Assert(err, ErrorMatches, "cannot find image.*")
}<|MERGE_RESOLUTION|>--- conflicted
+++ resolved
@@ -220,13 +220,9 @@
 	c.Assert(err, IsNil)
 	err = svc.RemoveUnit(unit)
 	c.Assert(err, IsNil)
-<<<<<<< HEAD
+	err = w1.EnsureDead()
+	c.Assert(err, IsNil)
 	err = conn.State.RemoveMachine(w1.Id())
-=======
-	err = m1.EnsureDead()
-	c.Assert(err, IsNil)
-	err = conn.State.RemoveMachine(m1.Id())
->>>>>>> e0a0142e
 	c.Assert(err, IsNil)
 	c.Logf("waiting for instance to be removed")
 	t.assertStopInstance(c, w1.Machine)
@@ -238,7 +234,6 @@
 	*state.MachineWatcher
 }
 
-<<<<<<< HEAD
 // machineAgentTools waits for the given machine agent
 // to start and returns the machine watcher and the tools that it's running.
 func (t *LiveTests) watchMachine(c *C, conn *juju.Conn, mid int) (*machineWatcher, *state.Tools) {
@@ -248,23 +243,12 @@
 	w := &machineWatcher{m, m.Watch()}
 	c.Logf("waiting for machine %d to signal agent version", m.Id())
 
-	var gotTools *state.Tools
-	for _ = range w.Changes() {
-		err := m.Refresh()
-		c.Assert(err, IsNil)
-=======
-// machineAgentTools waits for the given machine agent to start and
-// returns the machine watcher and the tools that it's running.
-func (t *LiveTests) machineAgentTools(c *C, m *state.Machine) (w *state.MachineWatcher, tools *state.Tools) {
-	c.Logf("waiting for machine %v to signal agent version", m)
-	w = m.Watch()
 	var gotTools *state.Tools
 	for _ = range w.Changes() {
 		err := m.Refresh()
 		if !c.Check(err, IsNil) {
 			break
 		}
->>>>>>> e0a0142e
 		tools, err := m.AgentTools()
 		if !c.Check(err, IsNil) {
 			break
@@ -306,21 +290,11 @@
 
 	for i, w := range watchers {
 		c.Logf("waiting for upgrade %d", i)
-<<<<<<< HEAD
 		_, ok := <-w.Changes()
-		if !c.Check(ok, Equals, true, Commentf("watcher %d died: %v", i, w.Err())) {
-			continue
-		}
+		c.Assert(ok, Equals, true, Commentf("watcher %d died: %v", i, w.Err()))
 		err := w.Refresh()
 		c.Assert(err, IsNil)
 		tools, err := w.AgentTools()
-=======
-		id, ok := <-w.Changes()
-		m, err := conn.State.Machine(id)
-		c.Assert(err, IsNil)
-		c.Assert(ok, Equals, true, Commentf("watcher %d died: %v", i, w.Err()))
-		tools, err := m.AgentTools()
->>>>>>> e0a0142e
 		if !c.Check(err, IsNil) {
 			continue
 		}
