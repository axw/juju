package ec2

import (
	"fmt"
	"io/ioutil"
	"launchpad.net/goamz/aws"
	. "launchpad.net/gocheck"
	"launchpad.net/juju-core/environs"
	"os"
	"path/filepath"
	"strings"
)

// Use local suite since this file lives in the ec2 package
// for testing internals.
type configSuite struct {
	savedHome, savedAccessKey, savedSecretKey string
}

var _ = Suite(configSuite{})

var configTestRegion = aws.Region{
	Name:        "configtest",
	EC2Endpoint: "testregion.nowhere:1234",
}

var testAuth = aws.Auth{"gopher", "long teeth"}

// the mandatory fields in config.
var baseConfig = "control-bucket: x\n"

// the result of parsing baseConfig.
var baseConfigResult = providerConfig{
	name:           "testenv",
	region:         "us-east-1",
	bucket:         "x",
	auth:           testAuth,
	authorizedKeys: "sshkey\n",
}

// configTest specifies a config parsing test, checking that env when
// parsed as the ec2 section of a config file matches baseConfigResult
// when mutated by the mutate function, or that the parse matches the
// given error.
type configTest struct {
	env    string
	mutate func(*providerConfig)
	err    string
}

func (t configTest) check(c *C) {
	envs, err := environs.ReadEnvironsBytes(makeEnv(t.env))
	if t.err != "" {
		c.Check(err, ErrorMatches, t.err)
		return
	}
	c.Check(err, IsNil)
	e, err := envs.Open("testenv")
	c.Assert(err, IsNil)
	c.Assert(e, NotNil)
	c.Assert(e, FitsTypeOf, (*environ)(nil))
	tconfig := baseConfigResult
	t.mutate(&tconfig)
	c.Check(e.(*environ).config(), DeepEquals, &tconfig)
	c.Check(e.(*environ).name, Equals, tconfig.name)
}

var configTests = []configTest{
	{
		baseConfig,
		func(cfg *providerConfig) {},
		"",
	},
	{
		"region: eu-west-1\n" + baseConfig,
		func(cfg *providerConfig) {
			cfg.region = "eu-west-1"
		},
		"",
	},
	{
		"region: unknown\n" + baseConfig,
		nil,
		".*invalid region name.*",
	},
	{
		"region: configtest\n" + baseConfig,
		func(cfg *providerConfig) {
			cfg.region = "configtest"
		},
		"",
	},
	{
		"region: 666\n" + baseConfig,
		nil,
		".*expected string, got 666",
	},
	{
		"access-key: 666\n" + baseConfig,
		nil,
		".*expected string, got 666",
	},
	{
		"secret-key: 666\n" + baseConfig,
		nil,
		".*expected string, got 666",
	},
	{
		"control-bucket: 666\n",
		nil,
		".*expected string, got 666",
	},
	{
		"public-bucket: 666\n" + baseConfig,
		nil,
		".*expected string, got 666",
	},
	{
		"public-bucket: foo\n" + baseConfig,
		func(cfg *providerConfig) {
			cfg.publicBucket = "foo"
		},
		"",
	},
	{
		"access-key: jujuer\nsecret-key: open sesame\n" + baseConfig,
		func(cfg *providerConfig) {
			cfg.auth = aws.Auth{
				AccessKey: "jujuer",
				SecretKey: "open sesame",
			}
		},
		"",
	},
	{
		"authorized-keys-path: \n" + baseConfig,
		nil,
		"",
	},
	{
		"authorized-keys: authkeys\n" + baseConfig,
		func(cfg *providerConfig) {
			cfg.authorizedKeys = "authkeys"
		},
		"",
	},
	{
		"access-key: jujuer\n" + baseConfig,
		nil,
		".*environment has access-key but no secret-key",
	},
	{
		"secret-key: badness\n" + baseConfig,
		nil,
		".*environment has secret-key but no access-key",
	},

	// unknown fields are discarded
	{
		"unknown-something: 666\n" + baseConfig,
		func(cfg *providerConfig) {},
		"",
	},
}

func indent(s string, with string) string {
	var r string
	lines := strings.Split(s, "\n")
	for _, l := range lines {
		r += with + l + "\n"
	}
	return r
}

func makeEnv(s string) []byte {
	return []byte("environments:\n  testenv:\n    type: ec2\n" + indent(s, "    "))
}

<<<<<<< HEAD
func (configSuite) TestConfig(c *C) {
	aws.Regions["configtest"] = configTestRegion
	defer delete(aws.Regions, "configtest")

	defer os.Setenv("AWS_ACCESS_KEY_ID", os.Getenv("AWS_ACCESS_KEY_ID"))
	defer os.Setenv("AWS_SECRET_ACCESS_KEY", os.Getenv("AWS_SECRET_ACCESS_KEY"))

	os.Setenv("AWS_ACCESS_KEY_ID", "")
	os.Setenv("AWS_SECRET_ACCESS_KEY", "")
=======
func (s *configSuite) SetUpTest(c *C) {
	s.savedHome = os.Getenv("HOME")
	s.savedAccessKey = os.Getenv("AWS_ACCESS_KEY_ID")
	s.savedSecretKey = os.Getenv("AWS_SECRET_ACCESS_KEY")
>>>>>>> 602fb6be

	home := c.MkDir()
	sshDir := filepath.Join(home, ".ssh")
	err := os.Mkdir(sshDir, 0777)
	c.Assert(err, IsNil)
	err = ioutil.WriteFile(filepath.Join(sshDir, "id_rsa.pub"), []byte("sshkey\n"), 0666)
	c.Assert(err, IsNil)

	os.Setenv("HOME", home)
	os.Setenv("AWS_ACCESS_KEY_ID", testAuth.AccessKey)
	os.Setenv("AWS_SECRET_ACCESS_KEY", testAuth.SecretKey)
	Regions["configtest"] = configTestRegion
}

func (s *configSuite) TearDownTest(c *C) {
	os.Setenv("HOME", s.savedHome)
	os.Setenv("AWS_ACCESS_KEY_ID", s.savedAccessKey)
	os.Setenv("AWS_SECRET_ACCESS_KEY", s.savedSecretKey)
	delete(Regions, "configtest")
}

func (s *configSuite) TestConfig(c *C) {
	for i, t := range configTests {
		c.Logf("test %d (environ %q)", i, t.env)
		t.check(c)
	}
}

func (s *configSuite) TestMissingAuth(c *C) {
	os.Setenv("AWS_ACCESS_KEY_ID", "")
	os.Setenv("AWS_SECRET_ACCESS_KEY", "")
	test := configTests[0]
	test.err = ".*not found in environment"
	test.check(c)
}

func (s *configSuite) TestAuthorizedKeysPath(c *C) {
	dir := c.MkDir()
	path := filepath.Join(dir, "something")
	err := ioutil.WriteFile(path, []byte("another-sshkey\n"), 0666)
	c.Assert(err, IsNil)
	confLine := fmt.Sprintf("authorized-keys-path: %s\n", path)
	test := configTest{
		confLine + baseConfig,
		func(cfg *providerConfig) {
			cfg.authorizedKeys = "another-sshkey\n"
		},
		"",
	}
	test.check(c)
}<|MERGE_RESOLUTION|>--- conflicted
+++ resolved
@@ -176,22 +176,10 @@
 	return []byte("environments:\n  testenv:\n    type: ec2\n" + indent(s, "    "))
 }
 
-<<<<<<< HEAD
-func (configSuite) TestConfig(c *C) {
-	aws.Regions["configtest"] = configTestRegion
-	defer delete(aws.Regions, "configtest")
-
-	defer os.Setenv("AWS_ACCESS_KEY_ID", os.Getenv("AWS_ACCESS_KEY_ID"))
-	defer os.Setenv("AWS_SECRET_ACCESS_KEY", os.Getenv("AWS_SECRET_ACCESS_KEY"))
-
-	os.Setenv("AWS_ACCESS_KEY_ID", "")
-	os.Setenv("AWS_SECRET_ACCESS_KEY", "")
-=======
 func (s *configSuite) SetUpTest(c *C) {
 	s.savedHome = os.Getenv("HOME")
 	s.savedAccessKey = os.Getenv("AWS_ACCESS_KEY_ID")
 	s.savedSecretKey = os.Getenv("AWS_SECRET_ACCESS_KEY")
->>>>>>> 602fb6be
 
 	home := c.MkDir()
 	sshDir := filepath.Join(home, ".ssh")
@@ -203,14 +191,14 @@
 	os.Setenv("HOME", home)
 	os.Setenv("AWS_ACCESS_KEY_ID", testAuth.AccessKey)
 	os.Setenv("AWS_SECRET_ACCESS_KEY", testAuth.SecretKey)
-	Regions["configtest"] = configTestRegion
+	aws.Regions["configtest"] = configTestRegion
 }
 
 func (s *configSuite) TearDownTest(c *C) {
 	os.Setenv("HOME", s.savedHome)
 	os.Setenv("AWS_ACCESS_KEY_ID", s.savedAccessKey)
 	os.Setenv("AWS_SECRET_ACCESS_KEY", s.savedSecretKey)
-	delete(Regions, "configtest")
+	delete(aws.Regions, "configtest")
 }
 
 func (s *configSuite) TestConfig(c *C) {
