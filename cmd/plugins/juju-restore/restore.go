// Copyright 2013 Canonical Ltd.
// Licensed under the AGPLv3, see LICENCE file for details.

package main

import (
	"archive/tar"
	"bytes"
	"compress/gzip"
	"fmt"
	"io"
	"io/ioutil"
	"os"
	"path"
	"text/template"

	"github.com/juju/loggo"
	"launchpad.net/gnuflag"
	"launchpad.net/goyaml"

	"launchpad.net/juju-core/cmd"
	"launchpad.net/juju-core/constraints"
	"launchpad.net/juju-core/environs"
	"launchpad.net/juju-core/environs/bootstrap"
	"launchpad.net/juju-core/environs/config"
	"launchpad.net/juju-core/environs/configstore"
	"launchpad.net/juju-core/instance"
	"launchpad.net/juju-core/juju"
	_ "launchpad.net/juju-core/provider/all"
	"launchpad.net/juju-core/state"
	"launchpad.net/juju-core/state/api"
	"launchpad.net/juju-core/utils"
	"launchpad.net/juju-core/utils/ssh"
)

func main() {
	Main(os.Args)
}

func Main(args []string) {
	ctx, err := cmd.DefaultContext()
	if err != nil {
		fmt.Fprintf(os.Stderr, "error: %v\n", err)
		os.Exit(2)
	}
	if err := juju.InitJujuHome(); err != nil {
		fmt.Fprintf(os.Stderr, "error: %s\n", err)
		os.Exit(2)
	}
	os.Exit(cmd.Main(&restoreCommand{}, ctx, args[1:]))
}

var logger = loggo.GetLogger("juju.plugins.restore")

const restoreDoc = `
Restore restores a backup created with juju backup
by creating a new juju bootstrap instance and arranging
it so that the existing instances in the environment
talk to it.

It verifies that the existing bootstrap instance is
not running. The given constraints will be used
to choose the new instance.
`

type restoreCommand struct {
	cmd.EnvCommandBase
	Log             cmd.Log
	Constraints     constraints.Value
	backupFile      string
	showDescription bool
}

func (c *restoreCommand) Info() *cmd.Info {
	return &cmd.Info{
		Name:    "juju-restore",
		Purpose: "Restore a backup made with juju backup",
		Args:    "<backupfile.tar.gz>",
		Doc:     restoreDoc,
	}
}

func (c *restoreCommand) SetFlags(f *gnuflag.FlagSet) {
	c.EnvCommandBase.SetFlags(f)
	f.Var(constraints.ConstraintsValue{&c.Constraints}, "constraints", "set environment constraints")
	f.BoolVar(&c.showDescription, "description", false, "show the purpose of this plugin")
	c.Log.AddFlags(f)
}

func (c *restoreCommand) Init(args []string) error {
	if c.showDescription {
		return cmd.CheckEmpty(args)
	}
	if len(args) == 0 {
		return fmt.Errorf("no backup file specified")
	}
	c.backupFile = args[0]
	return cmd.CheckEmpty(args[1:])
}

var updateBootstrapMachineTemplate = mustParseTemplate(`
	set -e -x
	tar xzf juju-backup.tgz
	test -d juju-backup

	initctl stop jujud-machine-0

	initctl stop juju-db
	rm -r /var/lib/juju /var/log/juju
	tar -C / -xvp -f juju-backup/root.tar
	mkdir -p /var/lib/juju/db
	export LC_ALL=C
	mongorestore --drop --dbpath /var/lib/juju/db juju-backup/dump
	initctl start juju-db

	mongoEval() {
		mongo --ssl -u {{.Creds.Tag}} -p {{.Creds.Password | shquote}} localhost:37017/juju --eval "$1"
	}
	# wait for mongo to come up after starting the juju-db upstart service.
	for i in $(seq 1 60)
	do
		mongoEval ' ' && break
		sleep 2
	done
	mongoEval '
		db = db.getSiblingDB("juju")
		db.machines.update({_id: "0"}, {$set: {instanceid: '{{.NewInstanceId | printf "%q" | shquote}}' } })
		db.instanceData.update({_id: "0"}, {$set: {instanceid: '{{.NewInstanceId | printf "%q"| shquote}}' } })
	'
	initctl start jujud-machine-0
`)

func updateBootstrapMachineScript(instanceId instance.Id, creds credentials) string {
	return execTemplate(updateBootstrapMachineTemplate, struct {
		NewInstanceId instance.Id
		Creds         credentials
	}{instanceId, creds})
}

func (c *restoreCommand) Run(ctx *cmd.Context) error {
	if c.showDescription {
		fmt.Fprintf(ctx.Stdout, "%s\n", c.Info().Purpose)
		return nil
	}
	if err := c.Log.Start(ctx); err != nil {
		return err
	}
	creds, err := extractCreds(c.backupFile)
	if err != nil {
		return fmt.Errorf("cannot extract credentials from backup file: %v", err)
	}
	progress("extracted credentials from backup file")
	store, err := configstore.Default()
	if err != nil {
		return err
	}
	cfg, _, err := environs.ConfigForName(c.EnvName, store)
	if err != nil {
		return err
	}
	env, err := rebootstrap(cfg, ctx, c.Constraints)
	if err != nil {
		return fmt.Errorf("cannot re-bootstrap environment: %v", err)
	}
	progress("connecting to newly bootstrapped instance")
	conn, err := juju.NewAPIConn(env, api.DefaultDialOpts())
	if err != nil {
		return fmt.Errorf("cannot connect to bootstrap instance: %v", err)
	}
	progress("restoring bootstrap machine")
	newInstId, machine0Addr, err := restoreBootstrapMachine(conn, c.backupFile, creds)
	if err != nil {
		return fmt.Errorf("cannot restore bootstrap machine: %v", err)
	}
	progress("restored bootstrap machine")
	// Update the environ state to point to the new instance.
	if err := bootstrap.SaveState(env.Storage(), &bootstrap.BootstrapState{
		StateInstances: []instance.Id{newInstId},
	}); err != nil {
		return fmt.Errorf("cannot update environ bootstrap state storage: %v", err)
	}
	// Construct our own state info rather than using juju.NewConn so
	// that we can avoid storage eventual-consistency issues
	// (and it's faster too).
	caCert, ok := cfg.CACert()
	if !ok {
		return fmt.Errorf("configuration has no CA certificate")
	}
	progress("opening state")
	st, err := state.Open(&state.Info{
		Addrs:    []string{fmt.Sprintf("%s:%d", machine0Addr, cfg.StatePort())},
		CACert:   caCert,
		Tag:      creds.Tag,
		Password: creds.Password,
	}, state.DefaultDialOpts(), environs.NewStatePolicy())
	if err != nil {
		return fmt.Errorf("cannot open state: %v", err)
	}
	progress("updating all machines")
	if err := updateAllMachines(st, machine0Addr); err != nil {
		return fmt.Errorf("cannot update machines: %v", err)
	}
	return nil
}

func progress(f string, a ...interface{}) {
	fmt.Printf("%s\n", fmt.Sprintf(f, a...))
}

func rebootstrap(cfg *config.Config, ctx *cmd.Context, cons constraints.Value) (environs.Environ, error) {
	progress("re-bootstrapping environment")
	// Turn on safe mode so that the newly bootstrapped instance
	// will not destroy all the instances it does not know about.
	cfg, err := cfg.Apply(map[string]interface{}{
		"provisioner-safe-mode": true,
	})
	if err != nil {
		return nil, fmt.Errorf("cannot enable provisioner-safe-mode: %v", err)
	}
	env, err := environs.New(cfg)
	if err != nil {
		return nil, err
	}
	state, err := bootstrap.LoadState(env.Storage())
	if err != nil {
		return nil, fmt.Errorf("cannot retrieve environment storage; perhaps the environment was not bootstrapped: %v", err)
	}
	if len(state.StateInstances) == 0 {
		return nil, fmt.Errorf("no instances found on bootstrap state; perhaps the environment was not bootstrapped")
	}
	if len(state.StateInstances) > 1 {
		return nil, fmt.Errorf("restore does not support HA juju configurations yet")
	}
	inst, err := env.Instances(state.StateInstances)
	if err == nil {
		return nil, fmt.Errorf("old bootstrap instance %q still seems to exist; will not replace", inst)
	}
	if err != environs.ErrNoInstances {
		return nil, fmt.Errorf("cannot detect whether old instance is still running: %v", err)
	}
	// Remove the storage so that we can bootstrap without the provider complaining.
	if err := env.Storage().Remove(bootstrap.StateFile); err != nil {
		return nil, fmt.Errorf("cannot remove %q from storage: %v", bootstrap.StateFile, err)
	}

	// TODO If we fail beyond here, then we won't have a state file and
	// we won't be able to re-run this script because it fails without it.
	// We could either try to recreate the file if we fail (which is itself
	// error-prone) or we could provide a --no-check flag to make
	// it go ahead anyway without the check.

	if err := bootstrap.Bootstrap(ctx, env, cons); err != nil {
		return nil, fmt.Errorf("cannot bootstrap new instance: %v", err)
	}
	return env, nil
}

func restoreBootstrapMachine(conn *juju.APIConn, backupFile string, creds credentials) (newInstId instance.Id, addr string, err error) {
	addr, err = conn.State.Client().PublicAddress("0")
	if err != nil {
		return "", "", fmt.Errorf("cannot get public address of bootstrap machine: %v", err)
	}
	status, err := conn.State.Client().Status(nil)
	if err != nil {
		return "", "", fmt.Errorf("cannot get environment status: %v", err)
	}
	info, ok := status.Machines["0"]
	if !ok {
		return "", "", fmt.Errorf("cannot find bootstrap machine in status")
	}
	newInstId = instance.Id(info.InstanceId)

	progress("copying backup file to bootstrap host")
	if err := sendViaScp(backupFile, addr, "~/juju-backup.tgz"); err != nil {
		return "", "", fmt.Errorf("cannot copy backup file to bootstrap instance: %v", err)
	}
	progress("updating bootstrap machine")
	if err := runViaSsh(addr, updateBootstrapMachineScript(newInstId, creds)); err != nil {
		return "", "", fmt.Errorf("update script failed: %v", err)
	}
	return newInstId, addr, nil
}

type credentials struct {
	Tag      string
	Password string
}

func extractCreds(backupFile string) (credentials, error) {
	f, err := os.Open(backupFile)
	if err != nil {
		return credentials{}, err
	}
	defer f.Close()
	gzr, err := gzip.NewReader(f)
	if err != nil {
		return credentials{}, fmt.Errorf("cannot unzip %q: %v", backupFile, err)
	}
	defer gzr.Close()
	outerTar, err := findFileInTar(gzr, "juju-backup/root.tar")
	if err != nil {
		return credentials{}, err
	}
	agentConf, err := findFileInTar(outerTar, "var/lib/juju/agents/machine-0/agent.conf")
	if err != nil {
		return credentials{}, err
	}
	data, err := ioutil.ReadAll(agentConf)
	if err != nil {
		return credentials{}, fmt.Errorf("failed to read agent config file: %v", err)
	}
	var conf interface{}
	if err := goyaml.Unmarshal(data, &conf); err != nil {
		return credentials{}, fmt.Errorf("cannot unmarshal agent config file: %v", err)
	}
	m, ok := conf.(map[interface{}]interface{})
	if !ok {
		return credentials{}, fmt.Errorf("config file unmarshalled to %T not %T", conf, m)
	}
	password, ok := m["statepassword"].(string)
	if !ok || password == "" {
		return credentials{}, fmt.Errorf("agent password not found in configuration")
	}
	return credentials{
		Tag:      "machine-0",
		Password: password,
	}, nil
}

func findFileInTar(r io.Reader, name string) (io.Reader, error) {
	tarr := tar.NewReader(r)
	for {
		hdr, err := tarr.Next()
		if err != nil {
			return nil, fmt.Errorf("%q not found: %v", name, err)
		}
		if path.Clean(hdr.Name) == name {
			return tarr, nil
		}
	}
}

var agentAddressTemplate = mustParseTemplate(`
set -exu
cd /var/lib/juju/agents
for agent in *
do
	initctl stop jujud-$agent
	sed -i.old -r "/^(stateaddresses|apiaddresses):/{
		n
		s/- .*(:[0-9]+)/- {{.Address}}\1/
	}" $agent/agent.conf

<<<<<<< HEAD
=======
    # If we're processing a unit agent's directly
    # and it has some relations, reset
    # the stored version of all of them to
    # ensure that any relation hooks will
    # fire.
>>>>>>> 90bbe6f7
	if [[ $agent = unit-* ]]
	then
        find $agent/state/relations -type f | xargs sed -i -r 's/change-version: [0-9]+$/change-version: 0/'
	fi
	initctl start jujud-$agent
done
`)

// setAgentAddressScript generates an ssh script argument to update state addresses
func setAgentAddressScript(stateAddr string) string {
	return execTemplate(agentAddressTemplate, struct {
		Address string
	}{stateAddr})
}

// updateAllMachines finds all machines and resets the stored state address
// in each of them. The address does not include the port.
func updateAllMachines(st *state.State, stateAddr string) error {
	machines, err := st.AllMachines()
	if err != nil {
		return err
	}
	pendingMachineCount := 0
	done := make(chan error)
	for _, machine := range machines {
		// A newly resumed state server requires no updating, and more
		// than one state server is not yet support by this plugin.
		if machine.IsManager() || machine.Life() == state.Dead {
			continue
		}
		pendingMachineCount++
		machine := machine
		go func() {
			err := runMachineUpdate(machine, setAgentAddressScript(stateAddr))
			if err != nil {
				logger.Errorf("failed to update machine %s: %v", machine, err)
			} else {
				progress("updated machine %s", machine)
			}
			done <- err
		}()
	}
	err = nil
	for ; pendingMachineCount > 0; pendingMachineCount-- {
		if updateErr := <-done; updateErr != nil && err == nil {
			err = fmt.Errorf("machine update failed")
		}
	}
	return err
}

// runMachineUpdate connects via ssh to the machine and runs the update script
func runMachineUpdate(m *state.Machine, sshArg string) error {
	progress("updating machine: %v\n", m)
	addr := instance.SelectPublicAddress(m.Addresses())
	if addr == "" {
		return fmt.Errorf("no appropriate public address found")
	}
	return runViaSsh(addr, sshArg)
}

func runViaSsh(addr string, script string) error {
	// This is taken from cmd/juju/ssh.go there is no other clear way to set user
	userAddr := "ubuntu@" + addr
	cmd := ssh.Command(userAddr, []string{"sudo", "-n", "bash", "-c " + utils.ShQuote(script)}, nil)
	var stderrBuf bytes.Buffer
	var stdoutBuf bytes.Buffer
	cmd.Stderr = &stderrBuf
	cmd.Stdout = &stdoutBuf
	err := cmd.Run()
	if err != nil {
		return fmt.Errorf("ssh command failed: %v (%q)", err, stderrBuf.String())
	}
	progress("ssh command succedded: %q", stdoutBuf.String())
	return nil
}

func sendViaScp(file, host, destFile string) error {
	err := ssh.Copy([]string{file, "ubuntu@" + host + ":" + destFile}, nil, nil)
	if err != nil {
		return fmt.Errorf("scp command failed: %v", err)
	}
	return nil
}

func mustParseTemplate(templ string) *template.Template {
	t := template.New("").Funcs(template.FuncMap{
		"shquote": utils.ShQuote,
	})
	return template.Must(t.Parse(templ))
}

func execTemplate(tmpl *template.Template, data interface{}) string {
	var buf bytes.Buffer
	err := tmpl.Execute(&buf, data)
	if err != nil {
		panic(fmt.Errorf("template error: %v", err))
	}
	return buf.String()
}<|MERGE_RESOLUTION|>--- conflicted
+++ resolved
@@ -351,14 +351,11 @@
 		s/- .*(:[0-9]+)/- {{.Address}}\1/
 	}" $agent/agent.conf
 
-<<<<<<< HEAD
-=======
     # If we're processing a unit agent's directly
     # and it has some relations, reset
     # the stored version of all of them to
     # ensure that any relation hooks will
     # fire.
->>>>>>> 90bbe6f7
 	if [[ $agent = unit-* ]]
 	then
         find $agent/state/relations -type f | xargs sed -i -r 's/change-version: [0-9]+$/change-version: 0/'
