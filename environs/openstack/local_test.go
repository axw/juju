--- conflicted
+++ resolved
@@ -233,11 +233,7 @@
 	newconfig["use-floating-ip"] = true
 	env, err := environs.NewFromAttrs(newconfig)
 	c.Assert(err, IsNil)
-<<<<<<< HEAD
-	err = environs.Bootstrap(env, constraints.Value{}, false)
-=======
-	err = environs.Bootstrap(env, state.Constraints{})
->>>>>>> 198d2b0e
+	err = environs.Bootstrap(env, constraints.Value{})
 	c.Assert(err, ErrorMatches, ".*cannot allocate a public IP as needed.*")
 }
 
@@ -259,13 +255,9 @@
 		},
 	)
 	defer cleanup()
-<<<<<<< HEAD
-	err := environs.Bootstrap(s.Env, constraints.Value{}, false)
-=======
-	err := environs.Bootstrap(s.Env, state.Constraints{})
->>>>>>> 198d2b0e
-	c.Assert(err, IsNil)
-	inst, err := s.Env.StartInstance("100", state.Constraints{}, testing.InvalidStateInfo("100"), testing.InvalidAPIInfo("100"), nil)
+	err := environs.Bootstrap(s.Env, constraints.Value{})
+	c.Assert(err, IsNil)
+	inst, err := s.Env.StartInstance("100", constraints.Value{}, testing.InvalidStateInfo("100"), testing.InvalidAPIInfo("100"), nil)
 	c.Assert(err, IsNil)
 	err = s.Env.StopInstances([]environs.Instance{inst})
 	c.Assert(err, IsNil)
@@ -319,10 +311,10 @@
 }
 
 func (s *localServerSuite) TestInstancesGathering(c *C) {
-	inst0, err := s.Env.StartInstance("100", state.Constraints{}, testing.InvalidStateInfo("100"), testing.InvalidAPIInfo("100"), nil)
+	inst0, err := s.Env.StartInstance("100", constraints.Value{}, testing.InvalidStateInfo("100"), testing.InvalidAPIInfo("100"), nil)
 	c.Assert(err, IsNil)
 	id0 := inst0.Id()
-	inst1, err := s.Env.StartInstance("101", state.Constraints{}, testing.InvalidStateInfo("101"), testing.InvalidAPIInfo("101"), nil)
+	inst1, err := s.Env.StartInstance("101", constraints.Value{}, testing.InvalidStateInfo("101"), testing.InvalidAPIInfo("101"), nil)
 	c.Assert(err, IsNil)
 	id1 := inst1.Id()
 	defer func() {
@@ -364,11 +356,7 @@
 	policy := t.env.AssignmentPolicy()
 	c.Assert(policy, Equals, state.AssignUnused)
 
-<<<<<<< HEAD
-	err := environs.Bootstrap(t.env, constraints.Value{}, false)
-=======
-	err := environs.Bootstrap(t.env, state.Constraints{})
->>>>>>> 198d2b0e
+	err := environs.Bootstrap(t.env, constraints.Value{})
 	c.Assert(err, IsNil)
 
 	// check that the state holds the id of the bootstrap machine.
@@ -397,7 +385,7 @@
 	// and without a provisioning agent.
 	info.EntityName = "machine-1"
 	apiInfo.EntityName = "machine-1"
-	inst1, err := t.env.StartInstance("1", state.Constraints{}, info, apiInfo, nil)
+	inst1, err := t.env.StartInstance("1", constraints.Value{}, info, apiInfo, nil)
 	c.Assert(err, IsNil)
 
 	err = t.env.Destroy(append(insts, inst1))
