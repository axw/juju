package state_test

import (
	"fmt"
	"labix.org/v2/mgo/bson"
	. "launchpad.net/gocheck"
	"launchpad.net/juju-core/charm"
	"launchpad.net/juju-core/constraints"
	"launchpad.net/juju-core/environs/config"
	"launchpad.net/juju-core/state"
	"launchpad.net/juju-core/state/api/params"
	"launchpad.net/juju-core/testing"
	"net"
	"net/url"
	"sort"
	"strconv"
	"time"
)

type D []bson.DocElem

// preventUnitDestroyRemove ensures that a unit is assigned to a machine with
// an instance id, and hence prevents it from being unceremoniously removed
// from state on Destroy. This is useful because several tests go through a
// unit's lifecycle step by step, asserting the behaviour of a given method
// in each state, and the unit quick-remove change caused many of these to
// fail.
func preventUnitDestroyRemove(c *C, st *state.State, u *state.Unit) {
	err := u.AssignToNewMachine()
	c.Assert(err, IsNil)
	mid, err := u.AssignedMachineId()
	c.Assert(err, IsNil)
	m, err := st.Machine(mid)
	c.Assert(err, IsNil)
	err = m.SetInstanceId("i-malive")
	c.Assert(err, IsNil)
}

type StateSuite struct {
	ConnSuite
}

var _ = Suite(&StateSuite{})

func (s *StateSuite) TestDialAgain(c *C) {
	// Ensure idempotent operations on Dial are working fine.
	for i := 0; i < 2; i++ {
		st, err := state.Open(state.TestingStateInfo(), state.TestingDialOpts())
		c.Assert(err, IsNil)
		c.Assert(st.Close(), IsNil)
	}
}

func (s *StateSuite) TestStateInfo(c *C) {
	info := state.TestingStateInfo()
	c.Assert(s.State.Addresses(), DeepEquals, info.Addrs)
	c.Assert(s.State.CACert(), DeepEquals, info.CACert)
}

func (s *StateSuite) TestIsNotFound(c *C) {
	err1 := fmt.Errorf("unrelated error")
	err2 := state.NotFoundf("foo")
	c.Assert(state.IsNotFound(err1), Equals, false)
	c.Assert(state.IsNotFound(err2), Equals, true)
}

func (s *StateSuite) TestAddCharm(c *C) {
	// Check that adding charms from scratch works correctly.
	ch := testing.Charms.Dir("dummy")
	curl := charm.MustParseURL(
		fmt.Sprintf("local:series/%s-%d", ch.Meta().Name, ch.Revision()),
	)
	bundleURL, err := url.Parse("http://bundles.example.com/dummy-1")
	c.Assert(err, IsNil)
	dummy, err := s.State.AddCharm(ch, curl, bundleURL, "dummy-1-sha256")
	c.Assert(err, IsNil)
	c.Assert(dummy.URL().String(), Equals, curl.String())

	doc := state.CharmDoc{}
	err = s.charms.FindId(curl).One(&doc)
	c.Assert(err, IsNil)
	c.Logf("%#v", doc)
	c.Assert(doc.URL, DeepEquals, curl)
}

func (s *StateSuite) AssertMachineCount(c *C, expect int) {
	ms, err := s.State.AllMachines()
	c.Assert(err, IsNil)
	c.Assert(len(ms), Equals, expect)
}

var jobStringTests = []struct {
	job state.MachineJob
	s   string
}{
	{state.JobHostUnits, "JobHostUnits"},
	{state.JobManageEnviron, "JobManageEnviron"},
	{state.JobServeAPI, "JobServeAPI"},
	{0, "<unknown job 0>"},
	{5, "<unknown job 5>"},
}

func (s *StateSuite) TestJobString(c *C) {
	for _, t := range jobStringTests {
		c.Check(t.job.String(), Equals, t.s)
	}
}

func (s *StateSuite) TestAddMachineErrors(c *C) {
	_, err := s.State.AddMachine("")
	c.Assert(err, ErrorMatches, "cannot add a new machine: no series specified")
	_, err = s.State.AddMachine("series")
	c.Assert(err, ErrorMatches, "cannot add a new machine: no jobs specified")
	_, err = s.State.AddMachine("series", state.JobHostUnits, state.JobHostUnits)
	c.Assert(err, ErrorMatches, "cannot add a new machine: duplicate job: .*")
}

func (s *StateSuite) TestAddMachines(c *C) {
	oneJob := []state.MachineJob{state.JobHostUnits}
	m0, err := s.State.AddMachine("series", oneJob...)
	c.Assert(err, IsNil)
	check := func(m *state.Machine, id, series string, jobs []state.MachineJob) {
		c.Assert(m.Id(), Equals, id)
		c.Assert(m.Series(), Equals, series)
		c.Assert(m.Jobs(), DeepEquals, jobs)
	}
	check(m0, "0", "series", oneJob)
	m0, err = s.State.Machine("0")
	c.Assert(err, IsNil)
	check(m0, "0", "series", oneJob)

	allJobs := []state.MachineJob{
		state.JobHostUnits,
		state.JobManageEnviron,
		state.JobServeAPI,
	}
	m1, err := s.State.AddMachine("blahblah", allJobs...)
	c.Assert(err, IsNil)
	check(m1, "1", "blahblah", allJobs)

	m1, err = s.State.Machine("1")
	c.Assert(err, IsNil)
	check(m1, "1", "blahblah", allJobs)

	m, err := s.State.AllMachines()
	c.Assert(err, IsNil)
	c.Assert(m, HasLen, 2)
	check(m[0], "0", "series", oneJob)
	check(m[1], "1", "blahblah", allJobs)
}

func (s *StateSuite) TestInjectMachineErrors(c *C) {
	_, err := s.State.InjectMachine("", state.InstanceId("i-minvalid"), state.JobHostUnits)
	c.Assert(err, ErrorMatches, "cannot add a new machine: no series specified")
	_, err = s.State.InjectMachine("series", state.InstanceId(""), state.JobHostUnits)
	c.Assert(err, ErrorMatches, "cannot inject a machine without an instance id")
	_, err = s.State.InjectMachine("series", state.InstanceId("i-mlazy"))
	c.Assert(err, ErrorMatches, "cannot add a new machine: no jobs specified")
}

func (s *StateSuite) TestInjectMachine(c *C) {
	m, err := s.State.InjectMachine("series", state.InstanceId("i-mindustrious"), state.JobHostUnits, state.JobManageEnviron)
	c.Assert(err, IsNil)
	c.Assert(m.Jobs(), DeepEquals, []state.MachineJob{state.JobHostUnits, state.JobManageEnviron})
	instanceId, ok := m.InstanceId()
	c.Assert(ok, Equals, true)
	c.Assert(instanceId, Equals, state.InstanceId("i-mindustrious"))
}

func (s *StateSuite) TestReadMachine(c *C) {
	machine, err := s.State.AddMachine("series", state.JobHostUnits)
	c.Assert(err, IsNil)
	expectedId := machine.Id()
	machine, err = s.State.Machine(expectedId)
	c.Assert(err, IsNil)
	c.Assert(machine.Id(), Equals, expectedId)
}

func (s *StateSuite) TestMachineNotFound(c *C) {
	_, err := s.State.Machine("0")
	c.Assert(err, ErrorMatches, "machine 0 not found")
	c.Assert(state.IsNotFound(err), Equals, true)
}

func (s *StateSuite) TestAllMachines(c *C) {
	numInserts := 42
	for i := 0; i < numInserts; i++ {
		m, err := s.State.AddMachine("series", state.JobHostUnits)
		c.Assert(err, IsNil)
		err = m.SetInstanceId(state.InstanceId(fmt.Sprintf("foo-%d", i)))
		c.Assert(err, IsNil)
		err = m.SetAgentTools(newTools("7.8.9-foo-bar", "http://arble.tgz"))
		c.Assert(err, IsNil)
		err = m.Destroy()
		c.Assert(err, IsNil)
	}
	s.AssertMachineCount(c, numInserts)
	ms, _ := s.State.AllMachines()
	for i, m := range ms {
		c.Assert(m.Id(), Equals, strconv.Itoa(i))
		instId, ok := m.InstanceId()
		c.Assert(ok, Equals, true)
		c.Assert(string(instId), Equals, fmt.Sprintf("foo-%d", i))
		tools, err := m.AgentTools()
		c.Check(err, IsNil)
		c.Check(tools, DeepEquals, newTools("7.8.9-foo-bar", "http://arble.tgz"))
		c.Assert(m.Life(), Equals, state.Dying)
	}
}

func (s *StateSuite) TestAddService(c *C) {
	charm := s.AddTestingCharm(c, "dummy")
	_, err := s.State.AddService("haha/borken", charm)
	c.Assert(err, ErrorMatches, `cannot add service "haha/borken": invalid name`)
	_, err = s.State.Service("haha/borken")
	c.Assert(err, ErrorMatches, `"haha/borken" is not a valid service name`)

	// set that a nil charm is handled correctly
	_, err = s.State.AddService("umadbro", nil)
	c.Assert(err, ErrorMatches, `cannot add service "umadbro": charm is nil`)

	wordpress, err := s.State.AddService("wordpress", charm)
	c.Assert(err, IsNil)
	c.Assert(wordpress.Name(), Equals, "wordpress")
	mysql, err := s.State.AddService("mysql", charm)
	c.Assert(err, IsNil)
	c.Assert(mysql.Name(), Equals, "mysql")

	// Check that retrieving the new created services works correctly.
	wordpress, err = s.State.Service("wordpress")
	c.Assert(err, IsNil)
	c.Assert(wordpress.Name(), Equals, "wordpress")
	ch, _, err := wordpress.Charm()
	c.Assert(err, IsNil)
	c.Assert(ch.URL(), DeepEquals, charm.URL())
	mysql, err = s.State.Service("mysql")
	c.Assert(err, IsNil)
	c.Assert(mysql.Name(), Equals, "mysql")
	ch, _, err = mysql.Charm()
	c.Assert(err, IsNil)
	c.Assert(ch.URL(), DeepEquals, charm.URL())
}

func (s *StateSuite) TestServiceNotFound(c *C) {
	_, err := s.State.Service("bummer")
	c.Assert(err, ErrorMatches, `service "bummer" not found`)
	c.Assert(state.IsNotFound(err), Equals, true)
}

func (s *StateSuite) TestAllServices(c *C) {
	charm := s.AddTestingCharm(c, "dummy")
	services, err := s.State.AllServices()
	c.Assert(err, IsNil)
	c.Assert(len(services), Equals, 0)

	// Check that after adding services the result is ok.
	_, err = s.State.AddService("wordpress", charm)
	c.Assert(err, IsNil)
	services, err = s.State.AllServices()
	c.Assert(err, IsNil)
	c.Assert(len(services), Equals, 1)

	_, err = s.State.AddService("mysql", charm)
	c.Assert(err, IsNil)
	services, err = s.State.AllServices()
	c.Assert(err, IsNil)
	c.Assert(len(services), Equals, 2)

	// Check the returned service, order is defined by sorted keys.
	c.Assert(services[0].Name(), Equals, "wordpress")
	c.Assert(services[1].Name(), Equals, "mysql")
}

var inferEndpointsTests = []struct {
	summary string
	inputs  [][]string
	eps     []state.Endpoint
	err     string
}{
	{
		summary: "insane args",
		inputs:  [][]string{nil},
		err:     `cannot relate 0 endpoints`,
	}, {
		summary: "insane args",
		inputs:  [][]string{{"blah", "blur", "bleurgh"}},
		err:     `cannot relate 3 endpoints`,
	}, {
		summary: "invalid args",
		inputs: [][]string{
			{"ping:"},
			{":pong"},
			{":"},
		},
		err: `invalid endpoint ".*"`,
	}, {
		summary: "unknown service",
		inputs:  [][]string{{"wooble"}},
		err:     `service "wooble" not found`,
	}, {
		summary: "invalid relations",
		inputs: [][]string{
			{"lg", "lg"},
			{"ms", "ms"},
			{"wp", "wp"},
			{"rk1", "rk1"},
			{"rk1", "rk2"},
		},
		err: `no relations found`,
	}, {
		summary: "valid peer relation",
		inputs: [][]string{
			{"rk1"},
			{"rk1:ring"},
		},
		eps: []state.Endpoint{{
			ServiceName: "rk1",
			Relation: charm.Relation{
				Name:      "ring",
				Interface: "riak",
				Limit:     1,
				Role:      charm.RolePeer,
				Scope:     charm.ScopeGlobal,
			},
		}},
	}, {
		summary: "ambiguous provider/requirer relation",
		inputs: [][]string{
			{"ms", "wp"},
			{"ms", "wp:db"},
		},
		err: `ambiguous relation: ".*" could refer to "wp:db ms:dev"; "wp:db ms:prod"`,
	}, {
		summary: "unambiguous provider/requirer relation",
		inputs: [][]string{
			{"ms:dev", "wp"},
			{"ms:dev", "wp:db"},
		},
		eps: []state.Endpoint{{
			ServiceName: "ms",
			Relation: charm.Relation{
				Interface: "mysql",
				Name:      "dev",
				Role:      charm.RoleProvider,
				Scope:     charm.ScopeGlobal,
				Limit:     2,
			},
		}, {
			ServiceName: "wp",
			Relation: charm.Relation{
				Interface: "mysql",
				Name:      "db",
				Role:      charm.RoleRequirer,
				Scope:     charm.ScopeGlobal,
				Limit:     1,
			},
		}},
	}, {
		summary: "explicit logging relation is preferred over implicit juju-info",
		inputs:  [][]string{{"lg", "wp"}},
		eps: []state.Endpoint{{
			ServiceName: "lg",
			Relation: charm.Relation{
				Interface: "logging",
				Name:      "logging-directory",
				Role:      charm.RoleRequirer,
				Scope:     charm.ScopeContainer,
				Limit:     1,
			},
		}, {
			ServiceName: "wp",
			Relation: charm.Relation{
				Interface: "logging",
				Name:      "logging-dir",
				Role:      charm.RoleProvider,
				Scope:     charm.ScopeContainer,
			},
		}},
	}, {
		summary: "implict relations can be chosen explicitly",
		inputs: [][]string{
			{"lg:info", "wp"},
			{"lg", "wp:juju-info"},
			{"lg:info", "wp:juju-info"},
		},
		eps: []state.Endpoint{{
			ServiceName: "lg",
			Relation: charm.Relation{
				Interface: "juju-info",
				Name:      "info",
				Role:      charm.RoleRequirer,
				Scope:     charm.ScopeContainer,
				Limit:     1,
			},
		}, {
			ServiceName: "wp",
			Relation: charm.Relation{
				Interface: "juju-info",
				Name:      "juju-info",
				Role:      charm.RoleProvider,
				Scope:     charm.ScopeGlobal,
			},
		}},
	}, {
		summary: "implicit relations will be chosen if there are no other options",
		inputs:  [][]string{{"lg", "ms"}},
		eps: []state.Endpoint{{
			ServiceName: "lg",
			Relation: charm.Relation{
				Interface: "juju-info",
				Name:      "info",
				Role:      charm.RoleRequirer,
				Scope:     charm.ScopeContainer,
				Limit:     1,
			},
		}, {
			ServiceName: "ms",
			Relation: charm.Relation{
				Interface: "juju-info",
				Name:      "juju-info",
				Role:      charm.RoleProvider,
				Scope:     charm.ScopeGlobal,
			},
		}},
	},
}

func (s *StateSuite) TestInferEndpoints(c *C) {
	_, err := s.State.AddService("ms", s.AddTestingCharm(c, "mysql-alternative"))
	c.Assert(err, IsNil)
	_, err = s.State.AddService("wp", s.AddTestingCharm(c, "wordpress"))
	c.Assert(err, IsNil)
	_, err = s.State.AddService("lg", s.AddTestingCharm(c, "logging"))
	c.Assert(err, IsNil)
	riak := s.AddTestingCharm(c, "riak")
	_, err = s.State.AddService("rk1", riak)
	c.Assert(err, IsNil)
	_, err = s.State.AddService("rk2", riak)
	c.Assert(err, IsNil)

	for i, t := range inferEndpointsTests {
		c.Logf("test %d", i)
		for j, input := range t.inputs {
			c.Logf("  input %d", j)
			eps, err := s.State.InferEndpoints(input)
			if t.err == "" {
				c.Assert(err, IsNil)
				c.Assert(eps, DeepEquals, t.eps)
			} else {
				c.Assert(err, ErrorMatches, t.err)
			}
		}
	}
}

func (s *StateSuite) TestEnvironConfig(c *C) {
<<<<<<< HEAD
	initial := map[string]interface{}{
		"name":                      "test",
		"type":                      "test",
		"authorized-keys":           "i-am-a-key",
		"default-series":            "precise",
		"agent-version":             "1.2.3",
		"development":               true,
		"firewall-mode":             "",
		"admin-secret":              "",
		"ca-cert":                   testing.CACert,
		"ca-private-key":            "",
		"ssl-hostname-verification": true,
	}
	cfg, err := config.New(initial)
	c.Assert(err, IsNil)
	st, err := state.Initialize(state.TestingStateInfo(), cfg, state.TestingDialOpts())
	c.Assert(err, IsNil)
	st.Close()
=======
	cfg, err := s.State.EnvironConfig()
>>>>>>> ca792966
	c.Assert(err, IsNil)
	change, err := cfg.Apply(map[string]interface{}{
		"authorized-keys": "different-keys",
		"arbitrary-key":   "shazam!",
	})
	c.Assert(err, IsNil)
	err = s.State.SetEnvironConfig(change)
	c.Assert(err, IsNil)
	cfg, err = s.State.EnvironConfig()
	c.Assert(err, IsNil)
<<<<<<< HEAD
	final := cfg.AllAttrs()
	c.Assert(final, DeepEquals, current)
}

func (s *StateSuite) TestEnvironConfigWithAdminSecret(c *C) {
	attrs := map[string]interface{}{
		"name":            "test",
		"type":            "test",
		"authorized-keys": "i-am-a-key",
		"default-series":  "precise",
		"development":     true,
		"admin-secret":    "foo",
		"ca-cert":         testing.CACert,
		"ca-private-key":  "",
	}
	cfg, err := config.New(attrs)
	c.Assert(err, IsNil)
	_, err = state.Initialize(state.TestingStateInfo(), cfg, state.TestingDialOpts())
	c.Assert(err, ErrorMatches, "admin-secret should never be written to the state")

	delete(attrs, "admin-secret")
	cfg, err = config.New(attrs)
	st, err := state.Initialize(state.TestingStateInfo(), cfg, state.TestingDialOpts())
	c.Assert(err, IsNil)
	st.Close()

	cfg, err = cfg.Apply(map[string]interface{}{"admin-secret": "foo"})
	err = s.State.SetEnvironConfig(cfg)
	c.Assert(err, ErrorMatches, "admin-secret should never be written to the state")
}

func (s *StateSuite) TestEnvironConstraints(c *C) {
	// Environ constraints are not available before initialization.
	_, err := s.State.EnvironConstraints()
	c.Assert(state.IsNotFound(err), Equals, true)
	m := map[string]interface{}{
		"type":            "dummy",
		"name":            "lisboa",
		"authorized-keys": "i-am-a-key",
		"ca-cert":         testing.CACert,
		"ca-private-key":  "",
	}
	cfg, err := config.New(m)
	c.Assert(err, IsNil)
	st, err := state.Initialize(state.TestingStateInfo(), cfg, state.TestingDialOpts())
	c.Assert(err, IsNil)
	st.Close()

=======
	c.Assert(cfg.AllAttrs(), DeepEquals, change.AllAttrs())
}

func (s *StateSuite) TestEnvironConstraints(c *C) {
>>>>>>> ca792966
	// Environ constraints start out empty (for now).
	cons0 := constraints.Value{}
	cons1, err := s.State.EnvironConstraints()
	c.Assert(err, IsNil)
	c.Assert(cons1, DeepEquals, cons0)

	// Environ constraints can be set.
	cons2 := constraints.Value{Mem: uint64p(1024)}
	err = s.State.SetEnvironConstraints(cons2)
	c.Assert(err, IsNil)
	cons3, err := s.State.EnvironConstraints()
	c.Assert(err, IsNil)
	c.Assert(cons3, DeepEquals, cons2)
	c.Assert(cons3, Not(Equals), cons2)

	// Environ constraints are completely overwritten when re-set.
	cons4 := constraints.Value{CpuPower: uint64p(250)}
	err = s.State.SetEnvironConstraints(cons4)
	c.Assert(err, IsNil)
	cons5, err := s.State.EnvironConstraints()
	c.Assert(err, IsNil)
	c.Assert(cons5, DeepEquals, cons4)
	c.Assert(cons5, Not(Equals), cons4)
}

var machinesWatchTests = []struct {
	summary string
	test    func(*C, *state.State)
	changes []string
}{
	{
		"Do nothing",
		func(_ *C, _ *state.State) {},
		nil,
	}, {
		"Add a machine",
		func(c *C, s *state.State) {
			_, err := s.AddMachine("series", state.JobHostUnits)
			c.Assert(err, IsNil)
		},
		[]string{"0"},
	}, {
		"Ignore unrelated changes",
		func(c *C, s *state.State) {
			_, err := s.AddMachine("series", state.JobHostUnits)
			c.Assert(err, IsNil)
			m0, err := s.Machine("0")
			c.Assert(err, IsNil)
			err = m0.SetInstanceId("spam")
			c.Assert(err, IsNil)
		},
		[]string{"1"},
	}, {
		"Add two machines at once",
		func(c *C, s *state.State) {
			_, err := s.AddMachine("series", state.JobHostUnits)
			c.Assert(err, IsNil)
			_, err = s.AddMachine("series", state.JobHostUnits)
			c.Assert(err, IsNil)
		},
		[]string{"2", "3"},
	}, {
		"Report machines that become Dying",
		func(c *C, s *state.State) {
			m3, err := s.Machine("3")
			c.Assert(err, IsNil)
			err = m3.Destroy()
			c.Assert(err, IsNil)
		},
		[]string{"3"},
	}, {
		"Report machines that become Dead",
		func(c *C, s *state.State) {
			m3, err := s.Machine("3")
			c.Assert(err, IsNil)
			err = m3.EnsureDead()
			c.Assert(err, IsNil)
		},
		[]string{"3"},
	}, {
		"Do not report Dead machines that are removed",
		func(c *C, s *state.State) {
			m0, err := s.Machine("0")
			c.Assert(err, IsNil)
			err = m0.Destroy()
			c.Assert(err, IsNil)
			m3, err := s.Machine("3")
			c.Assert(err, IsNil)
			err = m3.Remove()
			c.Assert(err, IsNil)
		},
		[]string{"0"},
	}, {
		"Report previously known machines that are removed",
		func(c *C, s *state.State) {
			m0, err := s.Machine("0")
			c.Assert(err, IsNil)
			err = m0.EnsureDead()
			c.Assert(err, IsNil)
			m2, err := s.Machine("2")
			c.Assert(err, IsNil)
			err = m2.EnsureDead()
			c.Assert(err, IsNil)
			err = m2.Remove()
			c.Assert(err, IsNil)
		},
		[]string{"0", "2"},
	}, {
		"Added and Dead machines at once",
		func(c *C, s *state.State) {
			_, err := s.AddMachine("series", state.JobHostUnits)
			c.Assert(err, IsNil)
			m1, err := s.Machine("1")
			c.Assert(err, IsNil)
			err = m1.EnsureDead()
			c.Assert(err, IsNil)
		},
		[]string{"1", "4"},
	}, {
		"Add many, change many, and remove many at once",
		func(c *C, s *state.State) {
			machines := [20]*state.Machine{}
			var err error
			for i := 0; i < len(machines); i++ {
				machines[i], err = s.AddMachine("series", state.JobHostUnits)
				c.Assert(err, IsNil)
			}
			for i := 0; i < len(machines); i++ {
				err = machines[i].SetInstanceId(state.InstanceId("spam" + fmt.Sprint(i)))
				c.Assert(err, IsNil)
			}
			for i := 10; i < len(machines); i++ {
				err = machines[i].EnsureDead()
				c.Assert(err, IsNil)
				err = machines[i].Remove()
				c.Assert(err, IsNil)
			}
		},
		[]string{"5", "6", "7", "8", "9", "10", "11", "12", "13", "14"},
	}, {
		"Do not report never-seen and removed or dead",
		func(c *C, s *state.State) {
			m, err := s.AddMachine("series", state.JobHostUnits)
			c.Assert(err, IsNil)
			err = m.EnsureDead()
			c.Assert(err, IsNil)

			m, err = s.AddMachine("series", state.JobHostUnits)
			c.Assert(err, IsNil)
			err = m.EnsureDead()
			c.Assert(err, IsNil)
			err = m.Remove()
			c.Assert(err, IsNil)

			_, err = s.AddMachine("series", state.JobHostUnits)
			c.Assert(err, IsNil)
		},
		[]string{"27"},
	}, {
		"Take into account what's already in the queue",
		func(c *C, s *state.State) {
			m, err := s.AddMachine("series", state.JobHostUnits)
			c.Assert(err, IsNil)
			s.Sync()
			err = m.EnsureDead()
			c.Assert(err, IsNil)
			s.Sync()
			err = m.Remove()
			c.Assert(err, IsNil)
			s.Sync()
		},
		[]string{"28"},
	},
}

func (s *StateSuite) TestWatchMachines(c *C) {
	machineWatcher := s.State.WatchMachines()
	defer func() {
		c.Assert(machineWatcher.Stop(), IsNil)
	}()
	for i, test := range machinesWatchTests {
		c.Logf("Test %d: %s", i, test.summary)
		test.test(c, s.State)
		s.State.StartSync()
		var got []string
		for {
			select {
			case ids, ok := <-machineWatcher.Changes():
				c.Assert(ok, Equals, true)
				got = append(got, ids...)
				if len(got) < len(test.changes) {
					continue
				}
				sort.Strings(got)
				sort.Strings(test.changes)
				c.Assert(got, DeepEquals, test.changes)
			case <-time.After(500 * time.Millisecond):
				c.Fatalf("did not get change: want %#v, got %#v", test.changes, got)
			}
			break
		}
	}
	select {
	case got := <-machineWatcher.Changes():
		c.Fatalf("got unexpected change: %#v", got)
	case <-time.After(100 * time.Millisecond):
	}
}

var servicesWatchTests = []struct {
	summary string
	test    func(*C, *state.State, *state.Charm)
	changes []string
}{
	{
		"check initial empty event",
		func(_ *C, _ *state.State, _ *state.Charm) {},
		[]string(nil),
	},
	{
		"add a service",
		func(c *C, s *state.State, ch *state.Charm) {
			_, err := s.AddService("s0", ch)
			c.Assert(err, IsNil)
		},
		[]string{"s0"},
	},
	{
		"add a service and test unrelated change",
		func(c *C, s *state.State, ch *state.Charm) {
			svc, err := s.Service("s0")
			c.Assert(err, IsNil)
			err = svc.SetExposed()
			c.Assert(err, IsNil)
			_, err = s.AddService("s1", ch)
			c.Assert(err, IsNil)
		},
		[]string{"s1"},
	},
	{
		"add two services",
		func(c *C, s *state.State, ch *state.Charm) {
			_, err := s.AddService("s2", ch)
			c.Assert(err, IsNil)
			_, err = s.AddService("s3", ch)
			c.Assert(err, IsNil)
		},
		[]string{"s2", "s3"},
	},
	{
		"destroy a service",
		func(c *C, s *state.State, _ *state.Charm) {
			svc3, err := s.Service("s3")
			c.Assert(err, IsNil)
			err = svc3.Destroy()
			c.Assert(err, IsNil)
		},
		[]string{"s3"},
	},
	{
		"destroy one (to Dying); remove another",
		func(c *C, s *state.State, _ *state.Charm) {
			svc0, err := s.Service("s0")
			c.Assert(err, IsNil)
			_, err = svc0.AddUnit()
			c.Assert(err, IsNil)
			err = svc0.Destroy()
			c.Assert(err, IsNil)
			svc2, err := s.Service("s2")
			c.Assert(err, IsNil)
			err = svc2.Destroy()
			c.Assert(err, IsNil)
		},
		[]string{"s0", "s2"},
	},
	{
		"remove the Dying one",
		func(c *C, s *state.State, _ *state.Charm) {
			svc0, err := s.Service("s0")
			c.Assert(err, IsNil)
			removeAllUnits(c, svc0)
		},
		[]string{"s0"},
	},
	{
		"add and remove a service at the same time",
		func(c *C, s *state.State, ch *state.Charm) {
			_, err := s.AddService("s4", ch)
			c.Assert(err, IsNil)
			svc1, err := s.Service("s1")
			c.Assert(err, IsNil)
			err = svc1.Destroy()
			c.Assert(err, IsNil)
		},
		[]string{"s1", "s4"},
	},
	{
		"add and remove many services at once",
		func(c *C, s *state.State, ch *state.Charm) {
			services := [20]*state.Service{}
			var err error
			for i := 0; i < len(services); i++ {
				services[i], err = s.AddService("ss"+fmt.Sprint(i), ch)
				c.Assert(err, IsNil)
			}
			for i := 10; i < len(services); i++ {
				err = services[i].Destroy()
				c.Assert(err, IsNil)
			}
		},
		[]string{"ss0", "ss1", "ss2", "ss3", "ss4", "ss5", "ss6", "ss7", "ss8", "ss9"},
	},
	{
		"set exposed and change life at the same time",
		func(c *C, s *state.State, ch *state.Charm) {
			_, err := s.AddService("twenty-five", ch)
			c.Assert(err, IsNil)
			svc9, err := s.Service("ss9")
			c.Assert(err, IsNil)
			err = svc9.SetExposed()
			c.Assert(err, IsNil)
			err = svc9.Destroy()
			c.Assert(err, IsNil)
		},
		[]string{"twenty-five", "ss9"},
	},
}

func (s *StateSuite) TestWatchServices(c *C) {
	serviceWatcher := s.State.WatchServices()
	defer func() {
		c.Assert(serviceWatcher.Stop(), IsNil)
	}()
	charm := s.AddTestingCharm(c, "dummy")
	for i, test := range servicesWatchTests {
		c.Logf("test %d: %s", i, test.summary)
		test.test(c, s.State, charm)
		s.State.StartSync()
		var got []string
		for {
			select {
			case new, ok := <-serviceWatcher.Changes():
				c.Assert(ok, Equals, true)
				got = append(got, new...)
				if len(got) < len(test.changes) {
					continue
				}
				sort.Strings(got)
				sort.Strings(test.changes)
				c.Assert(got, DeepEquals, test.changes)
			case <-time.After(500 * time.Millisecond):
				c.Fatalf("did not get change, want: %#v, got: %#v", test.changes, got)
			}
			break
		}
	}
	select {
	case got := <-serviceWatcher.Changes():
		c.Fatalf("got unexpected change: %#v", got)
	case <-time.After(100 * time.Millisecond):
	}
}

<<<<<<< HEAD
func (s *StateSuite) TestInitialize(c *C) {
	m := map[string]interface{}{
		"type":                      "dummy",
		"name":                      "lisboa",
		"authorized-keys":           "i-am-a-key",
		"default-series":            "precise",
		"agent-version":             "1.2.3",
		"development":               true,
		"firewall-mode":             "",
		"admin-secret":              "",
		"ca-cert":                   testing.CACert,
		"ca-private-key":            "",
		"ssl-hostname-verification": true,
	}
	cfg, err := config.New(m)
	c.Assert(err, IsNil)
	st, err := state.Initialize(state.TestingStateInfo(), cfg, state.TestingDialOpts())
	c.Assert(err, IsNil)
	c.Assert(st, NotNil)
	defer st.Close()
	env, err := st.EnvironConfig()
	c.Assert(env.AllAttrs(), DeepEquals, m)
}

func (s *StateSuite) TestDoubleInitialize(c *C) {
	m := map[string]interface{}{
		"type":                      "dummy",
		"name":                      "lisboa",
		"authorized-keys":           "i-am-a-key",
		"default-series":            "precise",
		"agent-version":             "1.2.3",
		"development":               true,
		"firewall-mode":             "",
		"admin-secret":              "",
		"ca-cert":                   testing.CACert,
		"ca-private-key":            "",
		"ssl-hostname-verification": true,
	}
	cfg, err := config.New(m)
	c.Assert(err, IsNil)
	st, err := state.Initialize(state.TestingStateInfo(), cfg, state.TestingDialOpts())
	c.Assert(err, IsNil)
	c.Assert(st, NotNil)
	env1, err := st.EnvironConfig()
	st.Close()

	// initialize again, there should be no error and the
	// environ config should not change.
	m = map[string]interface{}{
		"type":                      "dummy",
		"name":                      "sydney",
		"authorized-keys":           "i-am-not-an-animal",
		"default-series":            "xanadu",
		"development":               false,
		"agent-version":             "3.4.5",
		"firewall-mode":             "",
		"admin-secret":              "",
		"ca-cert":                   testing.CACert,
		"ca-private-key":            "",
		"ssl-hostname-verification": false,
	}
	cfg, err = config.New(m)
	c.Assert(err, IsNil)
	st, err = state.Initialize(state.TestingStateInfo(), cfg, state.TestingDialOpts())
	c.Assert(err, IsNil)
	c.Assert(st, NotNil)
	env2, err := st.EnvironConfig()
	st.Close()

	c.Assert(env1.AllAttrs(), DeepEquals, env2.AllAttrs())
}

=======
>>>>>>> ca792966
var sortPortsTests = []struct {
	have, want []params.Port
}{
	{nil, []params.Port{}},
	{[]params.Port{{"b", 1}, {"a", 99}, {"a", 1}}, []params.Port{{"a", 1}, {"a", 99}, {"b", 1}}},
}

func (*StateSuite) TestSortPorts(c *C) {
	for _, t := range sortPortsTests {
		p := make([]params.Port, len(t.have))
		copy(p, t.have)
		state.SortPorts(p)
		c.Check(p, DeepEquals, t.want)
		state.SortPorts(p)
		c.Check(p, DeepEquals, t.want)
	}
}

func (*StateSuite) TestNameChecks(c *C) {
	assertService := func(s string, expect bool) {
		c.Assert(state.IsServiceName(s), Equals, expect)
		// Check that anything that is considered a valid service name
		// is also (in)valid if a(n) (in)valid unit designator is added
		// to it.
		c.Assert(state.IsUnitName(s+"/0"), Equals, expect)
		c.Assert(state.IsUnitName(s+"/99"), Equals, expect)
		c.Assert(state.IsUnitName(s+"/-1"), Equals, false)
		c.Assert(state.IsUnitName(s+"/blah"), Equals, false)
		c.Assert(state.IsUnitName(s+"/"), Equals, false)
	}
	// Service names must be non-empty...
	assertService("", false)
	// must not consist entirely of numbers
	assertService("33", false)
	// may consist of a single word
	assertService("wordpress", true)
	// may contain hyphen-seperated words...
	assertService("super-duper-wordpress", true)
	// ...but those words must have at least one letter in them
	assertService("super-1234-wordpress", false)
	// may contain internal numbers.
	assertService("w0rd-pre55", true)
	// must not begin with a number
	assertService("3wordpress", false)
	// but internal, hyphen-sperated words can begin with numbers
	assertService("foo-2foo", true)
	// and may end with a number...
	assertService("foo2", true)
	// ...unless that number is all by itself
	assertService("foo-2", false)

	assertMachine := func(s string, expect bool) {
		c.Assert(state.IsMachineId(s), Equals, expect)
	}
	assertMachine("0", true)
	assertMachine("1", true)
	assertMachine("1000001", true)
	assertMachine("01", false)
	assertMachine("-1", false)
	assertMachine("", false)
	assertMachine("cantankerous", false)
}

type attrs map[string]interface{}

func (s *StateSuite) TestWatchEnvironConfig(c *C) {
	w := s.State.WatchEnvironConfig()
	defer stop(c, w)

	assertNoChange := func() {
		s.State.StartSync()
		select {
		case got := <-w.Changes():
			c.Fatalf("got unexpected change: %#v", got)
		case <-time.After(50 * time.Millisecond):
		}
	}
	assertChange := func(change attrs) {
		cfg, err := s.State.EnvironConfig()
		c.Assert(err, IsNil)
<<<<<<< HEAD
		if i == 0 {
			st, err := state.Initialize(state.TestingStateInfo(), change, state.TestingDialOpts())
=======
		if change != nil {
			cfg, err = cfg.Apply(change)
>>>>>>> ca792966
			c.Assert(err, IsNil)
			err = s.State.SetEnvironConfig(cfg)
			c.Assert(err, IsNil)
		}
		s.State.Sync()
		select {
		case got, ok := <-w.Changes():
			c.Assert(ok, Equals, true)
			c.Assert(got.AllAttrs(), DeepEquals, cfg.AllAttrs())
		case <-time.After(500 * time.Millisecond):
			c.Fatalf("did not get change: %#v", change)
		}
		assertNoChange()
	}
<<<<<<< HEAD

	select {
	case got := <-watcher.Changes():
		c.Fatalf("got unexpected change: %#v", got)
	case <-time.After(50 * time.Millisecond):
	}
}

func (s *StateSuite) TestWatchEnvironConfigAfterCreation(c *C) {
	cfg, err := config.New(watchEnvironConfigTests[0])
	c.Assert(err, IsNil)
	st, err := state.Initialize(state.TestingStateInfo(), cfg, state.TestingDialOpts())
	c.Assert(err, IsNil)
	st.Close()
	s.State.Sync()
	watcher := s.State.WatchEnvironConfig()
	defer watcher.Stop()
	select {
	case got, ok := <-watcher.Changes():
		c.Assert(ok, Equals, true)
		c.Assert(got.AllAttrs(), DeepEquals, cfg.AllAttrs())
	case <-time.After(500 * time.Millisecond):
		c.Fatalf("did not get change")
	}
}

func (s *StateSuite) TestWatchEnvironConfigInvalidConfig(c *C) {
	m := map[string]interface{}{
		"type":            "dummy",
		"name":            "lisboa",
		"authorized-keys": "i-am-a-key",
		"ca-cert":         testing.CACert,
		"ca-private-key":  "",
	}
	cfg1, err := config.New(m)
	c.Assert(err, IsNil)
	st, err := state.Initialize(state.TestingStateInfo(), cfg1, state.TestingDialOpts())
=======
	assertChange(nil)
	assertChange(attrs{"default-series": "another-series"})
	assertChange(attrs{"fancy-new-key": "arbitrary-value"})
}

func (s *StateSuite) TestWatchEnvironConfigCorruptConfig(c *C) {
	cfg, err := s.State.EnvironConfig()
>>>>>>> ca792966
	c.Assert(err, IsNil)

	// Corrupt the environment configuration.
	settings := s.Session.DB("juju").C("settings")
	err = settings.UpdateId("e", bson.D{{"$unset", bson.D{{"name", 1}}}})
	c.Assert(err, IsNil)

	s.State.Sync()

	// Start watching the configuration.
	watcher := s.State.WatchEnvironConfig()
	defer watcher.Stop()
	done := make(chan *config.Config)
	go func() {
		select {
		case cfg, ok := <-watcher.Changes():
			if !ok {
				c.Errorf("watcher channel closed")
			} else {
				done <- cfg
			}
		case <-time.After(5 * time.Second):
			c.Fatalf("no environment configuration observed")
		}
	}()

	s.State.Sync()

	// The invalid configuration must not have been generated.
	select {
	case <-done:
		c.Fatalf("configuration returned too soon")
	case <-time.After(100 * time.Millisecond):
	}

	// Fix the configuration.
	err = s.State.SetEnvironConfig(cfg)
	c.Assert(err, IsNil)
	fixed := cfg.AllAttrs()

	s.State.StartSync()
	select {
	case got := <-done:
		c.Assert(got.AllAttrs(), DeepEquals, fixed)
	case <-time.After(5 * time.Second):
		c.Fatalf("no environment configuration observed")
	}
}

func (s *StateSuite) TestAddAndGetEquivalence(c *C) {
	// The equivalence tested here isn't necessarily correct, and
	// comparing private details is discouraged in the project.
	// The implementation might choose to cache information, or
	// to have different logic when adding or removing, and the
	// comparison might fail despite it being correct.
	// That said, we've had bugs with txn-revno being incorrect
	// before, so this testing at least ensures we're conscious
	// about such changes.

	m1, err := s.State.AddMachine("series", state.JobHostUnits)
	c.Assert(err, IsNil)
	m2, err := s.State.Machine(m1.Id())
	c.Assert(m1, DeepEquals, m2)

	charm1 := s.AddTestingCharm(c, "wordpress")
	charm2, err := s.State.Charm(charm1.URL())
	c.Assert(err, IsNil)
	c.Assert(charm1, DeepEquals, charm2)

	wordpress1, err := s.State.AddService("wordpress", charm1)
	c.Assert(err, IsNil)
	wordpress2, err := s.State.Service("wordpress")
	c.Assert(err, IsNil)
	c.Assert(wordpress1, DeepEquals, wordpress2)

	unit1, err := wordpress1.AddUnit()
	c.Assert(err, IsNil)
	unit2, err := s.State.Unit("wordpress/0")
	c.Assert(err, IsNil)
	c.Assert(unit1, DeepEquals, unit2)

	_, err = s.State.AddService("mysql", s.AddTestingCharm(c, "mysql"))
	c.Assert(err, IsNil)
	eps, err := s.State.InferEndpoints([]string{"wordpress", "mysql"})
	c.Assert(err, IsNil)
	relation1, err := s.State.AddRelation(eps...)
	c.Assert(err, IsNil)
	relation2, err := s.State.EndpointsRelation(eps...)
	c.Assert(relation1, DeepEquals, relation2)
	relation3, err := s.State.Relation(relation1.Id())
	c.Assert(relation1, DeepEquals, relation3)
}

func tryOpenState(info *state.Info) error {
	st, err := state.Open(info, state.TestingDialOpts())
	if err == nil {
		st.Close()
	}
	return err
}

func (s *StateSuite) TestOpenWithoutSetMongoPassword(c *C) {
	info := state.TestingStateInfo()
	info.Tag, info.Password = "arble", "bar"
	err := tryOpenState(info)
	c.Assert(state.IsUnauthorizedError(err), Equals, true)

	info.Tag, info.Password = "arble", ""
	err = tryOpenState(info)
	c.Assert(state.IsUnauthorizedError(err), Equals, true)

	info.Tag, info.Password = "", ""
	err = tryOpenState(info)
	c.Assert(err, IsNil)
}

func (s *StateSuite) TestOpenBadAddress(c *C) {
	info := state.TestingStateInfo()
	info.Addrs = []string{"0.1.2.3:1234"}
	st, err := state.Open(info, state.DialOpts{
		Timeout:    1 * time.Millisecond,
		RetryDelay: 0,
	})
	if err == nil {
		st.Close()
	}
	c.Assert(err, ErrorMatches, "no reachable servers")
}

func (s *StateSuite) TestOpenDelaysRetryBadAddress(c *C) {
	retryDelay := 200 * time.Millisecond
	info := state.TestingStateInfo()
	info.Addrs = []string{"0.1.2.3:1234"}

	t0 := time.Now()
	st, err := state.Open(info, state.DialOpts{
		Timeout:    1 * time.Millisecond,
		RetryDelay: retryDelay,
	})
	if err == nil {
		st.Close()
	}
	c.Assert(err, ErrorMatches, "no reachable servers")
	// tryOpenState should have delayed for at least RetryDelay
	// internally mgo will try three times in a row before returning
	// to the caller.
	if t1 := time.Since(t0); t1 < 3*retryDelay {
		c.Errorf("mgo.Dial only paused for %v, expected at least %v", t1, 3*retryDelay)
	}
}

func (s *StateSuite) TestOpenDoesNotDelayOnHandShakeFailure(c *C) {
	retryDelay := 200 * time.Millisecond
	l, err := net.Listen("tcp", "127.0.0.1:0")
	c.Assert(err, IsNil)
	defer l.Close()
	go func() {
		for {
			conn, err := l.Accept()
			if err != nil {
				return
			}
			conn.Write([]byte("this is not a SSL handshake\nno sir\n"))
			conn.Close()
		}
	}()
	info := state.TestingStateInfo()
	info.Addrs = []string{l.Addr().String()}

	t0 := time.Now()
	st, err := state.Open(info, state.DialOpts{
		Timeout:    1 * time.Millisecond,
		RetryDelay: retryDelay,
	})
	if err == nil {
		st.Close()
	}
	c.Assert(err, ErrorMatches, "no reachable servers")
	// tryOpenState should not have delayed because the socket
	// connected, but ssl handshake failed
	if t1 := time.Since(t0); t1 > 3*retryDelay {
		c.Errorf("mgo.Dial paused for %v, expected less than %v", t1, 3*retryDelay)
	}
}

func testSetPassword(c *C, getEntity func() (state.Authenticator, error)) {
	e, err := getEntity()
	c.Assert(err, IsNil)

	c.Assert(e.PasswordValid("foo"), Equals, false)
	err = e.SetPassword("foo")
	c.Assert(err, IsNil)
	c.Assert(e.PasswordValid("foo"), Equals, true)

	// Check a newly-fetched entity has the same password.
	e2, err := getEntity()
	c.Assert(err, IsNil)
	c.Assert(e2.PasswordValid("foo"), Equals, true)

	err = e.SetPassword("bar")
	c.Assert(err, IsNil)
	c.Assert(e.PasswordValid("foo"), Equals, false)
	c.Assert(e.PasswordValid("bar"), Equals, true)

	// Check that refreshing fetches the new password
	err = e2.Refresh()
	c.Assert(err, IsNil)
	c.Assert(e2.PasswordValid("bar"), Equals, true)

	if le, ok := e.(lifer); ok {
		testWhenDying(c, le, noErr, deadErr, func() error {
			return e.SetPassword("arble")
		})
	}
}

type entity interface {
	lifer
	state.TaggedAuthenticator
	SetMongoPassword(password string) error
}

func testSetMongoPassword(c *C, getEntity func(st *state.State) (entity, error)) {
	info := state.TestingStateInfo()
	st, err := state.Open(info, state.TestingDialOpts())
	c.Assert(err, IsNil)
	defer st.Close()
	// Turn on fully-authenticated mode.
	err = st.SetAdminMongoPassword("admin-secret")
	c.Assert(err, IsNil)

	// Set the password for the entity
	ent, err := getEntity(st)
	c.Assert(err, IsNil)
	err = ent.SetMongoPassword("foo")
	c.Assert(err, IsNil)

	// Check that we cannot log in with the wrong password.
	info.Tag = ent.Tag()
	info.Password = "bar"
	err = tryOpenState(info)
	c.Assert(state.IsUnauthorizedError(err), Equals, true)

	// Check that we can log in with the correct password.
	info.Password = "foo"
	st1, err := state.Open(info, state.TestingDialOpts())
	c.Assert(err, IsNil)
	defer st1.Close()

	// Change the password with an entity derived from the newly
	// opened and authenticated state.
	ent, err = getEntity(st)
	c.Assert(err, IsNil)
	err = ent.SetMongoPassword("bar")
	c.Assert(err, IsNil)

	// Check that we cannot log in with the old password.
	info.Password = "foo"
	err = tryOpenState(info)
	c.Assert(state.IsUnauthorizedError(err), Equals, true)

	// Check that we can log in with the correct password.
	info.Password = "bar"
	err = tryOpenState(info)
	c.Assert(err, IsNil)

	// Check that the administrator can still log in.
	info.Tag, info.Password = "", "admin-secret"
	err = tryOpenState(info)
	c.Assert(err, IsNil)

	// Remove the admin password so that the test harness can reset the state.
	err = st.SetAdminMongoPassword("")
	c.Assert(err, IsNil)
}

func (s *StateSuite) TestSetAdminMongoPassword(c *C) {
	// Check that we can SetAdminMongoPassword to nothing when there's
	// no password currently set.
	err := s.State.SetAdminMongoPassword("")
	c.Assert(err, IsNil)

	err = s.State.SetAdminMongoPassword("foo")
	c.Assert(err, IsNil)
	defer s.State.SetAdminMongoPassword("")
	info := state.TestingStateInfo()
	err = tryOpenState(info)
	c.Assert(state.IsUnauthorizedError(err), Equals, true)

	info.Password = "foo"
	err = tryOpenState(info)
	c.Assert(err, IsNil)

	err = s.State.SetAdminMongoPassword("")
	c.Assert(err, IsNil)

	// Check that removing the password is idempotent.
	err = s.State.SetAdminMongoPassword("")
	c.Assert(err, IsNil)

	info.Password = ""
	err = tryOpenState(info)
	c.Assert(err, IsNil)
}

<<<<<<< HEAD
type namedEntity interface {
	EntityName() string
}

var envConfig = map[string]interface{}{
	"name": "test",
	"type": "test",
}

func setUpEnvConfig(c *C) {
	cfg, err := config.New(envConfig)
	c.Assert(err, IsNil)
	st, err := state.Initialize(state.TestingStateInfo(), cfg, state.TestingDialOpts())
	c.Assert(err, IsNil)
	st.Close()
}

func (s *StateSuite) testEntity(c *C, getEntity func(string) (namedEntity, error)) {
	e, err := getEntity("environment-foo")
	c.Check(e, IsNil)
	c.Assert(err, ErrorMatches, "settings not found")

	setUpEnvConfig(c)

=======
func (s *StateSuite) testEntity(c *C, getEntity func(string) (state.Tagger, error)) {
>>>>>>> ca792966
	bad := []string{"", "machine", "-foo", "foo-", "---", "machine-jim", "unit-123", "unit-foo", "service-", "service-foo/bar", "environment-foo"}
	for _, name := range bad {
		c.Logf(name)
		e, err := getEntity(name)
		c.Check(e, IsNil)
		c.Assert(err, ErrorMatches, `invalid entity tag ".*"`)
	}

	e, err := getEntity("machine-1234")
	c.Check(e, IsNil)
	c.Assert(err, ErrorMatches, `machine 1234 not found`)
	c.Assert(state.IsNotFound(err), Equals, true)

	e, err = getEntity("unit-foo-654")
	c.Check(e, IsNil)
	c.Assert(err, ErrorMatches, `unit "foo/654" not found`)
	c.Assert(state.IsNotFound(err), Equals, true)

	e, err = getEntity("unit-foo-bar-654")
	c.Check(e, IsNil)
	c.Assert(err, ErrorMatches, `unit "foo-bar/654" not found`)
	c.Assert(state.IsNotFound(err), Equals, true)

	m, err := s.State.AddMachine("series", state.JobHostUnits)
	c.Assert(err, IsNil)

	e, err = getEntity(m.Tag())
	c.Assert(err, IsNil)
	c.Assert(e, FitsTypeOf, m)
	c.Assert(e.Tag(), Equals, m.Tag())

	svc, err := s.State.AddService("ser-vice2", s.AddTestingCharm(c, "mysql"))
	c.Assert(err, IsNil)
	u, err := svc.AddUnit()
	c.Assert(err, IsNil)

	e, err = getEntity(u.Tag())
	c.Assert(err, IsNil)
	c.Assert(e, FitsTypeOf, u)
	c.Assert(e.Tag(), Equals, u.Tag())

	m.Destroy()
	svc.Destroy()
}

func (s *StateSuite) TestAuthenticator(c *C) {
	getEntity := func(name string) (state.Tagger, error) {
		e, err := s.State.Authenticator(name)
		if err != nil {
			return nil, err
		}
		return e, nil
	}
	s.testEntity(c, getEntity)
	e, err := getEntity("user-arble")
	c.Check(e, IsNil)
	c.Assert(err, ErrorMatches, `user "arble" not found`)
	c.Assert(state.IsNotFound(err), Equals, true)

	user, err := s.State.AddUser("arble", "pass")
	c.Assert(err, IsNil)

	e, err = getEntity(user.Tag())
	c.Assert(err, IsNil)
	c.Assert(e, FitsTypeOf, user)
	c.Assert(e.Tag(), Equals, user.Tag())

	cfg, err := s.State.EnvironConfig()
	c.Assert(err, IsNil)
	_, err = getEntity("environment-" + cfg.Name())
	c.Assert(
		err,
		ErrorMatches,
		`entity "environment-.*" does not support authentication`,
	)
}

func (s *StateSuite) TestAnnotator(c *C) {
	getEntity := func(name string) (state.Tagger, error) {
		e, err := s.State.Annotator(name)
		if err != nil {
			return nil, err
		}
		return e, nil
	}
	s.testEntity(c, getEntity)
	svc, err := s.State.AddService("ser-vice1", s.AddTestingCharm(c, "dummy"))
	c.Assert(err, IsNil)

	service, err := getEntity(svc.Tag())
	c.Assert(err, IsNil)
	c.Assert(service, FitsTypeOf, svc)
	c.Assert(service.Tag(), Equals, svc.Tag())

	cfg, err := s.State.EnvironConfig()
	c.Assert(err, IsNil)
	e, err := getEntity("environment-" + cfg.Name())
	c.Assert(err, IsNil)
	env, err := s.State.Environment()
	c.Assert(err, IsNil)
	c.Assert(e, FitsTypeOf, env)
	c.Assert(e.Tag(), Equals, env.Tag())

	user, err := s.State.AddUser("arble", "pass")
	c.Assert(err, IsNil)
	_, err = getEntity(user.Tag())
	c.Assert(
		err,
		ErrorMatches,
		`entity "user-arble" does not support annotations`,
	)
}

func (s *StateSuite) TestParseTag(c *C) {
	bad := []string{
		"",
		"machine",
		"-foo",
		"foo-",
		"---",
		"foo-bar",
		"environment-foo",
		"unit-foo",
	}
	for _, name := range bad {
		c.Logf(name)
		coll, id, err := s.State.ParseTag(name)
		c.Check(coll, Equals, "")
		c.Check(id, Equals, "")
		c.Assert(err, ErrorMatches, `invalid entity name ".*"`)
	}

	// Parse a machine entity name.
	m, err := s.State.AddMachine("series", state.JobHostUnits)
	c.Assert(err, IsNil)
	coll, id, err := s.State.ParseTag(m.Tag())
	c.Assert(coll, Equals, "machines")
	c.Assert(id, Equals, m.Id())
	c.Assert(err, IsNil)

	// Parse a service entity name.
	svc, err := s.State.AddService("ser-vice2", s.AddTestingCharm(c, "dummy"))
	c.Assert(err, IsNil)
	coll, id, err = s.State.ParseTag(svc.Tag())
	c.Assert(coll, Equals, "services")
	c.Assert(id, Equals, svc.Name())
	c.Assert(err, IsNil)

	// Parse a unit entity name.
	u, err := svc.AddUnit()
	c.Assert(err, IsNil)
	coll, id, err = s.State.ParseTag(u.Tag())
	c.Assert(coll, Equals, "units")
	c.Assert(id, Equals, u.Name())
	c.Assert(err, IsNil)

	// Parse a user entity name.
	user, err := s.State.AddUser("arble", "pass")
	c.Assert(err, IsNil)
	coll, id, err = s.State.ParseTag(user.Tag())
	c.Assert(coll, Equals, "users")
	c.Assert(id, Equals, user.Name())
	c.Assert(err, IsNil)
}<|MERGE_RESOLUTION|>--- conflicted
+++ resolved
@@ -454,28 +454,7 @@
 }
 
 func (s *StateSuite) TestEnvironConfig(c *C) {
-<<<<<<< HEAD
-	initial := map[string]interface{}{
-		"name":                      "test",
-		"type":                      "test",
-		"authorized-keys":           "i-am-a-key",
-		"default-series":            "precise",
-		"agent-version":             "1.2.3",
-		"development":               true,
-		"firewall-mode":             "",
-		"admin-secret":              "",
-		"ca-cert":                   testing.CACert,
-		"ca-private-key":            "",
-		"ssl-hostname-verification": true,
-	}
-	cfg, err := config.New(initial)
-	c.Assert(err, IsNil)
-	st, err := state.Initialize(state.TestingStateInfo(), cfg, state.TestingDialOpts())
-	c.Assert(err, IsNil)
-	st.Close()
-=======
 	cfg, err := s.State.EnvironConfig()
->>>>>>> ca792966
 	c.Assert(err, IsNil)
 	change, err := cfg.Apply(map[string]interface{}{
 		"authorized-keys": "different-keys",
@@ -486,61 +465,10 @@
 	c.Assert(err, IsNil)
 	cfg, err = s.State.EnvironConfig()
 	c.Assert(err, IsNil)
-<<<<<<< HEAD
-	final := cfg.AllAttrs()
-	c.Assert(final, DeepEquals, current)
-}
-
-func (s *StateSuite) TestEnvironConfigWithAdminSecret(c *C) {
-	attrs := map[string]interface{}{
-		"name":            "test",
-		"type":            "test",
-		"authorized-keys": "i-am-a-key",
-		"default-series":  "precise",
-		"development":     true,
-		"admin-secret":    "foo",
-		"ca-cert":         testing.CACert,
-		"ca-private-key":  "",
-	}
-	cfg, err := config.New(attrs)
-	c.Assert(err, IsNil)
-	_, err = state.Initialize(state.TestingStateInfo(), cfg, state.TestingDialOpts())
-	c.Assert(err, ErrorMatches, "admin-secret should never be written to the state")
-
-	delete(attrs, "admin-secret")
-	cfg, err = config.New(attrs)
-	st, err := state.Initialize(state.TestingStateInfo(), cfg, state.TestingDialOpts())
-	c.Assert(err, IsNil)
-	st.Close()
-
-	cfg, err = cfg.Apply(map[string]interface{}{"admin-secret": "foo"})
-	err = s.State.SetEnvironConfig(cfg)
-	c.Assert(err, ErrorMatches, "admin-secret should never be written to the state")
+	c.Assert(cfg.AllAttrs(), DeepEquals, change.AllAttrs())
 }
 
 func (s *StateSuite) TestEnvironConstraints(c *C) {
-	// Environ constraints are not available before initialization.
-	_, err := s.State.EnvironConstraints()
-	c.Assert(state.IsNotFound(err), Equals, true)
-	m := map[string]interface{}{
-		"type":            "dummy",
-		"name":            "lisboa",
-		"authorized-keys": "i-am-a-key",
-		"ca-cert":         testing.CACert,
-		"ca-private-key":  "",
-	}
-	cfg, err := config.New(m)
-	c.Assert(err, IsNil)
-	st, err := state.Initialize(state.TestingStateInfo(), cfg, state.TestingDialOpts())
-	c.Assert(err, IsNil)
-	st.Close()
-
-=======
-	c.Assert(cfg.AllAttrs(), DeepEquals, change.AllAttrs())
-}
-
-func (s *StateSuite) TestEnvironConstraints(c *C) {
->>>>>>> ca792966
 	// Environ constraints start out empty (for now).
 	cons0 := constraints.Value{}
 	cons1, err := s.State.EnvironConstraints()
@@ -904,81 +832,6 @@
 	}
 }
 
-<<<<<<< HEAD
-func (s *StateSuite) TestInitialize(c *C) {
-	m := map[string]interface{}{
-		"type":                      "dummy",
-		"name":                      "lisboa",
-		"authorized-keys":           "i-am-a-key",
-		"default-series":            "precise",
-		"agent-version":             "1.2.3",
-		"development":               true,
-		"firewall-mode":             "",
-		"admin-secret":              "",
-		"ca-cert":                   testing.CACert,
-		"ca-private-key":            "",
-		"ssl-hostname-verification": true,
-	}
-	cfg, err := config.New(m)
-	c.Assert(err, IsNil)
-	st, err := state.Initialize(state.TestingStateInfo(), cfg, state.TestingDialOpts())
-	c.Assert(err, IsNil)
-	c.Assert(st, NotNil)
-	defer st.Close()
-	env, err := st.EnvironConfig()
-	c.Assert(env.AllAttrs(), DeepEquals, m)
-}
-
-func (s *StateSuite) TestDoubleInitialize(c *C) {
-	m := map[string]interface{}{
-		"type":                      "dummy",
-		"name":                      "lisboa",
-		"authorized-keys":           "i-am-a-key",
-		"default-series":            "precise",
-		"agent-version":             "1.2.3",
-		"development":               true,
-		"firewall-mode":             "",
-		"admin-secret":              "",
-		"ca-cert":                   testing.CACert,
-		"ca-private-key":            "",
-		"ssl-hostname-verification": true,
-	}
-	cfg, err := config.New(m)
-	c.Assert(err, IsNil)
-	st, err := state.Initialize(state.TestingStateInfo(), cfg, state.TestingDialOpts())
-	c.Assert(err, IsNil)
-	c.Assert(st, NotNil)
-	env1, err := st.EnvironConfig()
-	st.Close()
-
-	// initialize again, there should be no error and the
-	// environ config should not change.
-	m = map[string]interface{}{
-		"type":                      "dummy",
-		"name":                      "sydney",
-		"authorized-keys":           "i-am-not-an-animal",
-		"default-series":            "xanadu",
-		"development":               false,
-		"agent-version":             "3.4.5",
-		"firewall-mode":             "",
-		"admin-secret":              "",
-		"ca-cert":                   testing.CACert,
-		"ca-private-key":            "",
-		"ssl-hostname-verification": false,
-	}
-	cfg, err = config.New(m)
-	c.Assert(err, IsNil)
-	st, err = state.Initialize(state.TestingStateInfo(), cfg, state.TestingDialOpts())
-	c.Assert(err, IsNil)
-	c.Assert(st, NotNil)
-	env2, err := st.EnvironConfig()
-	st.Close()
-
-	c.Assert(env1.AllAttrs(), DeepEquals, env2.AllAttrs())
-}
-
-=======
->>>>>>> ca792966
 var sortPortsTests = []struct {
 	have, want []params.Port
 }{
@@ -1059,13 +912,8 @@
 	assertChange := func(change attrs) {
 		cfg, err := s.State.EnvironConfig()
 		c.Assert(err, IsNil)
-<<<<<<< HEAD
-		if i == 0 {
-			st, err := state.Initialize(state.TestingStateInfo(), change, state.TestingDialOpts())
-=======
 		if change != nil {
 			cfg, err = cfg.Apply(change)
->>>>>>> ca792966
 			c.Assert(err, IsNil)
 			err = s.State.SetEnvironConfig(cfg)
 			c.Assert(err, IsNil)
@@ -1080,45 +928,6 @@
 		}
 		assertNoChange()
 	}
-<<<<<<< HEAD
-
-	select {
-	case got := <-watcher.Changes():
-		c.Fatalf("got unexpected change: %#v", got)
-	case <-time.After(50 * time.Millisecond):
-	}
-}
-
-func (s *StateSuite) TestWatchEnvironConfigAfterCreation(c *C) {
-	cfg, err := config.New(watchEnvironConfigTests[0])
-	c.Assert(err, IsNil)
-	st, err := state.Initialize(state.TestingStateInfo(), cfg, state.TestingDialOpts())
-	c.Assert(err, IsNil)
-	st.Close()
-	s.State.Sync()
-	watcher := s.State.WatchEnvironConfig()
-	defer watcher.Stop()
-	select {
-	case got, ok := <-watcher.Changes():
-		c.Assert(ok, Equals, true)
-		c.Assert(got.AllAttrs(), DeepEquals, cfg.AllAttrs())
-	case <-time.After(500 * time.Millisecond):
-		c.Fatalf("did not get change")
-	}
-}
-
-func (s *StateSuite) TestWatchEnvironConfigInvalidConfig(c *C) {
-	m := map[string]interface{}{
-		"type":            "dummy",
-		"name":            "lisboa",
-		"authorized-keys": "i-am-a-key",
-		"ca-cert":         testing.CACert,
-		"ca-private-key":  "",
-	}
-	cfg1, err := config.New(m)
-	c.Assert(err, IsNil)
-	st, err := state.Initialize(state.TestingStateInfo(), cfg1, state.TestingDialOpts())
-=======
 	assertChange(nil)
 	assertChange(attrs{"default-series": "another-series"})
 	assertChange(attrs{"fancy-new-key": "arbitrary-value"})
@@ -1126,7 +935,6 @@
 
 func (s *StateSuite) TestWatchEnvironConfigCorruptConfig(c *C) {
 	cfg, err := s.State.EnvironConfig()
->>>>>>> ca792966
 	c.Assert(err, IsNil)
 
 	// Corrupt the environment configuration.
@@ -1432,34 +1240,7 @@
 	c.Assert(err, IsNil)
 }
 
-<<<<<<< HEAD
-type namedEntity interface {
-	EntityName() string
-}
-
-var envConfig = map[string]interface{}{
-	"name": "test",
-	"type": "test",
-}
-
-func setUpEnvConfig(c *C) {
-	cfg, err := config.New(envConfig)
-	c.Assert(err, IsNil)
-	st, err := state.Initialize(state.TestingStateInfo(), cfg, state.TestingDialOpts())
-	c.Assert(err, IsNil)
-	st.Close()
-}
-
-func (s *StateSuite) testEntity(c *C, getEntity func(string) (namedEntity, error)) {
-	e, err := getEntity("environment-foo")
-	c.Check(e, IsNil)
-	c.Assert(err, ErrorMatches, "settings not found")
-
-	setUpEnvConfig(c)
-
-=======
 func (s *StateSuite) testEntity(c *C, getEntity func(string) (state.Tagger, error)) {
->>>>>>> ca792966
 	bad := []string{"", "machine", "-foo", "foo-", "---", "machine-jim", "unit-123", "unit-foo", "service-", "service-foo/bar", "environment-foo"}
 	for _, name := range bad {
 		c.Logf(name)
