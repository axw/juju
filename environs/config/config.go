// Copyright 2012, 2013 Canonical Ltd.
// Licensed under the AGPLv3, see LICENCE file for details.

package config

import (
	"fmt"
	"io/ioutil"
	"os"
	"path/filepath"
	"regexp"
	"strings"
	"time"

	"github.com/loggo/loggo"

	"launchpad.net/juju-core/cert"
	"launchpad.net/juju-core/charm"
	"launchpad.net/juju-core/juju/osenv"
	"launchpad.net/juju-core/schema"
	"launchpad.net/juju-core/utils"
	"launchpad.net/juju-core/version"
)

var logger = loggo.GetLogger("juju.environs.config")

const (
	// FwInstance requests the use of an individual firewall per instance.
	FwInstance = "instance"

	// FwGlobal requests the use of a single firewall group for all machines.
	// When ports are opened for one machine, all machines will have the same
	// port opened.
	FwGlobal = "global"

	// DefaultSeries returns the most recent Ubuntu LTS release name.
	DefaultSeries string = "precise"

	// DefaultStatePort is the default port the state server is listening on.
	DefaultStatePort int = 37017

	// DefaultApiPort is the default port the API server is listening on.
	DefaultAPIPort int = 17070

	// DefaultSyslogPort is the default port that the syslog UDP listener is
	// listening on.
	DefaultSyslogPort int = 514

	// DefaultBootstrapSSHTimeout is the amount of time to wait
	// contacting a state server, in seconds.
	DefaultBootstrapSSHTimeout int = 600

	// DefaultBootstrapSSHRetryDelay is the amount of time between
	// attempts to connect to an address, in seconds.
	DefaultBootstrapSSHRetryDelay int = 5

	// DefaultBootstrapSSHAddressesDelay is the amount of time between
	// refreshing the addresses, in seconds. Not too frequent, as we
	// refresh addresses from the provider each time.
	DefaultBootstrapSSHAddressesDelay int = 10
)

// Config holds an immutable environment configuration.
type Config struct {
	// m holds the attributes that are defined for Config.
	// t holds the other attributes that are passed in (aka UnknownAttrs).
	// the union of these two are AllAttrs
	m, t map[string]interface{}
}

// Defaulting is a value that specifies whether a configuration
// creator should use defaults from the environment.
type Defaulting bool

const (
	UseDefaults Defaulting = true
	NoDefaults  Defaulting = false
)

// TODO(rog) update the doc comment below - it's getting messy
// and it assumes too much prior knowledge.

// New returns a new configuration.  Fields that are common to all
// environment providers are verified.  If useDefaults is UseDefaults,
// default values will be taken from the environment.
//
// Specifically, the "authorized-keys-path" key
// is translated into "authorized-keys" by loading the content from
// respective file.  Similarly, "ca-cert-path" and "ca-private-key-path"
// are translated into the "ca-cert" and "ca-private-key" values.  If
// not specified, authorized SSH keys and CA details will be read from:
//
//     ~/.ssh/id_dsa.pub
//     ~/.ssh/id_rsa.pub
//     ~/.ssh/identity.pub
//     ~/.juju/<name>-cert.pem
//     ~/.juju/<name>-private-key.pem
//
// The required keys (after any files have been read) are "name",
// "type" and "authorized-keys", all of type string.  Additional keys
// recognised are "agent-version" (string) and "development" (bool) as
// well as charm-store-auth (string containing comma-separated key=value pairs).
func New(withDefaults Defaulting, attrs map[string]interface{}) (*Config, error) {
	checker := noDefaultsChecker
	if withDefaults {
		checker = withDefaultsChecker
	}
	m, err := checker.Coerce(attrs, nil)
	if err != nil {
		return nil, err
	}
	c := &Config{
		m: m.(map[string]interface{}),
		t: make(map[string]interface{}),
	}
	if withDefaults {
		if err := c.fillInDefaults(); err != nil {
			return nil, err
		}
	}
	if err := c.ensureUnitLogging(); err != nil {
		return nil, err
	}
	// no old config to compare against
	if err := Validate(c, nil); err != nil {
		return nil, err
	}
	// Copy unknown attributes onto the type-specific map.
	for k, v := range attrs {
		if _, ok := fields[k]; !ok {
			c.t[k] = v
		}
	}
	return c, nil
}

func (c *Config) ensureUnitLogging() error {
	loggingConfig := c.asString("logging-config")
	// If the logging config hasn't been set, then look for the os environment
	// variable, and failing that, get the config from loggo itself.
	if loggingConfig == "" {
		if environmentValue := os.Getenv(osenv.JujuLoggingConfigEnvKey); environmentValue != "" {
			loggingConfig = environmentValue
		} else {
			loggingConfig = loggo.LoggerInfo()
		}
	}
	levels, err := loggo.ParseConfigurationString(loggingConfig)
	if err != nil {
		return err
	}
	// If there is is no specified level for "unit", then set one.
	if _, ok := levels["unit"]; !ok {
		loggingConfig = loggingConfig + ";unit=DEBUG"
	}
	c.m["logging-config"] = loggingConfig
	return nil
}

func (c *Config) fillInDefaults() error {
	// For backward compatibility purposes, we treat as unset string
	// valued attributes that are set to the empty string, and fill
	// out their defaults accordingly.
	c.fillInStringDefault("default-series")
	c.fillInStringDefault("firewall-mode")

	// Load authorized-keys-path into authorized-keys if necessary.
	path := c.asString("authorized-keys-path")
	keys := c.asString("authorized-keys")
	if path != "" || keys == "" {
		var err error
		c.m["authorized-keys"], err = ReadAuthorizedKeys(path)
		if err != nil {
			return err
		}
	}
	delete(c.m, "authorized-keys-path")

	// Don't use c.Name() because the name hasn't
	// been verified yet.
	name := c.asString("name")
	if name == "" {
		return fmt.Errorf("empty name in environment configuration")
	}
	err := maybeReadAttrFromFile(c.m, "ca-cert", name+"-cert.pem")
	if err != nil {
		return err
	}
	err = maybeReadAttrFromFile(c.m, "ca-private-key", name+"-private-key.pem")
	if err != nil {
		return err
	}
	return nil
}

func (c *Config) fillInStringDefault(attr string) {
	if c.asString(attr) == "" {
		c.m[attr] = defaults[attr]
	}
}

// processDeprecatedAttributes ensures that the config is set up so that it works
// correctly when used with older versions of Juju which require that deprecated
// attribute values still be used.
func (cfg *Config) processDeprecatedAttributes() {
	// The tools url has changed so ensure that both old and new values are in the config so that
	// upgrades work. "tools-url" is the old attribute name.
	if oldToolsURL := cfg.m["tools-url"]; oldToolsURL != nil && oldToolsURL.(string) != "" {
		_, newToolsSpecified := cfg.ToolsURL()
		// Ensure the new attribute name "tools-metadata-url" is set.
		if !newToolsSpecified {
			cfg.m["tools-metadata-url"] = oldToolsURL
		}
	}
	// Even if the user has edited their environment yaml to remove the deprecated tools-url value,
	// we still want it in the config for upgrades.
	cfg.m["tools-url"], _ = cfg.ToolsURL()
}

// Validate ensures that config is a valid configuration.  If old is not nil,
// it holds the previous environment configuration for consideration when
// validating changes.
func Validate(cfg, old *Config) error {
	// Check that we don't have any disallowed fields.
	for _, attr := range allowedWithDefaultsOnly {
		if _, ok := cfg.m[attr]; ok {
			return fmt.Errorf("attribute %q is not allowed in configuration", attr)
		}
	}
	// Check that mandatory fields are specified.
	for _, attr := range mandatoryWithoutDefaults {
		if _, ok := cfg.m[attr]; !ok {
			return fmt.Errorf("%s missing from environment configuration", attr)
		}
	}

	// Check that all other fields that have been specified are non-empty,
	// unless they're allowed to be empty for backward compatibility,
	for attr, val := range cfg.m {
		if !isEmpty(val) {
			continue
		}
		if !allowEmpty(attr) {
			return fmt.Errorf("empty %s in environment configuration", attr)
		}
	}

	if strings.ContainsAny(cfg.mustString("name"), "/\\") {
		return fmt.Errorf("environment name contains unsafe characters")
	}

	// Check that the agent version parses ok if set explicitly; otherwise leave
	// it alone.
	if v, ok := cfg.m["agent-version"].(string); ok {
		if _, err := version.Parse(v); err != nil {
			return fmt.Errorf("invalid agent version in environment configuration: %q", v)
		}
	}

	// If the logging config is set, make sure it is valid.
	if v, ok := cfg.m["logging-config"].(string); ok {
		if _, err := loggo.ParseConfigurationString(v); err != nil {
			return err
		}
	}

	// Check firewall mode.
	if mode := cfg.FirewallMode(); mode != FwInstance && mode != FwGlobal {
		return fmt.Errorf("invalid firewall mode in environment configuration: %q", mode)
	}

	caCert, caCertOK := cfg.CACert()
	caKey, caKeyOK := cfg.CAPrivateKey()
	if caCertOK || caKeyOK {
		if err := verifyKeyPair(caCert, caKey); err != nil {
			return fmt.Errorf("bad CA certificate/key in configuration: %v", err)
		}
	}

	// Ensure that the auth token is a set of key=value pairs.
	authToken, _ := cfg.CharmStoreAuth()
	validAuthToken := regexp.MustCompile(`^([^\s=]+=[^\s=]+(,\s*)?)*$`)
	if !validAuthToken.MatchString(authToken) {
		return fmt.Errorf("charm store auth token needs to be a set"+
			" of key-value pairs, not %q", authToken)
	}

	// Check the immutable config values.  These can't change
	if old != nil {
		for _, attr := range immutableAttributes {
			if newv, oldv := cfg.m[attr], old.m[attr]; newv != oldv {
				return fmt.Errorf("cannot change %s from %#v to %#v", attr, oldv, newv)
			}
		}
		if _, oldFound := old.AgentVersion(); oldFound {
			if _, newFound := cfg.AgentVersion(); !newFound {
				return fmt.Errorf("cannot clear agent-version")
			}
		}
	}

	cfg.processDeprecatedAttributes()
	return nil
}

func isEmpty(val interface{}) bool {
	switch val := val.(type) {
	case nil:
		return true
	case bool:
		return false
	case int:
		// TODO(rog) fix this to return false when
		// we can lose backward compatibility.
		// https://bugs.launchpad.net/juju-core/+bug/1224492
		return val == 0
	case string:
		return val == ""
	}
	panic(fmt.Errorf("unexpected type %T in configuration", val))
}

// maybeReadAttrFromFile sets m[attr] to:
//
// 1) The content of the file m[attr+"-path"], if that's set
// 2) The value of m[attr] if it is already set.
// 3) The content of defaultPath if it exists and m[attr] is unset
// 4) Preserves the content of m[attr], otherwise
//
// The m[attr+"-path"] key is always deleted.
func maybeReadAttrFromFile(m map[string]interface{}, attr, defaultPath string) error {
	pathAttr := attr + "-path"
	path, _ := m[pathAttr].(string)
	delete(m, pathAttr)
	hasPath := path != ""
	if !hasPath {
		// No path and attribute is already set; leave it be.
		if s, _ := m[attr].(string); s != "" {
			return nil
		}
		path = defaultPath
	}
	path, err := utils.NormalizePath(path)
	if err != nil {
		return err
	}
	if !filepath.IsAbs(path) {
		path = osenv.JujuHomePath(path)
	}
	data, err := ioutil.ReadFile(path)
	if err != nil {
		if os.IsNotExist(err) && !hasPath {
			// If the default path isn't found, it's
			// not an error.
			return nil
		}
		return err
	}
	if len(data) == 0 {
		return fmt.Errorf("file %q is empty", path)
	}
	m[attr] = string(data)
	return nil
}

// asString is a private helper method to keep the ugly string casting
// in once place. It returns the given named attribute as a string,
// returning "" if it isn't found.
func (c *Config) asString(name string) string {
	value, _ := c.m[name].(string)
	return value
}

// mustString returns the named attribute as an string, panicking if
// it is not found or is empty.
func (c *Config) mustString(name string) string {
	value, _ := c.m[name].(string)
	if value == "" {
		panic(fmt.Errorf("empty value for %q found in configuration (type %T, val %v)", name, c.m[name], c.m[name]))
	}
	return value
}

// mustInt returns the named attribute as an integer, panicking if
// it is not found or is zero. Zero values should have been
// diagnosed at Validate time.
func (c *Config) mustInt(name string) int {
	value, _ := c.m[name].(int)
	if value == 0 {
		panic(fmt.Errorf("empty value for %q found in configuration", name))
	}
	return value
}

// Type returns the environment type.
func (c *Config) Type() string {
	return c.mustString("type")
}

// Name returns the environment name.
func (c *Config) Name() string {
	return c.mustString("name")
}

// DefaultSeries returns the default Ubuntu series for the environment.
func (c *Config) DefaultSeries() string {
	return c.mustString("default-series")
}

// StatePort returns the state server port for the environment.
func (c *Config) StatePort() int {
	return c.mustInt("state-port")
}

// APIPort returns the API server port for the environment.
func (c *Config) APIPort() int {
	return c.mustInt("api-port")
}

// SyslogPort returns the syslog port for the environment.
func (c *Config) SyslogPort() int {
	return c.mustInt("syslog-port")
}

// AuthorizedKeys returns the content for ssh's authorized_keys file.
func (c *Config) AuthorizedKeys() string {
	return c.mustString("authorized-keys")
}

// ProxySettings returns all three proxy settings; http, https and ftp.
func (c *Config) ProxySettings() osenv.ProxySettings {
	return osenv.ProxySettings{
		Http:  c.HttpProxy(),
		Https: c.HttpsProxy(),
		Ftp:   c.FtpProxy(),
	}
}

// HttpProxy returns the http proxy for the environment.
func (c *Config) HttpProxy() string {
	return c.asString("http-proxy")
}

// HttpsProxy returns the https proxy for the environment.
func (c *Config) HttpsProxy() string {
	return c.asString("https-proxy")
}

// FtpProxy returns the ftp proxy for the environment.
func (c *Config) FtpProxy() string {
	return c.asString("ftp-proxy")
}

func (c *Config) getWithFallback(key, fallback string) string {
	value := c.asString(key)
	if value == "" {
		value = c.asString(fallback)
	}
	return value
}

// AptProxySettings returns all three proxy settings; http, https and ftp.
func (c *Config) AptProxySettings() osenv.ProxySettings {
	return osenv.ProxySettings{
		Http:  c.AptHttpProxy(),
		Https: c.AptHttpsProxy(),
		Ftp:   c.AptFtpProxy(),
	}
}

// AptHttpProxy returns the apt http proxy for the environment.
// Falls back to the default http-proxy if not specified.
func (c *Config) AptHttpProxy() string {
	return c.getWithFallback("apt-http-proxy", "http-proxy")
}

// AptHttpsProxy returns the apt https proxy for the environment.
// Falls back to the default https-proxy if not specified.
func (c *Config) AptHttpsProxy() string {
	return c.getWithFallback("apt-https-proxy", "https-proxy")
}

// AptFtpProxy returns the apt ftp proxy for the environment.
// Falls back to the default ftp-proxy if not specified.
func (c *Config) AptFtpProxy() string {
	return c.getWithFallback("apt-ftp-proxy", "ftp-proxy")
}

// BootstrapSSHOpts returns the SSH timeout and retry delays used
// during bootstrap.
func (c *Config) BootstrapSSHOpts() SSHTimeoutOpts {
	opts := SSHTimeoutOpts{
		Timeout:        time.Duration(DefaultBootstrapSSHTimeout) * time.Second,
		RetryDelay:     time.Duration(DefaultBootstrapSSHRetryDelay) * time.Second,
		AddressesDelay: time.Duration(DefaultBootstrapSSHAddressesDelay) * time.Second,
	}
	if v, ok := c.m["bootstrap-timeout"].(int); ok && v != 0 {
		opts.Timeout = time.Duration(v) * time.Second
	}
	if v, ok := c.m["bootstrap-retry-delay"].(int); ok && v != 0 {
		opts.RetryDelay = time.Duration(v) * time.Second
	}
	if v, ok := c.m["bootstrap-addresses-delay"].(int); ok && v != 0 {
		opts.AddressesDelay = time.Duration(v) * time.Second
	}
	return opts
}

// CACert returns the certificate of the CA that signed the state server
// certificate, in PEM format, and whether the setting is available.
func (c *Config) CACert() ([]byte, bool) {
	if s, ok := c.m["ca-cert"]; ok {
		return []byte(s.(string)), true
	}
	return nil, false
}

// CAPrivateKey returns the private key of the CA that signed the state
// server certificate, in PEM format, and whether the setting is available.
func (c *Config) CAPrivateKey() (key []byte, ok bool) {
	if s, ok := c.m["ca-private-key"]; ok && s != "" {
		return []byte(s.(string)), true
	}
	return nil, false
}

// AdminSecret returns the administrator password.
// It's empty if the password has not been set.
func (c *Config) AdminSecret() string {
	if s, ok := c.m["admin-secret"]; ok && s != "" {
		return s.(string)
	}
	return ""
}

// FirewallMode returns whether the firewall should
// manage ports per machine or global
// (FwInstance or FwGlobal)
func (c *Config) FirewallMode() string {
	return c.mustString("firewall-mode")
}

// AgentVersion returns the proposed version number for the agent tools,
// and whether it has been set. Once an environment is bootstrapped, this
// must always be valid.
func (c *Config) AgentVersion() (version.Number, bool) {
	if v, ok := c.m["agent-version"].(string); ok {
		n, err := version.Parse(v)
		if err != nil {
			panic(err) // We should have checked it earlier.
		}
		return n, true
	}
	return version.Zero, false
}

// ToolsURL returns the URL that locates the tools tarballs and metadata,
// and whether it has been set.
func (c *Config) ToolsURL() (string, bool) {
	if url, ok := c.m["tools-metadata-url"]; ok && url != "" {
		return url.(string), true
	}
	return "", false
}

// ImageMetadataURL returns the URL at which the metadata used to locate image ids is located,
// and wether it has been set.
func (c *Config) ImageMetadataURL() (string, bool) {
	if url, ok := c.m["image-metadata-url"]; ok && url != "" {
		return url.(string), true
	}
	return "", false
}

// Development returns whether the environment is in development mode.
func (c *Config) Development() bool {
	return c.m["development"].(bool)
}

// SSLHostnameVerification returns weather the environment has requested
// SSL hostname verification to be enabled.
func (c *Config) SSLHostnameVerification() bool {
	return c.m["ssl-hostname-verification"].(bool)
}

// LoggingConfig returns the configuration string for the loggers.
func (c *Config) LoggingConfig() string {
	return c.asString("logging-config")
}

// Auth token sent to charm store
func (c *Config) CharmStoreAuth() (string, bool) {
	auth := c.asString("charm-store-auth")
	return auth, auth != ""
}

// ProvisionerSafeMode reports whether the provisioner should not
// destroy machines it does not know about.
func (c *Config) ProvisionerSafeMode() bool {
	v, _ := c.m["provisioner-safe-mode"].(bool)
	return v
}

// ImageStream returns the simplestreams stream
// used to identify which image ids to search
// when starting an instance.
func (c *Config) ImageStream() string {
	v, ok := c.m["image-stream"].(string)
	if ok {
		return v
	}
	return "released"
}

// UnknownAttrs returns a copy of the raw configuration attributes
// that are supposedly specific to the environment type. They could
// also be wrong attributes, though. Only the specific environment
// implementation can tell.
func (c *Config) UnknownAttrs() map[string]interface{} {
	t := make(map[string]interface{})
	for k, v := range c.t {
		t[k] = v
	}
	return t
}

// AllAttrs returns a copy of the raw configuration attributes.
func (c *Config) AllAttrs() map[string]interface{} {
	m := c.UnknownAttrs()
	for k, v := range c.m {
		m[k] = v
	}
	return m
}

// Apply returns a new configuration that has the attributes of c plus attrs.
func (c *Config) Apply(attrs map[string]interface{}) (*Config, error) {
	m := c.AllAttrs()
	for k, v := range attrs {
		m[k] = v
	}
	return New(NoDefaults, m)
}

var fields = schema.Fields{
	"type":                      schema.String(),
	"name":                      schema.String(),
	"default-series":            schema.String(),
	"tools-metadata-url":        schema.String(),
	"image-metadata-url":        schema.String(),
	"image-stream":              schema.String(),
	"authorized-keys":           schema.String(),
	"authorized-keys-path":      schema.String(),
	"firewall-mode":             schema.String(),
	"agent-version":             schema.String(),
	"development":               schema.Bool(),
	"admin-secret":              schema.String(),
	"ca-cert":                   schema.String(),
	"ca-cert-path":              schema.String(),
	"ca-private-key":            schema.String(),
	"ca-private-key-path":       schema.String(),
	"ssl-hostname-verification": schema.Bool(),
	"state-port":                schema.ForceInt(),
	"api-port":                  schema.ForceInt(),
	"syslog-port":               schema.ForceInt(),
	"logging-config":            schema.String(),
	"charm-store-auth":          schema.String(),
	"provisioner-safe-mode":     schema.Bool(),
	"http-proxy":                schema.String(),
	"https-proxy":               schema.String(),
	"ftp-proxy":                 schema.String(),
	"apt-http-proxy":            schema.String(),
	"apt-https-proxy":           schema.String(),
	"apt-ftp-proxy":             schema.String(),
	"bootstrap-timeout":         schema.ForceInt(),
	"bootstrap-retry-delay":     schema.ForceInt(),
	"bootstrap-addresses-delay": schema.ForceInt(),

	// Deprecated fields, retain for backwards compatibility.
	"tools-url": schema.String(),
}

// alwaysOptional holds configuration defaults for attributes that may
// be unspecified even after a configuration has been created with all
// defaults filled out.
//
// This table is not definitive: it specifies those attributes which are
// optional when the config goes through its initial schema coercion,
// but some fields listed as optional here are actually mandatory
// with NoDefaults and are checked at the later Validate stage.
var alwaysOptional = schema.Defaults{
<<<<<<< HEAD
	"agent-version":             schema.Omit,
	"ca-cert":                   schema.Omit,
	"authorized-keys":           schema.Omit,
	"authorized-keys-path":      schema.Omit,
	"ca-cert-path":              schema.Omit,
	"ca-private-key-path":       schema.Omit,
	"logging-config":            schema.Omit,
	"provisioner-safe-mode":     schema.Omit,
	"http-proxy":                schema.Omit,
	"https-proxy":               schema.Omit,
	"ftp-proxy":                 schema.Omit,
	"apt-http-proxy":            schema.Omit,
	"apt-https-proxy":           schema.Omit,
	"apt-ftp-proxy":             schema.Omit,
	"bootstrap-timeout":         schema.Omit,
	"bootstrap-retry-delay":     schema.Omit,
	"bootstrap-addresses-delay": schema.Omit,
=======
	"agent-version":         schema.Omit,
	"ca-cert":               schema.Omit,
	"authorized-keys":       schema.Omit,
	"authorized-keys-path":  schema.Omit,
	"ca-cert-path":          schema.Omit,
	"ca-private-key-path":   schema.Omit,
	"logging-config":        schema.Omit,
	"provisioner-safe-mode": schema.Omit,
	"http-proxy":            schema.Omit,
	"https-proxy":           schema.Omit,
	"ftp-proxy":             schema.Omit,
	"apt-http-proxy":        schema.Omit,
	"apt-https-proxy":       schema.Omit,
	"apt-ftp-proxy":         schema.Omit,
	"image-stream":          schema.Omit,
>>>>>>> 72309a40

	// Deprecated fields, retain for backwards compatibility.
	"tools-url": "",

	// For backward compatibility reasons, the following
	// attributes default to empty strings rather than being
	// omitted.
	// TODO(rog) remove this support when we can
	// remove upgrade compatibility with versions prior to 1.14.
	"admin-secret":       "", // TODO(rog) omit
	"ca-private-key":     "", // TODO(rog) omit
	"image-metadata-url": "", // TODO(rog) omit
	"tools-metadata-url": "", // TODO(rog) omit

	// For backward compatibility only - default ports were
	// not filled out in previous versions of the configuration.
	"state-port":  DefaultStatePort,
	"api-port":    DefaultAPIPort,
	"syslog-port": DefaultSyslogPort,
	// Authentication string sent with requests to the charm store
	"charm-store-auth": "",
}

func allowEmpty(attr string) bool {
	return alwaysOptional[attr] == ""
}

var defaults = allDefaults()

func allDefaults() schema.Defaults {
	d := schema.Defaults{
		"default-series":            DefaultSeries,
		"firewall-mode":             FwInstance,
		"development":               false,
		"ssl-hostname-verification": true,
		"state-port":                DefaultStatePort,
		"api-port":                  DefaultAPIPort,
		"syslog-port":               DefaultSyslogPort,
		"bootstrap-timeout":         DefaultBootstrapSSHTimeout,
		"bootstrap-retry-delay":     DefaultBootstrapSSHRetryDelay,
		"bootstrap-addresses-delay": DefaultBootstrapSSHAddressesDelay,
	}
	for attr, val := range alwaysOptional {
		d[attr] = val
	}
	return d
}

// allowedWithDefaultsOnly holds those attributes
// that are only allowed in a configuration that is
// being created with UseDefaults.
var allowedWithDefaultsOnly = []string{
	"ca-cert-path",
	"ca-private-key-path",
	"authorized-keys-path",
}

// mandatoryWithoutDefaults holds those attributes
// that are mandatory if the configuration is created
// with no defaults but optional otherwise.
var mandatoryWithoutDefaults = []string{
	"authorized-keys",
}

// immutableAttributes holds those attributes
// which are not allowed to change in the lifetime
// of an environment.
var immutableAttributes = []string{
	"name",
	"type",
	"firewall-mode",
	"state-port",
	"api-port",
	"syslog-port",
	"bootstrap-timeout",
	"bootstrap-retry-delay",
	"bootstrap-addresses-delay",
}

var (
	withDefaultsChecker = schema.FieldMap(fields, defaults)
	noDefaultsChecker   = schema.FieldMap(fields, alwaysOptional)
)

// ValidateUnknownAttrs checks the unknown attributes of the config against
// the supplied fields and defaults, and returns an error if any fails to
// validate. Unknown fields are warned about, but preserved, on the basis
// that they are reasonably likely to have been written by or for a version
// of juju that does recognise the fields, but that their presence is still
// anomalous to some degree and should be flagged (and that there is thereby
// a mechanism for observing fields that really are typos etc).
func (cfg *Config) ValidateUnknownAttrs(fields schema.Fields, defaults schema.Defaults) (map[string]interface{}, error) {
	attrs := cfg.UnknownAttrs()
	checker := schema.FieldMap(fields, defaults)
	coerced, err := checker.Coerce(attrs, nil)
	if err != nil {
		logger.Debugf("coercion failed attributes: %#v, checker: %#v, %v", attrs, checker, err)
		return nil, err
	}
	result := coerced.(map[string]interface{})
	for name, value := range attrs {
		if fields[name] == nil {
			logger.Warningf("unknown config field %q", name)
			result[name] = value
		}
	}
	return result, nil
}

// GenerateStateServerCertAndKey makes sure that the config has a CACert and
// CAPrivateKey, generates and retruns new certificate and key.
func (cfg *Config) GenerateStateServerCertAndKey() ([]byte, []byte, error) {
	caCert, hasCACert := cfg.CACert()
	if !hasCACert {
		return nil, nil, fmt.Errorf("environment configuration has no ca-cert")
	}
	caKey, hasCAKey := cfg.CAPrivateKey()
	if !hasCAKey {
		return nil, nil, fmt.Errorf("environment configuration has no ca-private-key")
	}
	var noHostnames []string
	return cert.NewServer(caCert, caKey, time.Now().UTC().AddDate(10, 0, 0), noHostnames)
}

type Authorizer interface {
	WithAuthAttrs(string) charm.Repository
}

// AuthorizeCharmRepo returns a repository with authentication added
// from the specified configuration.
func AuthorizeCharmRepo(repo charm.Repository, cfg *Config) charm.Repository {
	// If a charm store auth token is set, pass it on to the charm store
	if auth, authSet := cfg.CharmStoreAuth(); authSet {
		if CS, isCS := repo.(Authorizer); isCS {
			repo = CS.WithAuthAttrs(auth)
		}
	}
	return repo
}

<<<<<<< HEAD
// SSHTimeoutOpts lists the amount of time we will wait for various
// parts of the SSH connection to complete. This is similar to
// DialOpts, see http://pad.lv/1258889 about possibly deduplicating
// them.
type SSHTimeoutOpts struct {
	// Timeout is the amount of time to wait contacting a state
	// server.
	Timeout time.Duration

	// RetryDelay is the amount of time between attempts to connect to
	// an address.
	RetryDelay time.Duration

	// AddressesDelay is the amount of time between refreshing the
	// addresses.
	AddressesDelay time.Duration
=======
// ProxyConfigMap returns a map suitable to be applied to a Config to update
// proxy settings.
func ProxyConfigMap(proxy osenv.ProxySettings) map[string]interface{} {
	return map[string]interface{}{
		"http-proxy":  proxy.Http,
		"https-proxy": proxy.Https,
		"ftp-proxy":   proxy.Ftp,
	}
}

// AptProxyConfigMap returns a map suitable to be applied to a Config to update
// proxy settings.
func AptProxyConfigMap(proxy osenv.ProxySettings) map[string]interface{} {
	return map[string]interface{}{
		"apt-http-proxy":  proxy.Http,
		"apt-https-proxy": proxy.Https,
		"apt-ftp-proxy":   proxy.Ftp,
	}
>>>>>>> 72309a40
}<|MERGE_RESOLUTION|>--- conflicted
+++ resolved
@@ -689,7 +689,6 @@
 // but some fields listed as optional here are actually mandatory
 // with NoDefaults and are checked at the later Validate stage.
 var alwaysOptional = schema.Defaults{
-<<<<<<< HEAD
 	"agent-version":             schema.Omit,
 	"ca-cert":                   schema.Omit,
 	"authorized-keys":           schema.Omit,
@@ -704,26 +703,10 @@
 	"apt-http-proxy":            schema.Omit,
 	"apt-https-proxy":           schema.Omit,
 	"apt-ftp-proxy":             schema.Omit,
+	"image-stream":              schema.Omit,
 	"bootstrap-timeout":         schema.Omit,
 	"bootstrap-retry-delay":     schema.Omit,
 	"bootstrap-addresses-delay": schema.Omit,
-=======
-	"agent-version":         schema.Omit,
-	"ca-cert":               schema.Omit,
-	"authorized-keys":       schema.Omit,
-	"authorized-keys-path":  schema.Omit,
-	"ca-cert-path":          schema.Omit,
-	"ca-private-key-path":   schema.Omit,
-	"logging-config":        schema.Omit,
-	"provisioner-safe-mode": schema.Omit,
-	"http-proxy":            schema.Omit,
-	"https-proxy":           schema.Omit,
-	"ftp-proxy":             schema.Omit,
-	"apt-http-proxy":        schema.Omit,
-	"apt-https-proxy":       schema.Omit,
-	"apt-ftp-proxy":         schema.Omit,
-	"image-stream":          schema.Omit,
->>>>>>> 72309a40
 
 	// Deprecated fields, retain for backwards compatibility.
 	"tools-url": "",
@@ -864,7 +847,6 @@
 	return repo
 }
 
-<<<<<<< HEAD
 // SSHTimeoutOpts lists the amount of time we will wait for various
 // parts of the SSH connection to complete. This is similar to
 // DialOpts, see http://pad.lv/1258889 about possibly deduplicating
@@ -881,7 +863,8 @@
 	// AddressesDelay is the amount of time between refreshing the
 	// addresses.
 	AddressesDelay time.Duration
-=======
+}
+
 // ProxyConfigMap returns a map suitable to be applied to a Config to update
 // proxy settings.
 func ProxyConfigMap(proxy osenv.ProxySettings) map[string]interface{} {
@@ -900,5 +883,4 @@
 		"apt-https-proxy": proxy.Https,
 		"apt-ftp-proxy":   proxy.Ftp,
 	}
->>>>>>> 72309a40
 }