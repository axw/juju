// Copyright 2013 Canonical Ltd.
// Licensed under the AGPLv3, see LICENCE file for details.

package agent

import (
	"github.com/juju/errors"
	"github.com/juju/names"
	"github.com/juju/utils"
	"github.com/juju/utils/series"

	"github.com/juju/juju/apiserver/params"
	"github.com/juju/juju/constraints"
	"github.com/juju/juju/environs/config"
	"github.com/juju/juju/instance"
	"github.com/juju/juju/mongo"
	"github.com/juju/juju/network"
	"github.com/juju/juju/state"
	"github.com/juju/juju/state/multiwatcher"
)

const (
	// BootstrapNonce is used as a nonce for the controller machine.
	BootstrapNonce = "user-admin:bootstrap"
)

// BootstrapMachineConfig holds configuration information
// to attach to the bootstrap machine.
type BootstrapMachineConfig struct {
	// Addresses holds the bootstrap machine's addresses.
	Addresses []network.Address

	// BootstrapConstraints holds the bootstrap machine's constraints.
	BootstrapConstraints constraints.Value

	// ModelConstraints holds the model-level constraints.
	ModelConstraints constraints.Value

	// Jobs holds the jobs that the machine agent will run.
	Jobs []multiwatcher.MachineJob

	// InstanceId holds the instance id of the bootstrap machine.
	InstanceId instance.Id

	// Characteristics holds hardware information on the
	// bootstrap machine.
	Characteristics instance.HardwareCharacteristics

	// SharedSecret is the Mongo replica set shared secret (keyfile).
	SharedSecret string
}

const BootstrapMachineId = "0"

// InitializeState should be called on the bootstrap machine's agent
// configuration. It uses that information to create the controller, dial the
// controller, and initialize it. It also generates a new password for the
// bootstrap machine and calls Write to save the the configuration.
//
// The envCfg values will be stored in the state's ModelConfig; the
// machineCfg values will be used to configure the bootstrap Machine,
// and its constraints will be also be used for the model-level
<<<<<<< HEAD
// constraints. The connection to the state server will respect the
=======
// constraints. The connection to the controller will respect the
>>>>>>> 1cd7ac8c
// given timeout parameter.
//
// InitializeState returns the newly initialized state and bootstrap
// machine. If it fails, the state may well be irredeemably compromised.
func InitializeState(adminUser names.UserTag, c ConfigSetter, envCfg *config.Config, machineCfg BootstrapMachineConfig, dialOpts mongo.DialOpts, policy state.Policy) (_ *state.State, _ *state.Machine, resultErr error) {
	if c.Tag() != names.NewMachineTag(BootstrapMachineId) {
		return nil, nil, errors.Errorf("InitializeState not called with bootstrap machine's configuration")
	}
	servingInfo, ok := c.StateServingInfo()
	if !ok {
		return nil, nil, errors.Errorf("state serving information not available")
	}
	// N.B. no users are set up when we're initializing the state,
	// so don't use any tag or password when opening it.
	info, ok := c.MongoInfo()
	if !ok {
		return nil, nil, errors.Errorf("stateinfo not available")
	}
	info.Tag = nil
	info.Password = c.OldPassword()

	if err := initMongoAdminUser(info.Info, dialOpts, info.Password); err != nil {
		return nil, nil, errors.Annotate(err, "failed to initialize mongo admin user")
	}

	logger.Debugf("initializing address %v", info.Addrs)
	st, err := state.Initialize(adminUser, info, envCfg, dialOpts, policy)
	if err != nil {
		return nil, nil, errors.Errorf("failed to initialize state: %v", err)
	}
	logger.Debugf("connected to initial state")
	defer func() {
		if resultErr != nil {
			st.Close()
		}
	}()
	servingInfo.SharedSecret = machineCfg.SharedSecret
	c.SetStateServingInfo(servingInfo)

<<<<<<< HEAD
	// Filter out any LXC bridge addresses from the machine addresses,
	// except for local environments. See LP bug #1416928.
	if !isLocalEnv(envCfg) {
		machineCfg.Addresses = network.FilterLXCAddresses(machineCfg.Addresses)
	} else {
		logger.Debugf("local model - not filtering addresses from %v", machineCfg.Addresses)
	}
=======
	// Filter out any LXC bridge addresses from the machine addresses.
	machineCfg.Addresses = network.FilterLXCAddresses(machineCfg.Addresses)
>>>>>>> 1cd7ac8c

	if err = initAPIHostPorts(c, st, machineCfg.Addresses, servingInfo.APIPort); err != nil {
		return nil, nil, err
	}
	ssi := paramsStateServingInfoToStateStateServingInfo(servingInfo)
	if err := st.SetStateServingInfo(ssi); err != nil {
		return nil, nil, errors.Errorf("cannot set state serving info: %v", err)
	}
	m, err := initConstraintsAndBootstrapMachine(c, st, machineCfg)
	if err != nil {
		return nil, nil, err
	}
	return st, m, nil
}

func paramsStateServingInfoToStateStateServingInfo(i params.StateServingInfo) state.StateServingInfo {
	return state.StateServingInfo{
		APIPort:        i.APIPort,
		StatePort:      i.StatePort,
		Cert:           i.Cert,
		PrivateKey:     i.PrivateKey,
		CAPrivateKey:   i.CAPrivateKey,
		SharedSecret:   i.SharedSecret,
		SystemIdentity: i.SystemIdentity,
	}
}

func initConstraintsAndBootstrapMachine(c ConfigSetter, st *state.State, cfg BootstrapMachineConfig) (*state.Machine, error) {
	if err := st.SetModelConstraints(cfg.ModelConstraints); err != nil {
		return nil, errors.Errorf("cannot set initial environ constraints: %v", err)
	}
	m, err := initBootstrapMachine(c, st, cfg)
	if err != nil {
		return nil, errors.Errorf("cannot initialize bootstrap machine: %v", err)
	}
	return m, nil
}

// initMongoAdminUser adds the admin user with the specified
// password to the admin database in Mongo.
func initMongoAdminUser(info mongo.Info, dialOpts mongo.DialOpts, password string) error {
	session, err := mongo.DialWithInfo(info, dialOpts)
	if err != nil {
		return err
	}
	defer session.Close()
	return mongo.SetAdminMongoPassword(session, mongo.AdminUser, password)
}

// initBootstrapMachine initializes the initial bootstrap machine in state.
func initBootstrapMachine(c ConfigSetter, st *state.State, cfg BootstrapMachineConfig) (*state.Machine, error) {
	logger.Infof("initialising bootstrap machine with config: %+v", cfg)

	jobs := make([]state.MachineJob, len(cfg.Jobs))
	for i, job := range cfg.Jobs {
		machineJob, err := machineJobFromParams(job)
		if err != nil {
			return nil, errors.Errorf("invalid bootstrap machine job %q: %v", job, err)
		}
		jobs[i] = machineJob
	}
	m, err := st.AddOneMachine(state.MachineTemplate{
		Addresses:               cfg.Addresses,
		Series:                  series.HostSeries(),
		Nonce:                   BootstrapNonce,
		Constraints:             cfg.BootstrapConstraints,
		InstanceId:              cfg.InstanceId,
		HardwareCharacteristics: cfg.Characteristics,
		Jobs: jobs,
	})
	if err != nil {
		return nil, errors.Errorf("cannot create bootstrap machine in state: %v", err)
	}
	if m.Id() != BootstrapMachineId {
		return nil, errors.Errorf("bootstrap machine expected id 0, got %q", m.Id())
	}
	// Read the machine agent's password and change it to
	// a new password (other agents will change their password
	// via the API connection).
	logger.Debugf("create new random password for machine %v", m.Id())

	newPassword, err := utils.RandomPassword()
	if err != nil {
		return nil, err
	}
	if err := m.SetPassword(newPassword); err != nil {
		return nil, err
	}
	if err := m.SetMongoPassword(newPassword); err != nil {
		return nil, err
	}
	c.SetPassword(newPassword)
	return m, nil
}

// initAPIHostPorts sets the initial API host/port addresses in state.
func initAPIHostPorts(c ConfigSetter, st *state.State, addrs []network.Address, apiPort int) error {
	var hostPorts []network.HostPort
	// First try to select the correct address using the default space where all
	// API servers should be accessible on.
	spaceAddr, ok := network.SelectAddressBySpace(addrs, network.DefaultSpace)
	if ok {
		logger.Debugf("selected %q as API address, using space %q", spaceAddr.Value, network.DefaultSpace)
		hostPorts = network.AddressesWithPort([]network.Address{spaceAddr}, apiPort)
	} else {
		// Fallback to using all instead.
		hostPorts = network.AddressesWithPort(addrs, apiPort)
	}

	return st.SetAPIHostPorts([][]network.HostPort{hostPorts})
}

// machineJobFromParams returns the job corresponding to params.MachineJob.
// TODO(dfc) this function should live in apiserver/params, move there once
// state does not depend on apiserver/params
func machineJobFromParams(job multiwatcher.MachineJob) (state.MachineJob, error) {
	switch job {
	case multiwatcher.JobHostUnits:
		return state.JobHostUnits, nil
	case multiwatcher.JobManageModel:
		return state.JobManageModel, nil
	case multiwatcher.JobManageNetworking:
		return state.JobManageNetworking, nil
	default:
		return -1, errors.Errorf("invalid machine job %q", job)
	}
}<|MERGE_RESOLUTION|>--- conflicted
+++ resolved
@@ -60,11 +60,7 @@
 // The envCfg values will be stored in the state's ModelConfig; the
 // machineCfg values will be used to configure the bootstrap Machine,
 // and its constraints will be also be used for the model-level
-<<<<<<< HEAD
-// constraints. The connection to the state server will respect the
-=======
 // constraints. The connection to the controller will respect the
->>>>>>> 1cd7ac8c
 // given timeout parameter.
 //
 // InitializeState returns the newly initialized state and bootstrap
@@ -104,18 +100,8 @@
 	servingInfo.SharedSecret = machineCfg.SharedSecret
 	c.SetStateServingInfo(servingInfo)
 
-<<<<<<< HEAD
-	// Filter out any LXC bridge addresses from the machine addresses,
-	// except for local environments. See LP bug #1416928.
-	if !isLocalEnv(envCfg) {
-		machineCfg.Addresses = network.FilterLXCAddresses(machineCfg.Addresses)
-	} else {
-		logger.Debugf("local model - not filtering addresses from %v", machineCfg.Addresses)
-	}
-=======
 	// Filter out any LXC bridge addresses from the machine addresses.
 	machineCfg.Addresses = network.FilterLXCAddresses(machineCfg.Addresses)
->>>>>>> 1cd7ac8c
 
 	if err = initAPIHostPorts(c, st, machineCfg.Addresses, servingInfo.APIPort); err != nil {
 		return nil, nil, err
