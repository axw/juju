// Copyright 2012-2014 Canonical Ltd.
// Licensed under the AGPLv3, see LICENCE file for details.

// Package state enables reading, observing, and changing
// the state stored in MongoDB of a whole model
// managed by juju.
package state

import (
	"fmt"
	"net"
	"regexp"
	"sort"
	"strconv"
	"strings"
	"sync"
	"time"

	"github.com/juju/errors"
	"github.com/juju/loggo"
	"github.com/juju/names"
	jujutxn "github.com/juju/txn"
	"github.com/juju/utils"
	"github.com/juju/utils/os"
	"github.com/juju/utils/series"
	"github.com/juju/utils/set"
	"gopkg.in/juju/charm.v6-unstable"
	"gopkg.in/mgo.v2"
	"gopkg.in/mgo.v2/bson"
	"gopkg.in/mgo.v2/txn"

	"github.com/juju/juju/constraints"
	"github.com/juju/juju/environs/config"
	"github.com/juju/juju/instance"
	"github.com/juju/juju/mongo"
	"github.com/juju/juju/network"
	"github.com/juju/juju/state/cloudimagemetadata"
	statelease "github.com/juju/juju/state/lease"
	"github.com/juju/juju/state/presence"
	"github.com/juju/juju/state/watcher"
	"github.com/juju/juju/version"
	"github.com/juju/juju/worker/lease"
)

var logger = loggo.GetLogger("juju.state")

const (
	// jujuDB is the name of the main juju database.
	jujuDB = "juju"

	// presenceDB is the name of the database used to hold presence pinger data.
	presenceDB = "presence"
	presenceC  = "presence"

	// blobstoreDB is the name of the blobstore GridFS database.
	blobstoreDB = "blobstore"

	// serviceLeadershipNamespace is the name of the lease.Client namespace
	// used by the leadership manager.
	serviceLeadershipNamespace = "service-leadership"

	// singularControllerNamespace is the name of the lease.Client namespace
	// used by the singular manager
	singularControllerNamespace = "singular-controller"
)

// State represents the state of an model
// managed by juju.
type State struct {
	modelTag      names.ModelTag
	controllerTag names.ModelTag
	mongoInfo     *mongo.MongoInfo
	session       *mgo.Session
	database      Database
	policy        Policy

	// TODO(fwereade): move these out of state and make them independent
	// workers on which state depends.
	watcher  *watcher.Watcher
	pwatcher *presence.Watcher
	// leadershipManager keeps track of units' service leadership leases
	// within this environment.
	leadershipManager *lease.Manager
	// singularManager keeps track of which controller machine is responsible
	// for managing this state's environment.
	singularManager *lease.Manager

	// mu guards allManager, allModelManager & allModelWatcherBacking
	mu                     sync.Mutex
	allManager             *storeManager
	allModelManager        *storeManager
	allModelWatcherBacking Backing

	// TODO(anastasiamac 2015-07-16) As state gets broken up, remove this.
	CloudImageMetadataStorage cloudimagemetadata.Storage
}

// StateServingInfo holds information needed by a controller.
// This type is a copy of the type of the same name from the api/params package.
// It is replicated here to avoid the state pacakge depending on api/params.
type StateServingInfo struct {
	APIPort      int
	StatePort    int
	Cert         string
	PrivateKey   string
	CAPrivateKey string
	// this will be passed as the KeyFile argument to MongoDB
	SharedSecret   string
	SystemIdentity string
}

<<<<<<< HEAD
// IsStateServer returns true if this state instance has the bootstrap
// model UUID.
func (st *State) IsStateServer() bool {
=======
// IsController returns true if this state instance has the bootstrap
// model UUID.
func (st *State) IsController() bool {
>>>>>>> 1cd7ac8c
	return st.modelTag == st.controllerTag
}

// RemoveAllModelDocs removes all documents from multi-model
// collections. The model should be put into a dying state before call
// this method. Otherwise, there is a race condition in which collections
// could be added to during or after the running of this method.
func (st *State) RemoveAllModelDocs() error {
	env, err := st.Model()
	if err != nil {
		return errors.Trace(err)
	}
	id := userModelNameIndex(env.Owner().Canonical(), env.Name())
	ops := []txn.Op{{
		// Cleanup the owner:envName unique key.
		C:      usermodelnameC,
		Id:     id,
		Remove: true,
	}, {
		C:      modelsC,
		Id:     st.ModelUUID(),
		Assert: bson.D{{"life", Dead}},
		Remove: true,
	}}

	// Add all per-model docs to the txn.
	for name, info := range st.database.Schema() {
		if info.global {
			continue
		}
		coll, closer := st.getCollection(name)
		defer closer()

		var ids []bson.M
		err := coll.Find(nil).Select(bson.D{{"_id", 1}}).All(&ids)
		if err != nil {
			return errors.Trace(err)
		}
		for _, id := range ids {
			if info.rawAccess {
				if err := coll.Writeable().RemoveId(id["_id"]); err != nil {
					return errors.Trace(err)
				}
			} else {
				ops = append(ops, txn.Op{
					C:      name,
					Id:     id["_id"],
					Remove: true,
				})
			}
		}
	}

	return st.runTransaction(ops)
}

// ForModel returns a connection to mongo for the specified model. The
// connection uses the same credentials and policy as the existing connection.
func (st *State) ForModel(env names.ModelTag) (*State, error) {
	newState, err := open(env, st.mongoInfo, mongo.DefaultDialOpts(), st.policy)
	if err != nil {
		return nil, errors.Trace(err)
	}
	if err := newState.start(st.controllerTag); err != nil {
		return nil, errors.Trace(err)
	}
	return newState, nil
}

// start starts the presence watcher, leadership manager and images metadata storage,
// and fills in the controllerTag field with the supplied value.
func (st *State) start(controllerTag names.ModelTag) error {
	st.controllerTag = controllerTag

	var clientId string
	if identity := st.mongoInfo.Tag; identity != nil {
		// TODO(fwereade): it feels a bit wrong to take this from MongoInfo -- I
		// think it's just coincidental that the mongodb user happens to map to
		// the machine that's executing the code -- but there doesn't seem to be
		// an accessible alternative.
		clientId = identity.String()
	} else {
		// If we're running state anonymously, we can still use the lease
		// manager; but we need to make sure we use a unique client ID, and
		// will thus not be very performant.
		logger.Infof("running state anonymously; using unique client id")
		uuid, err := utils.NewUUID()
		if err != nil {
			return errors.Trace(err)
		}
		clientId = fmt.Sprintf("anon-%s", uuid.String())
	}

	logger.Infof("creating lease clients as %s", clientId)
	clock := GetClock()
	datastore := &environMongo{st}
	leadershipClient, err := statelease.NewClient(statelease.ClientConfig{
		Id:         clientId,
		Namespace:  serviceLeadershipNamespace,
		Collection: leasesC,
		Mongo:      datastore,
		Clock:      clock,
	})
	if err != nil {
		return errors.Annotatef(err, "cannot create leadership lease client")
	}
	logger.Infof("starting leadership lease manager")
	leadershipManager, err := lease.NewManager(lease.ManagerConfig{
		Secretary: leadershipSecretary{},
		Client:    leadershipClient,
		Clock:     clock,
		MaxSleep:  time.Minute,
	})
	if err != nil {
		return errors.Annotatef(err, "cannot create leadership lease manager")
	}
	st.leadershipManager = leadershipManager

	singularClient, err := statelease.NewClient(statelease.ClientConfig{
		Id:         clientId,
		Namespace:  singularControllerNamespace,
		Collection: leasesC,
		Mongo:      datastore,
		Clock:      clock,
	})
	if err != nil {
		return errors.Annotatef(err, "cannot create singular lease client")
	}
	logger.Infof("starting singular lease manager")
	singularManager, err := lease.NewManager(lease.ManagerConfig{
		Secretary: singularSecretary{st.modelTag.Id()},
		Client:    singularClient,
		Clock:     clock,
		MaxSleep:  time.Minute,
	})
	if err != nil {
		return errors.Annotatef(err, "cannot create singular lease manager")
	}
	st.singularManager = singularManager

	logger.Infof("creating cloud image metadata storage")
	st.CloudImageMetadataStorage = cloudimagemetadata.NewStorage(st.ModelUUID(), cloudimagemetadataC, datastore)

	logger.Infof("starting presence watcher")
	st.pwatcher = presence.NewWatcher(st.getPresence(), st.modelTag)
	return nil
}

// ModelTag() returns the model tag for the model controlled by
// this state instance.
func (st *State) ModelTag() names.ModelTag {
	return st.modelTag
}

// ModelUUID returns the model UUID for the model
// controlled by this state instance.
func (st *State) ModelUUID() string {
	return st.modelTag.Id()
}

// userModelNameIndex returns a string to be used as a usermodelnameC unique index.
func userModelNameIndex(username, envName string) string {
	return strings.ToLower(username) + ":" + envName
}

// EnsureModelRemoved returns an error if any multi-model
// documents for this model are found. It is intended only to be used in
// tests and exported so it can be used in the tests of other packages.
func (st *State) EnsureModelRemoved() error {
	found := map[string]int{}
	var foundOrdered []string
	for name, info := range st.database.Schema() {
		if info.global {
			continue
		}
		coll, closer := st.getCollection(name)
		defer closer()
		n, err := coll.Find(nil).Count()
		if err != nil {
			return errors.Trace(err)
		}
		if n != 0 {
			found[name] = n
			foundOrdered = append(foundOrdered, name)
		}
	}

	if len(found) != 0 {
		errMessage := fmt.Sprintf("found documents for model with uuid %s:", st.ModelUUID())
		sort.Strings(foundOrdered)
		for _, name := range foundOrdered {
			number := found[name]
			errMessage += fmt.Sprintf(" %d %s doc,", number, name)
		}
		// Remove trailing comma.
		errMessage = errMessage[:len(errMessage)-1]
		return errors.New(errMessage)
	}
	return nil
}

// getPresence returns the presence m.
func (st *State) getPresence() *mgo.Collection {
	return st.session.DB(presenceDB).C(presenceC)
}

// newDB returns a database connection using a new session, along with
// a closer function for the session. This is useful where you need to work
// with various collections in a single session, so don't want to call
// getCollection multiple times.
func (st *State) newDB() (Database, func()) {
	return st.database.CopySession()
}

// Ping probes the state's database connection to ensure
// that it is still alive.
func (st *State) Ping() error {
	return st.session.Ping()
}

// MongoSession returns the underlying mongodb session
// used by the state. It is exposed so that external code
// can maintain the mongo replica set and should not
// otherwise be used.
func (st *State) MongoSession() *mgo.Session {
	return st.session
}

type closeFunc func()

func (st *State) Watch() *Multiwatcher {
	st.mu.Lock()
	if st.allManager == nil {
		st.allManager = newStoreManager(newAllWatcherStateBacking(st))
	}
	st.mu.Unlock()
	return NewMultiwatcher(st.allManager)
}

func (st *State) WatchAllModels() *Multiwatcher {
	st.mu.Lock()
	if st.allModelManager == nil {
		st.allModelWatcherBacking = NewAllModelWatcherStateBacking(st)
		st.allModelManager = newStoreManager(st.allModelWatcherBacking)
	}
	st.mu.Unlock()
	return NewMultiwatcher(st.allModelManager)
}

func (st *State) ModelConfig() (*config.Config, error) {
	settings, err := readSettings(st, modelGlobalKey)
	if err != nil {
		return nil, errors.Trace(err)
	}
	attrs := settings.Map()
	return config.New(config.NoDefaults, attrs)
}

// checkModelConfig returns an error if the config is definitely invalid.
func checkModelConfig(cfg *config.Config) error {
	if cfg.AdminSecret() != "" {
		return errors.Errorf("admin-secret should never be written to the state")
	}
	if _, ok := cfg.AgentVersion(); !ok {
		return errors.Errorf("agent-version must always be set in state")
	}
	return nil
}

// versionInconsistentError indicates one or more agents have a
// different version from the current one (even empty, when not yet
// set).
type versionInconsistentError struct {
	currentVersion version.Number
	agents         []string
}

func (e *versionInconsistentError) Error() string {
	sort.Strings(e.agents)
	return fmt.Sprintf("some agents have not upgraded to the current model version %s: %s", e.currentVersion, strings.Join(e.agents, ", "))
}

// newVersionInconsistentError returns a new instance of
// versionInconsistentError.
func newVersionInconsistentError(currentVersion version.Number, agents []string) *versionInconsistentError {
	return &versionInconsistentError{currentVersion, agents}
}

// IsVersionInconsistentError returns if the given error is
// versionInconsistentError.
func IsVersionInconsistentError(e interface{}) bool {
	value := e
	// In case of a wrapped error, check the cause first.
	cause := errors.Cause(e.(error))
	if cause != nil {
		value = cause
	}
	_, ok := value.(*versionInconsistentError)
	return ok
}

func (st *State) checkCanUpgrade(currentVersion, newVersion string) error {
	matchCurrent := "^" + regexp.QuoteMeta(currentVersion) + "-"
	matchNew := "^" + regexp.QuoteMeta(newVersion) + "-"
	// Get all machines and units with a different or empty version.
	sel := bson.D{{"$or", []bson.D{
		{{"tools", bson.D{{"$exists", false}}}},
		{{"$and", []bson.D{
			{{"tools.version", bson.D{{"$not", bson.RegEx{matchCurrent, ""}}}}},
			{{"tools.version", bson.D{{"$not", bson.RegEx{matchNew, ""}}}}},
		}}},
	}}}
	var agentTags []string
	for _, name := range []string{machinesC, unitsC} {
		collection, closer := st.getCollection(name)
		defer closer()
		var doc struct {
			DocID string `bson:"_id"`
		}
		iter := collection.Find(sel).Select(bson.D{{"_id", 1}}).Iter()
		for iter.Next(&doc) {
			localID, err := st.strictLocalID(doc.DocID)
			if err != nil {
				return errors.Trace(err)
			}
			switch name {
			case machinesC:
				agentTags = append(agentTags, names.NewMachineTag(localID).String())
			case unitsC:
				agentTags = append(agentTags, names.NewUnitTag(localID).String())
			}
		}
		if err := iter.Close(); err != nil {
			return errors.Trace(err)
		}
	}
	if len(agentTags) > 0 {
		err := newVersionInconsistentError(version.MustParse(currentVersion), agentTags)
		return errors.Trace(err)
	}
	return nil
}

var UpgradeInProgressError = errors.New("an upgrade is already in progress or the last upgrade did not complete")

// IsUpgradeInProgressError returns true if the error given is UpgradeInProgressError.
func IsUpgradeInProgressError(err error) bool {
	return errors.Cause(err) == UpgradeInProgressError
}

// SetModelAgentVersion changes the agent version for the model to the
// given version, only if the model is in a stable state (all agents are
// running the current version). If this is a hosted model, newVersion
<<<<<<< HEAD
// cannot be higher than the state server version.
func (st *State) SetModelAgentVersion(newVersion version.Number) (err error) {
	if newVersion.Compare(version.Current) > 0 && !st.IsStateServer() {
=======
// cannot be higher than the controller version.
func (st *State) SetModelAgentVersion(newVersion version.Number) (err error) {
	if newVersion.Compare(version.Current) > 0 && !st.IsController() {
>>>>>>> 1cd7ac8c
		return errors.Errorf("a hosted model cannot have a higher version than the server model: %s > %s",
			newVersion.String(),
			version.Current,
		)
	}

	buildTxn := func(attempt int) ([]txn.Op, error) {
		settings, err := readSettings(st, modelGlobalKey)
		if err != nil {
			return nil, errors.Trace(err)
		}
		agentVersion, ok := settings.Get("agent-version")
		if !ok {
			return nil, errors.Errorf("no agent version set in the model")
		}
		currentVersion, ok := agentVersion.(string)
		if !ok {
			return nil, errors.Errorf("invalid agent version format: expected string, got %v", agentVersion)
		}
		if newVersion.String() == currentVersion {
			// Nothing to do.
			return nil, jujutxn.ErrNoOperations
		}

		if err := st.checkCanUpgrade(currentVersion, newVersion.String()); err != nil {
			return nil, errors.Trace(err)
		}

		ops := []txn.Op{
			// Can't set agent-version if there's an active upgradeInfo doc.
			{
				C:      upgradeInfoC,
				Id:     currentUpgradeId,
				Assert: txn.DocMissing,
			}, {
				C:      settingsC,
				Id:     st.docID(modelGlobalKey),
				Assert: bson.D{{"version", settings.version}},
				Update: bson.D{
					{"$set", bson.D{{"settings.agent-version", newVersion.String()}}},
				},
			},
		}
		return ops, nil
	}
	if err = st.run(buildTxn); err == jujutxn.ErrExcessiveContention {
		// Although there is a small chance of a race here, try to
		// return a more helpful error message in the case of an
		// active upgradeInfo document being in place.
		if upgrading, _ := st.IsUpgrading(); upgrading {
			err = UpgradeInProgressError
		} else {
			err = errors.Annotate(err, "cannot set agent version")
		}
	}
	return errors.Trace(err)
}

func (st *State) buildAndValidateModelConfig(updateAttrs map[string]interface{}, removeAttrs []string, oldConfig *config.Config) (validCfg *config.Config, err error) {
	newConfig, err := oldConfig.Apply(updateAttrs)
	if err != nil {
		return nil, errors.Trace(err)
	}
	if len(removeAttrs) != 0 {
		newConfig, err = newConfig.Remove(removeAttrs)
		if err != nil {
			return nil, errors.Trace(err)
		}
	}
	if err := checkModelConfig(newConfig); err != nil {
		return nil, errors.Trace(err)
	}
	return st.validate(newConfig, oldConfig)
}

type ValidateConfigFunc func(updateAttrs map[string]interface{}, removeAttrs []string, oldConfig *config.Config) error

// UpdateModelConfig adds, updates or removes attributes in the current
// configuration of the model with the provided updateAttrs and
// removeAttrs.
func (st *State) UpdateModelConfig(updateAttrs map[string]interface{}, removeAttrs []string, additionalValidation ValidateConfigFunc) error {
	if len(updateAttrs)+len(removeAttrs) == 0 {
		return nil
	}

	// TODO(axw) 2013-12-6 #1167616
	// Ensure that the settings on disk have not changed
	// underneath us. The settings changes are actually
	// applied as a delta to what's on disk; if there has
	// been a concurrent update, the change may not be what
	// the user asked for.
	settings, err := readSettings(st, modelGlobalKey)
	if err != nil {
		return errors.Trace(err)
	}

	// Get the existing model config from state.
	oldConfig, err := config.New(config.NoDefaults, settings.Map())
	if err != nil {
		return errors.Trace(err)
	}
	if additionalValidation != nil {
		err = additionalValidation(updateAttrs, removeAttrs, oldConfig)
		if err != nil {
			return errors.Trace(err)
		}
	}
	validCfg, err := st.buildAndValidateModelConfig(updateAttrs, removeAttrs, oldConfig)
	if err != nil {
		return errors.Trace(err)
	}

	validAttrs := validCfg.AllAttrs()
	for k := range oldConfig.AllAttrs() {
		if _, ok := validAttrs[k]; !ok {
			settings.Delete(k)
		}
	}
	settings.Update(validAttrs)
	_, err = settings.Write()
	return errors.Trace(err)
}

// EnvironConstraints returns the current model constraints.
func (st *State) ModelConstraints() (constraints.Value, error) {
	cons, err := readConstraints(st, modelGlobalKey)
	return cons, errors.Trace(err)
}

// SetEnvironConstraints replaces the current model constraints.
func (st *State) SetModelConstraints(cons constraints.Value) error {
	unsupported, err := st.validateConstraints(cons)
	if len(unsupported) > 0 {
		logger.Warningf(
			"setting model constraints: unsupported constraints: %v", strings.Join(unsupported, ","))
	} else if err != nil {
		return errors.Trace(err)
	}
	return writeConstraints(st, modelGlobalKey, cons)
}

// AllMachines returns all machines in the model
// ordered by id.
func (st *State) AllMachines() (machines []*Machine, err error) {
	machinesCollection, closer := st.getCollection(machinesC)
	defer closer()

	mdocs := machineDocSlice{}
	err = machinesCollection.Find(nil).All(&mdocs)
	if err != nil {
		return nil, errors.Annotatef(err, "cannot get all machines")
	}
	sort.Sort(mdocs)
	for _, doc := range mdocs {
		machines = append(machines, newMachine(st, &doc))
	}
	return
}

type machineDocSlice []machineDoc

func (ms machineDocSlice) Len() int      { return len(ms) }
func (ms machineDocSlice) Swap(i, j int) { ms[i], ms[j] = ms[j], ms[i] }
func (ms machineDocSlice) Less(i, j int) bool {
	return machineIdLessThan(ms[i].Id, ms[j].Id)
}

// machineIdLessThan returns true if id1 < id2, false otherwise.
// Machine ids may include "/" separators if they are for a container so
// the comparison is done by comparing the id component values from
// left to right (most significant part to least significant). Ids for
// host machines are always less than ids for their containers.
func machineIdLessThan(id1, id2 string) bool {
	// Most times, we are dealing with host machines and not containers, so we will
	// try interpreting the ids as ints - this will be faster than dealing with the
	// container ids below.
	mint1, err1 := strconv.Atoi(id1)
	mint2, err2 := strconv.Atoi(id2)
	if err1 == nil && err2 == nil {
		return mint1 < mint2
	}
	// We have at least one container id so it gets complicated.
	idParts1 := strings.Split(id1, "/")
	idParts2 := strings.Split(id2, "/")
	nrParts1 := len(idParts1)
	nrParts2 := len(idParts2)
	minLen := nrParts1
	if nrParts2 < minLen {
		minLen = nrParts2
	}
	for x := 0; x < minLen; x++ {
		m1 := idParts1[x]
		m2 := idParts2[x]
		if m1 == m2 {
			continue
		}
		// See if the id part is a container type, and if so compare directly.
		if x%2 == 1 {
			return m1 < m2
		}
		// Compare the integer ids.
		// There's nothing we can do with errors at this point.
		mint1, _ := strconv.Atoi(m1)
		mint2, _ := strconv.Atoi(m2)
		return mint1 < mint2
	}
	return nrParts1 < nrParts2
}

// Machine returns the machine with the given id.
func (st *State) Machine(id string) (*Machine, error) {
	mdoc, err := st.getMachineDoc(id)
	if err != nil {
		return nil, err
	}
	return newMachine(st, mdoc), nil
}

func (st *State) getMachineDoc(id string) (*machineDoc, error) {
	machinesCollection, closer := st.getRawCollection(machinesC)
	defer closer()

	var err error
	mdoc := &machineDoc{}
	for _, tryId := range []string{st.docID(id), id} {
		err = machinesCollection.FindId(tryId).One(mdoc)
		if err != mgo.ErrNotFound {
			break
		}
	}
	switch err {
	case nil:
		// This is required to allow loading of machines before the
		// model UUID migration has been applied to the machines
		// collection. Without this, a machine agent can't come up to
		// run the database migration.
		if mdoc.Id == "" {
			mdoc.Id = mdoc.DocID
		}
		return mdoc, nil
	case mgo.ErrNotFound:
		return nil, errors.NotFoundf("machine %s", id)
	default:
		return nil, errors.Annotatef(err, "cannot get machine %s", id)
	}
}

// FindEntity returns the entity with the given tag.
//
// The returned value can be of type *Machine, *Unit,
// *User, *Service, *Model, or *Action, depending
// on the tag.
func (st *State) FindEntity(tag names.Tag) (Entity, error) {
	id := tag.Id()
	switch tag := tag.(type) {
	case names.MachineTag:
		return st.Machine(id)
	case names.UnitTag:
		return st.Unit(id)
	case names.UserTag:
		return st.User(tag)
	case names.ServiceTag:
		return st.Service(id)
	case names.ModelTag:
		env, err := st.Model()
		if err != nil {
			return nil, errors.Trace(err)
		}
		// Return an invalid entity error if the requested model is not
		// the current one.
		if id != env.UUID() {
			if utils.IsValidUUIDString(id) {
				return nil, errors.NotFoundf("model %q", id)
			}
			// TODO(axw) 2013-12-04 #1257587
			// We should not accept model tags that do not match the
			// model's UUID. We accept anything for now, to cater
			// both for past usage, and for potentially supporting aliases.
			logger.Warningf("model-tag does not match current model UUID: %q != %q", id, env.UUID())
			conf, err := st.ModelConfig()
			if err != nil {
				logger.Warningf("ModelConfig failed: %v", err)
			} else if id != conf.Name() {
				logger.Warningf("model-tag does not match current model name: %q != %q", id, conf.Name())
			}
		}
		return env, nil
	case names.RelationTag:
		return st.KeyRelation(id)
	case names.NetworkTag:
		return st.Network(id)
	case names.IPAddressTag:
		return st.IPAddressByTag(tag)
	case names.ActionTag:
		return st.ActionByTag(tag)
	case names.CharmTag:
		if url, err := charm.ParseURL(id); err != nil {
			logger.Warningf("Parsing charm URL %q failed: %v", id, err)
			return nil, errors.NotFoundf("could not find charm %q in state", id)
		} else {
			return st.Charm(url)
		}
	case names.VolumeTag:
		return st.Volume(tag)
	case names.FilesystemTag:
		return st.Filesystem(tag)
	default:
		return nil, errors.Errorf("unsupported tag %T", tag)
	}
}

// tagToCollectionAndId, given an entity tag, returns the collection name and id
// of the entity document.
func (st *State) tagToCollectionAndId(tag names.Tag) (string, interface{}, error) {
	if tag == nil {
		return "", nil, errors.Errorf("tag is nil")
	}
	coll := ""
	id := tag.Id()
	switch tag := tag.(type) {
	case names.MachineTag:
		coll = machinesC
		id = st.docID(id)
	case names.ServiceTag:
		coll = servicesC
		id = st.docID(id)
	case names.UnitTag:
		coll = unitsC
		id = st.docID(id)
	case names.UserTag:
		coll = usersC
		if !tag.IsLocal() {
			return "", nil, fmt.Errorf("%q is not a local user", tag.Canonical())
		}
		id = tag.Name()
	case names.RelationTag:
		coll = relationsC
		id = st.docID(id)
	case names.ModelTag:
		coll = modelsC
	case names.NetworkTag:
		coll = networksC
		id = st.docID(id)
	case names.ActionTag:
		coll = actionsC
		id = tag.Id()
	case names.CharmTag:
		coll = charmsC
		id = tag.Id()
	default:
		return "", nil, errors.Errorf("%q is not a valid collection tag", tag)
	}
	return coll, id, nil
}

// AddCharm adds the ch charm with curl to the state.
// On success the newly added charm state is returned.
func (st *State) AddCharm(ch charm.Charm, curl *charm.URL, storagePath, bundleSha256 string) (stch *Charm, err error) {
	charms, closer := st.getCollection(charmsC)
	defer closer()

	query := charms.FindId(curl.String()).Select(bson.D{{"placeholder", 1}})

	buildTxn := func(attempt int) ([]txn.Op, error) {
		var placeholderDoc struct {
			Placeholder bool `bson:"placeholder"`
		}
		if err := query.One(&placeholderDoc); err == mgo.ErrNotFound {
			return insertCharmOps(st, ch, curl, storagePath, bundleSha256)
		} else if err != nil {
			return nil, errors.Trace(err)
		} else if placeholderDoc.Placeholder {
			return updateCharmOps(st, ch, curl, storagePath, bundleSha256, stillPlaceholder)
		}
		return nil, errors.AlreadyExistsf("charm %q", curl)
	}
	if err = st.run(buildTxn); err == nil {
		return st.Charm(curl)
	}
	return nil, errors.Trace(err)
}

// AllCharms returns all charms in state.
func (st *State) AllCharms() ([]*Charm, error) {
	charmsCollection, closer := st.getCollection(charmsC)
	defer closer()
	var cdoc charmDoc
	var charms []*Charm
	iter := charmsCollection.Find(nil).Iter()
	for iter.Next(&cdoc) {
		charms = append(charms, newCharm(st, &cdoc))
	}
	return charms, errors.Trace(iter.Close())
}

// Charm returns the charm with the given URL. Charms pending upload
// to storage and placeholders are never returned.
func (st *State) Charm(curl *charm.URL) (*Charm, error) {
	charms, closer := st.getCollection(charmsC)
	defer closer()

	cdoc := &charmDoc{}
	what := bson.D{
		{"_id", curl.String()},
		{"placeholder", bson.D{{"$ne", true}}},
		{"pendingupload", bson.D{{"$ne", true}}},
	}
	err := charms.Find(what).One(&cdoc)
	if err == mgo.ErrNotFound {
		return nil, errors.NotFoundf("charm %q", curl)
	}
	if err != nil {
		return nil, errors.Annotatef(err, "cannot get charm %q", curl)
	}
	if err := cdoc.Meta.Check(); err != nil {
		return nil, errors.Annotatef(err, "malformed charm metadata found in state")
	}
	return newCharm(st, cdoc), nil
}

// LatestPlaceholderCharm returns the latest charm described by the
// given URL but which is not yet deployed.
func (st *State) LatestPlaceholderCharm(curl *charm.URL) (*Charm, error) {
	charms, closer := st.getCollection(charmsC)
	defer closer()

	noRevURL := curl.WithRevision(-1)
	curlRegex := "^" + regexp.QuoteMeta(st.docID(noRevURL.String()))
	var docs []charmDoc
	err := charms.Find(bson.D{{"_id", bson.D{{"$regex", curlRegex}}}, {"placeholder", true}}).All(&docs)
	if err != nil {
		return nil, errors.Annotatef(err, "cannot get charm %q", curl)
	}
	// Find the highest revision.
	var latest charmDoc
	for _, doc := range docs {
		if latest.URL == nil || doc.URL.Revision > latest.URL.Revision {
			latest = doc
		}
	}
	if latest.URL == nil {
		return nil, errors.NotFoundf("placeholder charm %q", noRevURL)
	}
	return newCharm(st, &latest), nil
}

// PrepareLocalCharmUpload must be called before a local charm is
// uploaded to the provider storage in order to create a charm
// document in state. It returns the chosen unique charm URL reserved
// in state for the charm.
//
// The url's schema must be "local" and it must include a revision.
func (st *State) PrepareLocalCharmUpload(curl *charm.URL) (chosenUrl *charm.URL, err error) {
	// Perform a few sanity checks first.
	if curl.Schema != "local" {
		return nil, errors.Errorf("expected charm URL with local schema, got %q", curl)
	}
	if curl.Revision < 0 {
		return nil, errors.Errorf("expected charm URL with revision, got %q", curl)
	}
	// Get a regex with the charm URL and no revision.
	noRevURL := curl.WithRevision(-1)
	curlRegex := "^" + regexp.QuoteMeta(st.docID(noRevURL.String()))

	charms, closer := st.getCollection(charmsC)
	defer closer()

	buildTxn := func(attempt int) ([]txn.Op, error) {
		// Find the highest revision of that charm in state.
		var docs []charmDoc
		query := bson.D{{"_id", bson.D{{"$regex", curlRegex}}}}
		err = charms.Find(query).Select(bson.D{{"_id", 1}, {"url", 1}}).All(&docs)
		if err != nil {
			return nil, errors.Trace(err)
		}
		// Find the highest revision.
		maxRevision := -1
		for _, doc := range docs {
			if doc.URL.Revision > maxRevision {
				maxRevision = doc.URL.Revision
			}
		}

		// Respect the local charm's revision first.
		chosenRevision := curl.Revision
		if maxRevision >= chosenRevision {
			// More recent revision exists in state, pick the next.
			chosenRevision = maxRevision + 1
		}
		chosenUrl = curl.WithRevision(chosenRevision)
		return insertPendingCharmOps(st, chosenUrl)
	}
	if err = st.run(buildTxn); err == nil {
		return chosenUrl, nil
	}
	return nil, errors.Trace(err)
}

// PrepareStoreCharmUpload must be called before a charm store charm
// is uploaded to the provider storage in order to create a charm
// document in state. If a charm with the same URL is already in
// state, it will be returned as a *state.Charm (it can be still
// pending or already uploaded). Otherwise, a new charm document is
// added in state with just the given charm URL and
// PendingUpload=true, which is then returned as a *state.Charm.
//
// The url's schema must be "cs" and it must include a revision.
func (st *State) PrepareStoreCharmUpload(curl *charm.URL) (*Charm, error) {
	// Perform a few sanity checks first.
	if curl.Schema != "cs" {
		return nil, errors.Errorf("expected charm URL with cs schema, got %q", curl)
	}
	if curl.Revision < 0 {
		return nil, errors.Errorf("expected charm URL with revision, got %q", curl)
	}

	charms, closer := st.getCollection(charmsC)
	defer closer()

	var (
		uploadedCharm charmDoc
		err           error
	)
	buildTxn := func(attempt int) ([]txn.Op, error) {
		// Find an uploaded or pending charm with the given exact curl.
		err := charms.FindId(curl.String()).One(&uploadedCharm)
		switch {
		case err == mgo.ErrNotFound:
			uploadedCharm = charmDoc{
				DocID:         st.docID(curl.String()),
				ModelUUID:     st.ModelTag().Id(),
				URL:           curl,
				PendingUpload: true,
			}
			return insertAnyCharmOps(&uploadedCharm)
		case err != nil:
			return nil, errors.Trace(err)
		case uploadedCharm.Placeholder:
			// Update the fields of the document we're returning.
			uploadedCharm.PendingUpload = true
			uploadedCharm.Placeholder = false
			return convertPlaceholderCharmOps(uploadedCharm.DocID)
		default:
			// The charm exists and it's either uploaded or still
			// pending, but it's not a placeholder. In any case,
			// there's nothing to do.
			return nil, jujutxn.ErrNoOperations
		}
	}
	if err = st.run(buildTxn); err == nil {
		return newCharm(st, &uploadedCharm), nil
	}
	return nil, errors.Trace(err)
}

var (
	stillPending     = bson.D{{"pendingupload", true}}
	stillPlaceholder = bson.D{{"placeholder", true}}
)

// AddStoreCharmPlaceholder creates a charm document in state for the given charm URL which
// must reference a charm from the store. The charm document is marked as a placeholder which
// means that if the charm is to be deployed, it will need to first be uploaded to env storage.
func (st *State) AddStoreCharmPlaceholder(curl *charm.URL) (err error) {
	// Perform sanity checks first.
	if curl.Schema != "cs" {
		return errors.Errorf("expected charm URL with cs schema, got %q", curl)
	}
	if curl.Revision < 0 {
		return errors.Errorf("expected charm URL with revision, got %q", curl)
	}
	charms, closer := st.getCollection(charmsC)
	defer closer()

	buildTxn := func(attempt int) ([]txn.Op, error) {
		// See if the charm already exists in state and exit early if that's the case.
		var doc charmDoc
		err := charms.Find(bson.D{{"_id", curl.String()}}).Select(bson.D{{"_id", 1}}).One(&doc)
		if err != nil && err != mgo.ErrNotFound {
			return nil, errors.Trace(err)
		}
		if err == nil {
			return nil, jujutxn.ErrNoOperations
		}

		// Delete all previous placeholders so we don't fill up the database with unused data.
		deleteOps, err := deleteOldPlaceholderCharmsOps(st, charms, curl)
		if err != nil {
			return nil, errors.Trace(err)
		}
		insertOps, err := insertPlaceholderCharmOps(st, curl)
		if err != nil {
			return nil, errors.Trace(err)
		}
		ops := append(deleteOps, insertOps...)
		return ops, nil
	}
	return errors.Trace(st.run(buildTxn))
}

// UpdateUploadedCharm marks the given charm URL as uploaded and
// updates the rest of its data, returning it as *state.Charm.
func (st *State) UpdateUploadedCharm(ch charm.Charm, curl *charm.URL, storagePath, bundleSha256 string) (*Charm, error) {
	charms, closer := st.getCollection(charmsC)
	defer closer()

	doc := &charmDoc{}
	err := charms.FindId(curl.String()).One(&doc)
	if err == mgo.ErrNotFound {
		return nil, errors.NotFoundf("charm %q", curl)
	}
	if err != nil {
		return nil, errors.Trace(err)
	}
	if !doc.PendingUpload {
		return nil, errors.Trace(&ErrCharmAlreadyUploaded{curl})
	}

	ops, err := updateCharmOps(st, ch, curl, storagePath, bundleSha256, stillPending)
	if err != nil {
		return nil, errors.Trace(err)
	}
	if err := st.runTransaction(ops); err != nil {
		return nil, onAbort(err, ErrCharmRevisionAlreadyModified)
	}
	return st.Charm(curl)
}

// addPeerRelationsOps returns the operations necessary to add the
// specified service peer relations to the state.
func (st *State) addPeerRelationsOps(serviceName string, peers map[string]charm.Relation) ([]txn.Op, error) {
	var ops []txn.Op
	for _, rel := range peers {
		relId, err := st.sequence("relation")
		if err != nil {
			return nil, errors.Trace(err)
		}
		eps := []Endpoint{{
			ServiceName: serviceName,
			Relation:    rel,
		}}
		relKey := relationKey(eps)
		relDoc := &relationDoc{
			DocID:     st.docID(relKey),
			Key:       relKey,
			ModelUUID: st.ModelUUID(),
			Id:        relId,
			Endpoints: eps,
			Life:      Alive,
		}
		ops = append(ops, txn.Op{
			C:      relationsC,
			Id:     relDoc.DocID,
			Assert: txn.DocMissing,
			Insert: relDoc,
		})
	}
	return ops, nil
}

type AddServiceArgs struct {
	Name             string
	Series           string
	Owner            string
	Charm            *Charm
	Networks         []string
	Storage          map[string]StorageConstraints
	EndpointBindings map[string]string
	Settings         charm.Settings
	NumUnits         int
	Placement        []*instance.Placement
	Constraints      constraints.Value
}

// AddService creates a new service, running the supplied charm, with the
// supplied name (which must be unique). If the charm defines peer relations,
// they will be created automatically.
func (st *State) AddService(args AddServiceArgs) (service *Service, err error) {
	defer errors.DeferredAnnotatef(&err, "cannot add service %q", args.Name)
	ownerTag, err := names.ParseUserTag(args.Owner)
	if err != nil {
		return nil, errors.Annotatef(err, "Invalid ownertag %s", args.Owner)
	}
	// Sanity checks.
	if !names.IsValidService(args.Name) {
		return nil, errors.Errorf("invalid name")
	}
	if args.Charm == nil {
		return nil, errors.Errorf("charm is nil")
	}
	if exists, err := isNotDead(st, servicesC, args.Name); err != nil {
		return nil, errors.Trace(err)
	} else if exists {
		return nil, errors.Errorf("service already exists")
	}
	env, err := st.Model()
	if err != nil {
		return nil, errors.Trace(err)
	} else if env.Life() != Alive {
		return nil, errors.Errorf("model is no longer alive")
	}
	if _, err := st.ModelUser(ownerTag); err != nil {
		return nil, errors.Trace(err)
	}
	if args.Storage == nil {
		args.Storage = make(map[string]StorageConstraints)
	}
	if err := addDefaultStorageConstraints(st, args.Storage, args.Charm.Meta()); err != nil {
		return nil, errors.Trace(err)
	}
	if err := validateStorageConstraints(st, args.Storage, args.Charm.Meta()); err != nil {
		return nil, errors.Trace(err)
	}
	storagePools := make(set.Strings)
	for _, storageParams := range args.Storage {
		storagePools.Add(storageParams.Pool)
	}

	if args.Series == "" {
		// args.Series is not set, so use the series in the URL.
		args.Series = args.Charm.URL().Series
		if args.Series == "" {
			// Should not happen, but just in case.
			return nil, errors.New("series is empty")
		}
	} else {
		// User has specified series. Overriding supported series is
		// handled by the client, so args.Series is not necessarily
		// one of the charm's supported series. We require that the
		// specified series is of the same operating system as one of
		// the supported series. For old-style charms with the series
		// in the URL, that series is the one and only supported
		// series.
		var supportedSeries []string
		if series := args.Charm.URL().Series; series != "" {
			supportedSeries = []string{series}
		} else {
			supportedSeries = args.Charm.Meta().Series
		}
		seriesOS, err := series.GetOSFromSeries(args.Series)
		if err != nil {
			return nil, errors.Trace(err)
		}
		supportedOperatingSystems := make(map[os.OSType]bool)
		for _, supportedSeries := range supportedSeries {
			os, err := series.GetOSFromSeries(supportedSeries)
			if err != nil {
				return nil, errors.Trace(err)
			}
			supportedOperatingSystems[os] = true
		}
		if !supportedOperatingSystems[seriesOS] {
			return nil, errors.NewNotSupported(errors.Errorf(
				"series %q (OS %q) not supported by charm",
				args.Series, seriesOS,
			), "")
		}
	}

	for _, placement := range args.Placement {
		data, err := st.parsePlacement(placement)
		if err != nil {
			return nil, errors.Trace(err)
		}
		switch data.placementType() {
		case machinePlacement:
			// Ensure that the machine and charm series match.
			m, err := st.Machine(data.machineId)
			if err != nil {
				return nil, errors.Trace(err)
			}
			subordinate := args.Charm.Meta().Subordinate
			if err := validateUnitMachineAssignment(
				m, args.Series, subordinate, storagePools,
			); err != nil {
				return nil, errors.Annotatef(
					err, "cannot deploy to machine %s", m,
				)
			}

		case directivePlacement:
			if err := st.precheckInstance(args.Series, args.Constraints, data.directive); err != nil {
				return nil, errors.Trace(err)
			}
		}
	}

	serviceID := st.docID(args.Name)
	// Create the service addition operations.
	peers := args.Charm.Meta().Peers
	svcDoc := &serviceDoc{
		DocID:         serviceID,
		Name:          args.Name,
		ModelUUID:     env.UUID(),
		Series:        args.Series,
		Subordinate:   args.Charm.Meta().Subordinate,
		CharmURL:      args.Charm.URL(),
		RelationCount: len(peers),
		Life:          Alive,
		OwnerTag:      args.Owner,
	}

	svc := newService(st, svcDoc)

	endpointBindingsOp, err := createEndpointBindingsOp(
		st, svc.globalKey(),
		args.EndpointBindings, args.Charm.Meta(),
	)
	if err != nil {
		return nil, errors.Trace(err)
	}

	statusDoc := statusDoc{
		ModelUUID: st.ModelUUID(),
		// TODO(fwereade): this violates the spec. Should be "waiting".
		// Implemented like this to be consistent with incorrect add-unit
		// behaviour.
		Status:     StatusUnknown,
		StatusInfo: MessageWaitForAgentInit,
		Updated:    time.Now().UnixNano(),
		// This exists to preserve questionable unit-aggregation behaviour
		// while we work out how to switch to an implementation that makes
		// sense. It is also set in AddMissingServiceStatuses.
		NeverSet: true,
	}

	ops := []txn.Op{
		env.assertAliveOp(),
		createConstraintsOp(st, svc.globalKey(), args.Constraints),
		// TODO(dimitern): Drop requested networks across the board in a
		// follow-up.
		createRequestedNetworksOp(st, svc.globalKey(), nil),
		endpointBindingsOp,
		createStorageConstraintsOp(svc.globalKey(), args.Storage),
		createSettingsOp(svc.settingsKey(), map[string]interface{}(args.Settings)),
		addLeadershipSettingsOp(svc.Tag().Id()),
		createStatusOp(st, svc.globalKey(), statusDoc),
		{
			C:      settingsrefsC,
			Id:     st.docID(svc.settingsKey()),
			Assert: txn.DocMissing,
			Insert: settingsRefsDoc{
				RefCount:  1,
				ModelUUID: st.ModelUUID()},
		}, {
			C:      servicesC,
			Id:     serviceID,
			Assert: txn.DocMissing,
			Insert: svcDoc,
		},
	}

	// Collect peer relation addition operations.
	//
	// TODO(dimitern): Ensure each st.Endpoint has a space name associated in a
	// follow-up.
	peerOps, err := st.addPeerRelationsOps(args.Name, peers)
	if err != nil {
		return nil, errors.Trace(err)
	}
	ops = append(ops, peerOps...)

	for x := 0; x < args.NumUnits; x++ {
		unitName, unitOps, err := svc.addServiceUnitOps(addUnitOpsArgs{cons: args.Constraints, storageCons: args.Storage})
		if err != nil {
			return nil, errors.Trace(err)
		}
		ops = append(ops, unitOps...)
		placement := instance.Placement{}
		if x < len(args.Placement) {
			placement = *args.Placement[x]
		}
		ops = append(ops, assignUnitOps(unitName, placement)...)
	}
	// At the last moment before inserting the service, prime status history.
	probablyUpdateStatusHistory(st, svc.globalKey(), statusDoc)

	if err := st.runTransaction(ops); err == txn.ErrAborted {
		if err := checkModeLife(st); err != nil {
			return nil, errors.Trace(err)
		}
		return nil, errors.Errorf("service already exists")
	} else if err != nil {
		return nil, errors.Trace(err)
	}
	// Refresh to pick the txn-revno.
	if err = svc.Refresh(); err != nil {
		return nil, errors.Trace(err)
	}
	return svc, nil
}

// assignUnitOps returns the db ops to save unit assignment for use by the
// UnitAssigner worker.
func assignUnitOps(unitName string, placement instance.Placement) []txn.Op {
	udoc := assignUnitDoc{
		DocId:     unitName,
		Scope:     placement.Scope,
		Directive: placement.Directive,
	}
	return []txn.Op{{
		C:      assignUnitC,
		Id:     udoc.DocId,
		Assert: txn.DocMissing,
		Insert: udoc,
	}}
}

// AssignStagedUnits gets called by the UnitAssigner worker, and runs the given
// assignments.
func (st *State) AssignStagedUnits(ids []string) ([]UnitAssignmentResult, error) {
	query := bson.D{{"_id", bson.D{{"$in", ids}}}}
	unitAssignments, err := st.unitAssignments(query)
	if err != nil {
		return nil, errors.Annotate(err, "getting staged unit assignments")
	}
	results := make([]UnitAssignmentResult, len(unitAssignments))
	for i, a := range unitAssignments {
		err := st.assignStagedUnit(a)
		results[i].Unit = a.Unit
		results[i].Error = err
	}
	return results, nil
}

// UnitAssignments returns all staged unit assignments in the model.
func (st *State) AllUnitAssignments() ([]UnitAssignment, error) {
	return st.unitAssignments(nil)
}

func (st *State) unitAssignments(query bson.D) ([]UnitAssignment, error) {
	col, close := st.getCollection(assignUnitC)
	defer close()

	var docs []assignUnitDoc
	if err := col.Find(query).All(&docs); err != nil {
		return nil, errors.Annotatef(err, "cannot get unit assignment docs")
	}
	results := make([]UnitAssignment, len(docs))
	for i, doc := range docs {
		results[i] = UnitAssignment{
			st.localID(doc.DocId),
			doc.Scope,
			doc.Directive,
		}
	}
	return results, nil
}

func removeStagedAssignmentOp(id string) txn.Op {
	return txn.Op{
		C:      assignUnitC,
		Id:     id,
		Remove: true,
	}
}

func (st *State) assignStagedUnit(a UnitAssignment) error {
	u, err := st.Unit(a.Unit)
	if err != nil {
		return errors.Trace(err)
	}
	svc, err := u.Service()
	if err != nil {
		return errors.Trace(err)
	}
	networks, err := svc.Networks()
	if err != nil {
		return errors.Trace(err)
	}
	if a.Scope == "" && a.Directive == "" {
		return errors.Trace(st.AssignUnit(u, AssignCleanEmpty))
	}

	placement := &instance.Placement{Scope: a.Scope, Directive: a.Directive}

	// units always have the same networks as their service.
	return errors.Trace(st.AssignUnitWithPlacement(u, placement, networks))
}

// AssignUnitWithPlacement chooses a machine using the given placement directive
// and then assigns the unit to it.
func (st *State) AssignUnitWithPlacement(unit *Unit, placement *instance.Placement, networks []string) error {
	// TODO(natefinch) this should be done as a single transaction, not two.
	// Mark https://launchpad.net/bugs/1506994 fixed when done.

	m, err := st.addMachineWithPlacement(unit, placement, networks)
	if err != nil {
		return errors.Trace(err)
	}
	return unit.AssignToMachine(m)
}

// placementData is a helper type that encodes some of the logic behind how an
// instance.Placement gets translated into a placement directive the providers
// understand.
type placementData struct {
	machineId     string
	directive     string
	containerType instance.ContainerType
}

type placementType int

const (
	containerPlacement placementType = iota
	directivePlacement
	machinePlacement
)

// placementType returns the type of placement that this data represents.
func (p placementData) placementType() placementType {
	if p.containerType != "" {
		return containerPlacement
	}
	if p.directive != "" {
		return directivePlacement
	}
	return machinePlacement
}

func (st *State) parsePlacement(placement *instance.Placement) (*placementData, error) {
	// Extract container type and parent from container placement directives.
	if container, err := instance.ParseContainerType(placement.Scope); err == nil {
		return &placementData{
			containerType: container,
			machineId:     placement.Directive,
		}, nil
	}
	switch placement.Scope {
	case st.ModelUUID():
		return &placementData{directive: placement.Directive}, nil
	case instance.MachineScope:
		return &placementData{machineId: placement.Directive}, nil
	default:
		return nil, errors.Errorf("placement scope: invalid model UUID %q", placement.Scope)
	}
}

// addMachineWithPlacement finds a machine that matches the given placement directive for the given unit.
func (st *State) addMachineWithPlacement(unit *Unit, placement *instance.Placement, networks []string) (*Machine, error) {
	unitCons, err := unit.Constraints()
	if err != nil {
		return nil, err
	}

	data, err := st.parsePlacement(placement)
	if err != nil {
		return nil, errors.Trace(err)
	}

	// Create any new machine marked as dirty so that
	// nothing else will grab it before we assign the unit to it.
	// TODO(natefinch) fix this when we put assignment in the same
	// transaction as adding a machine.  See bug
	// https://launchpad.net/bugs/1506994

	switch data.placementType() {
	case containerPlacement:
		// If a container is to be used, create it.
		template := MachineTemplate{
			Series:            unit.Series(),
			Jobs:              []MachineJob{JobHostUnits},
			Dirty:             true,
			Constraints:       *unitCons,
			RequestedNetworks: networks,
		}
		return st.AddMachineInsideMachine(template, data.machineId, data.containerType)
	case directivePlacement:
		// If a placement directive is to be used, do that here.
		template := MachineTemplate{
			Series:            unit.Series(),
			Jobs:              []MachineJob{JobHostUnits},
			Dirty:             true,
			Constraints:       *unitCons,
			RequestedNetworks: networks,
			Placement:         data.directive,
		}
		return st.AddOneMachine(template)
	default:
		// Otherwise use an existing machine.
		return st.Machine(data.machineId)
	}
}

// AddIPAddress creates and returns a new IP address. It can return an
// error satisfying IsNotValid() or IsAlreadyExists() when the addr
// does not contain a valid IP, or when addr is already added.
func (st *State) AddIPAddress(addr network.Address, subnetID string) (*IPAddress, error) {
	return addIPAddress(st, addr, subnetID)
}

// IPAddress returns an existing IP address from the state.
func (st *State) IPAddress(value string) (*IPAddress, error) {
	return ipAddress(st, value)
}

// IPAddressByTag returns an existing IP address from the state
// identified by its tag.
func (st *State) IPAddressByTag(tag names.IPAddressTag) (*IPAddress, error) {
	return ipAddressByTag(st, tag)
}

// AllocatedIPAddresses returns all the allocated addresses for a machine
func (st *State) AllocatedIPAddresses(machineId string) ([]*IPAddress, error) {
	return fetchIPAddresses(st, bson.D{{"machineid", machineId}})
}

// DeadIPAddresses returns all IP addresses with a Life of Dead
func (st *State) DeadIPAddresses() ([]*IPAddress, error) {
	return fetchIPAddresses(st, isDeadDoc)
}

// AddSubnet creates and returns a new subnet
func (st *State) AddSubnet(args SubnetInfo) (subnet *Subnet, err error) {
	defer errors.DeferredAnnotatef(&err, "adding subnet %q", args.CIDR)

	subnetID := st.docID(args.CIDR)
	subDoc := subnetDoc{
		DocID:             subnetID,
		ModelUUID:         st.ModelUUID(),
		Life:              Alive,
		CIDR:              args.CIDR,
		VLANTag:           args.VLANTag,
		ProviderId:        string(args.ProviderId),
		AllocatableIPHigh: args.AllocatableIPHigh,
		AllocatableIPLow:  args.AllocatableIPLow,
		AvailabilityZone:  args.AvailabilityZone,
		SpaceName:         args.SpaceName,
	}
	subnet = &Subnet{doc: subDoc, st: st}
	err = subnet.Validate()
	if err != nil {
		return nil, err
	}
	ops := []txn.Op{
		assertModelAliveOp(st.ModelUUID()),
		{
			C:      subnetsC,
			Id:     subnetID,
			Assert: txn.DocMissing,
			Insert: subDoc,
		},
	}

	err = st.runTransaction(ops)
	switch err {
	case txn.ErrAborted:
		if err := checkModeLife(st); err != nil {
			return nil, errors.Trace(err)
		}
		if _, err = st.Subnet(args.CIDR); err == nil {
			return nil, errors.AlreadyExistsf("subnet %q", args.CIDR)
		} else if err != nil {
			return nil, errors.Trace(err)
		}
	case nil:
		// if the ProviderId was not unique adding the subnet can fail
		// without an error. Refreshing catches this
		err = subnet.Refresh()
		if err == nil {
			return subnet, nil
		}
		return nil, errors.Errorf("ProviderId %q not unique", args.ProviderId)
	}
	return nil, errors.Trace(err)
}

func (st *State) Subnet(cidr string) (*Subnet, error) {
	subnets, closer := st.getCollection(subnetsC)
	defer closer()

	doc := &subnetDoc{}
	err := subnets.FindId(cidr).One(doc)
	if err == mgo.ErrNotFound {
		return nil, errors.NotFoundf("subnet %q", cidr)
	}
	if err != nil {
		return nil, errors.Annotatef(err, "cannot get subnet %q", cidr)
	}
	return &Subnet{st, *doc}, nil
}

// AllSubnets returns all known subnets in the model.
func (st *State) AllSubnets() (subnets []*Subnet, err error) {
	subnetsCollection, closer := st.getCollection(subnetsC)
	defer closer()

	docs := []subnetDoc{}
	err = subnetsCollection.Find(nil).All(&docs)
	if err != nil {
		return nil, errors.Annotatef(err, "cannot get all subnets")
	}
	for _, doc := range docs {
		subnets = append(subnets, &Subnet{st, doc})
	}
	return subnets, nil
}

// AddNetwork creates a new network with the given params. If a
// network with the same name or provider id already exists in state,
// an error satisfying errors.IsAlreadyExists is returned.
func (st *State) AddNetwork(args NetworkInfo) (n *Network, err error) {
	defer errors.DeferredAnnotatef(&err, "cannot add network %q", args.Name)
	if args.CIDR != "" {
		_, _, err := net.ParseCIDR(args.CIDR)
		if err != nil {
			return nil, err
		}
	}
	if args.Name == "" {
		return nil, errors.Errorf("name must be not empty")
	}
	if !names.IsValidNetwork(args.Name) {
		return nil, errors.Errorf("invalid name")
	}
	if args.ProviderId == "" {
		return nil, errors.Errorf("provider id must be not empty")
	}
	if args.VLANTag < 0 || args.VLANTag > 4094 {
		return nil, errors.Errorf("invalid VLAN tag %d: must be between 0 and 4094", args.VLANTag)
	}
	doc := st.newNetworkDoc(args)
	ops := []txn.Op{
		assertModelAliveOp(st.ModelUUID()),
		{
			C:      networksC,
			Id:     doc.DocID,
			Assert: txn.DocMissing,
			Insert: doc,
		},
	}
	err = st.runTransaction(ops)
	switch err {
	case txn.ErrAborted:
		if err := checkModeLife(st); err != nil {
			return nil, errors.Trace(err)
		}
		if _, err = st.Network(args.Name); err == nil {
			return nil, errors.AlreadyExistsf("network %q", args.Name)
		} else if err != nil {
			return nil, errors.Trace(err)
		}
	case nil:
		// We have a unique key restriction on the ProviderId field,
		// which will cause the insert to fail if there is another
		// record with the same provider id in the table. The txn
		// logic does not report insertion errors, so we check that
		// the record has actually been inserted correctly before
		// reporting success.
		if _, err = st.Network(args.Name); err != nil {
			return nil, errors.AlreadyExistsf("network with provider id %q", args.ProviderId)
		}
		return newNetwork(st, doc), nil
	}
	return nil, errors.Trace(err)
}

// Network returns the network with the given name.
func (st *State) Network(name string) (*Network, error) {
	networks, closer := st.getCollection(networksC)
	defer closer()

	doc := &networkDoc{}
	err := networks.FindId(name).One(doc)
	if err == mgo.ErrNotFound {
		return nil, errors.NotFoundf("network %q", name)
	}
	if err != nil {
		return nil, errors.Annotatef(err, "cannot get network %q", name)
	}
	return newNetwork(st, doc), nil
}

// AllNetworks returns all known networks in the model.
func (st *State) AllNetworks() (networks []*Network, err error) {
	networksCollection, closer := st.getCollection(networksC)
	defer closer()

	docs := []networkDoc{}
	err = networksCollection.Find(nil).All(&docs)
	if err != nil {
		return nil, errors.Annotatef(err, "cannot get all networks")
	}
	for _, doc := range docs {
		networks = append(networks, newNetwork(st, &doc))
	}
	return networks, nil
}

// Service returns a service state by name.
func (st *State) Service(name string) (service *Service, err error) {
	services, closer := st.getCollection(servicesC)
	defer closer()

	if !names.IsValidService(name) {
		return nil, errors.Errorf("%q is not a valid service name", name)
	}
	sdoc := &serviceDoc{}
	err = services.FindId(name).One(sdoc)
	if err == mgo.ErrNotFound {
		return nil, errors.NotFoundf("service %q", name)
	}
	if err != nil {
		return nil, errors.Annotatef(err, "cannot get service %q", name)
	}
	return newService(st, sdoc), nil
}

// AllServices returns all deployed services in the model.
func (st *State) AllServices() (services []*Service, err error) {
	servicesCollection, closer := st.getCollection(servicesC)
	defer closer()

	sdocs := []serviceDoc{}
	err = servicesCollection.Find(bson.D{}).All(&sdocs)
	if err != nil {
		return nil, errors.Errorf("cannot get all services")
	}
	for _, v := range sdocs {
		services = append(services, newService(st, &v))
	}
	return services, nil
}

// docID generates a globally unique id value
// where the model uuid is prefixed to the
// localID.
func (st *State) docID(localID string) string {
	return ensureModelUUID(st.ModelUUID(), localID)
}

// localID returns the local id value by stripping
// off the model uuid prefix if it is there.
func (st *State) localID(ID string) string {
	modelUUID, localID, ok := splitDocID(ID)
	if !ok || modelUUID != st.ModelUUID() {
		return ID
	}
	return localID
}

// strictLocalID returns the local id value by removing the
// model UUID prefix.
//
// If there is no prefix matching the State's model, an error is
// returned.
func (st *State) strictLocalID(ID string) (string, error) {
	modelUUID, localID, ok := splitDocID(ID)
	if !ok || modelUUID != st.ModelUUID() {
		return "", errors.Errorf("unexpected id: %#v", ID)
	}
	return localID, nil
}

// InferEndpoints returns the endpoints corresponding to the supplied names.
// There must be 1 or 2 supplied names, of the form <service>[:<relation>].
// If the supplied names uniquely specify a possible relation, or if they
// uniquely specify a possible relation once all implicit relations have been
// filtered, the endpoints corresponding to that relation will be returned.
func (st *State) InferEndpoints(names ...string) ([]Endpoint, error) {
	// Collect all possible sane endpoint lists.
	var candidates [][]Endpoint
	switch len(names) {
	case 1:
		eps, err := st.endpoints(names[0], isPeer)
		if err != nil {
			return nil, errors.Trace(err)
		}
		for _, ep := range eps {
			candidates = append(candidates, []Endpoint{ep})
		}
	case 2:
		eps1, err := st.endpoints(names[0], notPeer)
		if err != nil {
			return nil, errors.Trace(err)
		}
		eps2, err := st.endpoints(names[1], notPeer)
		if err != nil {
			return nil, errors.Trace(err)
		}
		for _, ep1 := range eps1 {
			for _, ep2 := range eps2 {
				if ep1.CanRelateTo(ep2) && containerScopeOk(st, ep1, ep2) {
					candidates = append(candidates, []Endpoint{ep1, ep2})
				}
			}
		}
	default:
		return nil, errors.Errorf("cannot relate %d endpoints", len(names))
	}
	// If there's ambiguity, try discarding implicit relations.
	switch len(candidates) {
	case 0:
		return nil, errors.Errorf("no relations found")
	case 1:
		return candidates[0], nil
	}
	var filtered [][]Endpoint
outer:
	for _, cand := range candidates {
		for _, ep := range cand {
			if ep.IsImplicit() {
				continue outer
			}
		}
		filtered = append(filtered, cand)
	}
	if len(filtered) == 1 {
		return filtered[0], nil
	}
	keys := []string{}
	for _, cand := range candidates {
		keys = append(keys, fmt.Sprintf("%q", relationKey(cand)))
	}
	sort.Strings(keys)
	return nil, errors.Errorf("ambiguous relation: %q could refer to %s",
		strings.Join(names, " "), strings.Join(keys, "; "))
}

func isPeer(ep Endpoint) bool {
	return ep.Role == charm.RolePeer
}

func notPeer(ep Endpoint) bool {
	return ep.Role != charm.RolePeer
}

func containerScopeOk(st *State, ep1, ep2 Endpoint) bool {
	if ep1.Scope != charm.ScopeContainer && ep2.Scope != charm.ScopeContainer {
		return true
	}
	var subordinateCount int
	for _, ep := range []Endpoint{ep1, ep2} {
		svc, err := st.Service(ep.ServiceName)
		if err != nil {
			return false
		}
		if svc.doc.Subordinate {
			subordinateCount++
		}
	}
	return subordinateCount >= 1
}

// endpoints returns all endpoints that could be intended by the
// supplied endpoint name, and which cause the filter param to
// return true.
func (st *State) endpoints(name string, filter func(ep Endpoint) bool) ([]Endpoint, error) {
	var svcName, relName string
	if i := strings.Index(name, ":"); i == -1 {
		svcName = name
	} else if i != 0 && i != len(name)-1 {
		svcName = name[:i]
		relName = name[i+1:]
	} else {
		return nil, errors.Errorf("invalid endpoint %q", name)
	}
	svc, err := st.Service(svcName)
	if err != nil {
		return nil, errors.Trace(err)
	}
	eps := []Endpoint{}
	if relName != "" {
		ep, err := svc.Endpoint(relName)
		if err != nil {
			return nil, errors.Trace(err)
		}
		eps = append(eps, ep)
	} else {
		eps, err = svc.Endpoints()
		if err != nil {
			return nil, errors.Trace(err)
		}
	}
	final := []Endpoint{}
	for _, ep := range eps {
		if filter(ep) {
			final = append(final, ep)
		}
	}
	return final, nil
}

// AddRelation creates a new relation with the given endpoints.
func (st *State) AddRelation(eps ...Endpoint) (r *Relation, err error) {
	key := relationKey(eps)
	defer errors.DeferredAnnotatef(&err, "cannot add relation %q", key)
	// Enforce basic endpoint sanity. The epCount restrictions may be relaxed
	// in the future; if so, this method is likely to need significant rework.
	if len(eps) != 2 {
		return nil, errors.Errorf("relation must have two endpoints")
	}
	if !eps[0].CanRelateTo(eps[1]) {
		return nil, errors.Errorf("endpoints do not relate")
	}
	// If either endpoint has container scope, so must the other; and the
	// services's series must also match, because they'll be deployed to
	// the same machines.
	matchSeries := true
	if eps[0].Scope == charm.ScopeContainer {
		eps[1].Scope = charm.ScopeContainer
	} else if eps[1].Scope == charm.ScopeContainer {
		eps[0].Scope = charm.ScopeContainer
	} else {
		matchSeries = false
	}
	// We only get a unique relation id once, to save on roundtrips. If it's
	// -1, we haven't got it yet (we don't get it at this stage, because we
	// still don't know whether it's sane to even attempt creation).
	id := -1
	// If a service's charm is upgraded while we're trying to add a relation,
	// we'll need to re-validate service sanity.
	var doc *relationDoc
	buildTxn := func(attempt int) ([]txn.Op, error) {
		// Perform initial relation sanity check.
		if exists, err := isNotDead(st, relationsC, key); err != nil {
			return nil, errors.Trace(err)
		} else if exists {
			return nil, errors.Errorf("relation already exists")
		}
		// Collect per-service operations, checking sanity as we go.
		var ops []txn.Op
		var subordinateCount int
		series := map[string]bool{}
		for _, ep := range eps {
			svc, err := st.Service(ep.ServiceName)
			if errors.IsNotFound(err) {
				return nil, errors.Errorf("service %q does not exist", ep.ServiceName)
			} else if err != nil {
				return nil, errors.Trace(err)
			} else if svc.doc.Life != Alive {
				return nil, errors.Errorf("service %q is not alive", ep.ServiceName)
			}
			if svc.doc.Subordinate {
				subordinateCount++
			}
			series[svc.doc.Series] = true
			ch, _, err := svc.Charm()
			if err != nil {
				return nil, errors.Trace(err)
			}
			if !ep.ImplementedBy(ch) {
				return nil, errors.Errorf("%q does not implement %q", ep.ServiceName, ep)
			}
			ops = append(ops, txn.Op{
				C:      servicesC,
				Id:     st.docID(ep.ServiceName),
				Assert: bson.D{{"life", Alive}, {"charmurl", ch.URL()}},
				Update: bson.D{{"$inc", bson.D{{"relationcount", 1}}}},
			})
		}
		if matchSeries && len(series) != 1 {
			return nil, errors.Errorf("principal and subordinate services' series must match")
		}
		if eps[0].Scope == charm.ScopeContainer && subordinateCount < 1 {
			return nil, errors.Errorf("container scoped relation requires at least one subordinate service")
		}

		// Create a new unique id if that has not already been done, and add
		// an operation to create the relation document.
		if id == -1 {
			var err error
			if id, err = st.sequence("relation"); err != nil {
				return nil, errors.Trace(err)
			}
		}
		docID := st.docID(key)
		doc = &relationDoc{
			DocID:     docID,
			Key:       key,
			ModelUUID: st.ModelUUID(),
			Id:        id,
			Endpoints: eps,
			Life:      Alive,
		}
		ops = append(ops, txn.Op{
			C:      relationsC,
			Id:     docID,
			Assert: txn.DocMissing,
			Insert: doc,
		})
		return ops, nil
	}
	if err = st.run(buildTxn); err == nil {
		return &Relation{st, *doc}, nil
	}
	return nil, errors.Trace(err)
}

// EndpointsRelation returns the existing relation with the given endpoints.
func (st *State) EndpointsRelation(endpoints ...Endpoint) (*Relation, error) {
	return st.KeyRelation(relationKey(endpoints))
}

// KeyRelation returns the existing relation with the given key (which can
// be derived unambiguously from the relation's endpoints).
func (st *State) KeyRelation(key string) (*Relation, error) {
	relations, closer := st.getCollection(relationsC)
	defer closer()

	doc := relationDoc{}
	err := relations.FindId(key).One(&doc)
	if err == mgo.ErrNotFound {
		return nil, errors.NotFoundf("relation %q", key)
	}
	if err != nil {
		return nil, errors.Annotatef(err, "cannot get relation %q", key)
	}
	return newRelation(st, &doc), nil
}

// Relation returns the existing relation with the given id.
func (st *State) Relation(id int) (*Relation, error) {
	relations, closer := st.getCollection(relationsC)
	defer closer()

	doc := relationDoc{}
	err := relations.Find(bson.D{{"id", id}}).One(&doc)
	if err == mgo.ErrNotFound {
		return nil, errors.NotFoundf("relation %d", id)
	}
	if err != nil {
		return nil, errors.Annotatef(err, "cannot get relation %d", id)
	}
	return newRelation(st, &doc), nil
}

// AllRelations returns all relations in the model ordered by id.
func (st *State) AllRelations() (relations []*Relation, err error) {
	relationsCollection, closer := st.getCollection(relationsC)
	defer closer()

	docs := relationDocSlice{}
	err = relationsCollection.Find(nil).All(&docs)
	if err != nil {
		return nil, errors.Annotate(err, "cannot get all relations")
	}
	sort.Sort(docs)
	for _, v := range docs {
		relations = append(relations, newRelation(st, &v))
	}
	return
}

type relationDocSlice []relationDoc

func (rdc relationDocSlice) Len() int      { return len(rdc) }
func (rdc relationDocSlice) Swap(i, j int) { rdc[i], rdc[j] = rdc[j], rdc[i] }
func (rdc relationDocSlice) Less(i, j int) bool {
	return rdc[i].Id < rdc[j].Id
}

// Unit returns a unit by name.
func (st *State) Unit(name string) (*Unit, error) {
	if !names.IsValidUnit(name) {
		return nil, errors.Errorf("%q is not a valid unit name", name)
	}
	units, closer := st.getCollection(unitsC)
	defer closer()

	doc := unitDoc{}
	err := units.FindId(name).One(&doc)
	if err == mgo.ErrNotFound {
		return nil, errors.NotFoundf("unit %q", name)
	}
	if err != nil {
		return nil, errors.Annotatef(err, "cannot get unit %q", name)
	}
	return newUnit(st, &doc), nil
}

// UnitsFor returns the units placed in the given machine id.
func (st *State) UnitsFor(machineId string) ([]*Unit, error) {
	if !names.IsValidMachine(machineId) {
		return nil, errors.Errorf("%q is not a valid machine id", machineId)
	}
	m := &Machine{
		st: st,
		doc: machineDoc{
			Id: machineId,
		},
	}
	return m.Units()
}

// AssignUnit places the unit on a machine. Depending on the policy, and the
// state of the model, this may lead to new instances being launched
// within the model.
func (st *State) AssignUnit(u *Unit, policy AssignmentPolicy) (err error) {
	if !u.IsPrincipal() {
		return errors.Errorf("subordinate unit %q cannot be assigned directly to a machine", u)
	}
	defer errors.DeferredAnnotatef(&err, "cannot assign unit %q to machine", u)
	var m *Machine
	switch policy {
	case AssignLocal:
		m, err = st.Machine("0")
		if err != nil {
			return errors.Trace(err)
		}
		return u.AssignToMachine(m)
	case AssignClean:
		if _, err = u.AssignToCleanMachine(); err != noCleanMachines {
			return errors.Trace(err)
		}
		return u.AssignToNewMachineOrContainer()
	case AssignCleanEmpty:
		if _, err = u.AssignToCleanEmptyMachine(); err != noCleanMachines {
			return errors.Trace(err)
		}
		return u.AssignToNewMachineOrContainer()
	case AssignNew:
		return errors.Trace(u.AssignToNewMachine())
	}
	return errors.Errorf("unknown unit assignment policy: %q", policy)
}

// StartSync forces watchers to resynchronize their state with the
// database immediately. This will happen periodically automatically.
func (st *State) StartSync() {
	st.watcher.StartSync()
	st.pwatcher.Sync()
}

// SetAdminMongoPassword sets the administrative password
// to access the state. If the password is non-empty,
// all subsequent attempts to access the state must
// be authorized; otherwise no authorization is required.
func (st *State) SetAdminMongoPassword(password string) error {
	err := mongo.SetAdminMongoPassword(st.session, mongo.AdminUser, password)
	return errors.Trace(err)
}

type controllersDoc struct {
	Id               string `bson:"_id"`
	ModelUUID        string `bson:"model-uuid"`
	MachineIds       []string
	VotingMachineIds []string
}

<<<<<<< HEAD
// StateServerInfo holds information about currently
// configured state server machines.
type StateServerInfo struct {
=======
// ControllerInfo holds information about currently
// configured controller machines.
type ControllerInfo struct {
>>>>>>> 1cd7ac8c
	// ModelTag identifies the initial model. Only the initial
	// model is able to have machines that manage state. The initial
	// model is the model that is created when bootstrapping.
	ModelTag names.ModelTag

	// MachineIds holds the ids of all machines configured
	// to run a controller. It includes all the machine
	// ids in VotingMachineIds.
	MachineIds []string

	// VotingMachineIds holds the ids of all machines
	// configured to run a controller and to have a vote
	// in peer election.
	VotingMachineIds []string
}

// ControllerInfo returns information about
// the currently configured controller machines.
func (st *State) ControllerInfo() (*ControllerInfo, error) {
	session := st.session.Copy()
	defer session.Close()
	return readRawControllerInfo(st.session)
}

<<<<<<< HEAD
// readRawStateServerInfo reads StateServerInfo direct from the supplied session,
=======
// readRawControllerInfo reads ControllerInfo direct from the supplied session,
>>>>>>> 1cd7ac8c
// falling back to the bootstrap model document to extract the UUID when
// required.
func readRawControllerInfo(session *mgo.Session) (*ControllerInfo, error) {
	db := session.DB(jujuDB)
	controllers := db.C(controllersC)

<<<<<<< HEAD
	var doc stateServersDoc
	err := stateServers.Find(bson.D{{"_id", modelGlobalKey}}).One(&doc)
=======
	var doc controllersDoc
	err := controllers.Find(bson.D{{"_id", modelGlobalKey}}).One(&doc)
>>>>>>> 1cd7ac8c
	if err != nil {
		return nil, errors.Annotatef(err, "cannot get controllers document")
	}

	if doc.ModelUUID == "" {
<<<<<<< HEAD
		logger.Warningf("state servers info has no model UUID so retrieving it from model")
=======
		logger.Warningf("controllers info has no model UUID so retrieving it from model")
>>>>>>> 1cd7ac8c

		// This only happens when migrating from 1.20 to 1.21 before
		// upgrade steps have been run. Without this hack modelTag
		// on State ends up empty, breaking basic functionality needed
		// to run upgrade steps (a chicken-and-egg scenario).
		environments := db.C(modelsC)

		var envDoc modelDoc
		query := environments.Find(nil)
		count, err := query.Count()
		if err != nil {
			return nil, errors.Annotate(err, "cannot get model document count")
		}
		if count != 1 {
			return nil, errors.New("expected just one model to get UUID from")
		}
		if err := query.One(&envDoc); err != nil {
			return nil, errors.Annotate(err, "cannot load model document")
		}
		doc.ModelUUID = envDoc.UUID
	}

<<<<<<< HEAD
	return &StateServerInfo{
=======
	return &ControllerInfo{
>>>>>>> 1cd7ac8c
		ModelTag:         names.NewModelTag(doc.ModelUUID),
		MachineIds:       doc.MachineIds,
		VotingMachineIds: doc.VotingMachineIds,
	}, nil
}

const stateServingInfoKey = "stateServingInfo"

// StateServingInfo returns information for running a controller machine
func (st *State) StateServingInfo() (StateServingInfo, error) {
	controllers, closer := st.getCollection(controllersC)
	defer closer()

	var info StateServingInfo
	err := controllers.Find(bson.D{{"_id", stateServingInfoKey}}).One(&info)
	if err != nil {
		return info, errors.Trace(err)
	}
	if info.StatePort == 0 {
		return StateServingInfo{}, errors.NotFoundf("state serving info")
	}
	return info, nil
}

// SetStateServingInfo stores information needed for running a controller
func (st *State) SetStateServingInfo(info StateServingInfo) error {
	if info.StatePort == 0 || info.APIPort == 0 ||
		info.Cert == "" || info.PrivateKey == "" {
		return errors.Errorf("incomplete state serving info set in state")
	}
	if info.CAPrivateKey == "" {
		// No CA certificate key means we can't generate new controller
		// certificates when needed to add to the certificate SANs.
		// Older Juju deployments discard the key because no one realised
		// the certificate was flawed, so at best we can log a warning
		// until an upgrade process is written.
		logger.Warningf("state serving info has no CA certificate key")
	}
	ops := []txn.Op{{
		C:      controllersC,
		Id:     stateServingInfoKey,
		Update: bson.D{{"$set", info}},
	}}
	if err := st.runTransaction(ops); err != nil {
		return errors.Annotatef(err, "cannot set state serving info")
	}
	return nil
}

// SetSystemIdentity sets the system identity value in the database
// if and only iff it is empty.
func SetSystemIdentity(st *State, identity string) error {
	ops := []txn.Op{{
		C:      controllersC,
		Id:     stateServingInfoKey,
		Assert: bson.D{{"systemidentity", ""}},
		Update: bson.D{{"$set", bson.D{{"systemidentity", identity}}}},
	}}

	if err := st.runTransaction(ops); err != nil {
		return errors.Trace(err)
	}
	return nil
}

var tagPrefix = map[byte]string{
	'm': names.MachineTagKind + "-",
	's': names.ServiceTagKind + "-",
	'u': names.UnitTagKind + "-",
	'e': names.ModelTagKind + "-",
	'r': names.RelationTagKind + "-",
	'n': names.NetworkTagKind + "-",
}

func tagForGlobalKey(key string) (string, bool) {
	if len(key) < 3 || key[1] != '#' {
		return "", false
	}
	p, ok := tagPrefix[key[0]]
	if !ok {
		return "", false
	}
	return p + key[2:], true
}<|MERGE_RESOLUTION|>--- conflicted
+++ resolved
@@ -109,15 +109,9 @@
 	SystemIdentity string
 }
 
-<<<<<<< HEAD
-// IsStateServer returns true if this state instance has the bootstrap
-// model UUID.
-func (st *State) IsStateServer() bool {
-=======
 // IsController returns true if this state instance has the bootstrap
 // model UUID.
 func (st *State) IsController() bool {
->>>>>>> 1cd7ac8c
 	return st.modelTag == st.controllerTag
 }
 
@@ -471,15 +465,9 @@
 // SetModelAgentVersion changes the agent version for the model to the
 // given version, only if the model is in a stable state (all agents are
 // running the current version). If this is a hosted model, newVersion
-<<<<<<< HEAD
-// cannot be higher than the state server version.
-func (st *State) SetModelAgentVersion(newVersion version.Number) (err error) {
-	if newVersion.Compare(version.Current) > 0 && !st.IsStateServer() {
-=======
 // cannot be higher than the controller version.
 func (st *State) SetModelAgentVersion(newVersion version.Number) (err error) {
 	if newVersion.Compare(version.Current) > 0 && !st.IsController() {
->>>>>>> 1cd7ac8c
 		return errors.Errorf("a hosted model cannot have a higher version than the server model: %s > %s",
 			newVersion.String(),
 			version.Current,
@@ -2221,15 +2209,9 @@
 	VotingMachineIds []string
 }
 
-<<<<<<< HEAD
-// StateServerInfo holds information about currently
-// configured state server machines.
-type StateServerInfo struct {
-=======
 // ControllerInfo holds information about currently
 // configured controller machines.
 type ControllerInfo struct {
->>>>>>> 1cd7ac8c
 	// ModelTag identifies the initial model. Only the initial
 	// model is able to have machines that manage state. The initial
 	// model is the model that is created when bootstrapping.
@@ -2254,34 +2236,21 @@
 	return readRawControllerInfo(st.session)
 }
 
-<<<<<<< HEAD
-// readRawStateServerInfo reads StateServerInfo direct from the supplied session,
-=======
 // readRawControllerInfo reads ControllerInfo direct from the supplied session,
->>>>>>> 1cd7ac8c
 // falling back to the bootstrap model document to extract the UUID when
 // required.
 func readRawControllerInfo(session *mgo.Session) (*ControllerInfo, error) {
 	db := session.DB(jujuDB)
 	controllers := db.C(controllersC)
 
-<<<<<<< HEAD
-	var doc stateServersDoc
-	err := stateServers.Find(bson.D{{"_id", modelGlobalKey}}).One(&doc)
-=======
 	var doc controllersDoc
 	err := controllers.Find(bson.D{{"_id", modelGlobalKey}}).One(&doc)
->>>>>>> 1cd7ac8c
 	if err != nil {
 		return nil, errors.Annotatef(err, "cannot get controllers document")
 	}
 
 	if doc.ModelUUID == "" {
-<<<<<<< HEAD
-		logger.Warningf("state servers info has no model UUID so retrieving it from model")
-=======
 		logger.Warningf("controllers info has no model UUID so retrieving it from model")
->>>>>>> 1cd7ac8c
 
 		// This only happens when migrating from 1.20 to 1.21 before
 		// upgrade steps have been run. Without this hack modelTag
@@ -2304,11 +2273,7 @@
 		doc.ModelUUID = envDoc.UUID
 	}
 
-<<<<<<< HEAD
-	return &StateServerInfo{
-=======
 	return &ControllerInfo{
->>>>>>> 1cd7ac8c
 		ModelTag:         names.NewModelTag(doc.ModelUUID),
 		MachineIds:       doc.MachineIds,
 		VotingMachineIds: doc.VotingMachineIds,
