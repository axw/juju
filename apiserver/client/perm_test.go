--- conflicted
+++ resolved
@@ -337,11 +337,7 @@
 
 func opClientServiceDeploy(c *gc.C, st api.Connection, mst *state.State) (func(), error) {
 	err := st.Client().ServiceDeploy("mad:bad/url-1", "x", 1, "", constraints.Value{}, "")
-<<<<<<< HEAD
-	if err.Error() == `entity URL has invalid schema: "mad:bad/url-1"` {
-=======
 	if err.Error() == `charm or bundle URL has invalid schema: "mad:bad/url-1"` {
->>>>>>> a0029133
 		err = nil
 	}
 	return func() {}, err
@@ -349,11 +345,7 @@
 
 func opClientServiceDeployWithNetworks(c *gc.C, st api.Connection, mst *state.State) (func(), error) {
 	err := st.Client().ServiceDeployWithNetworks("mad:bad/url-1", "x", 1, "", constraints.Value{}, "", nil)
-<<<<<<< HEAD
-	if err.Error() == `entity URL has invalid schema: "mad:bad/url-1"` {
-=======
 	if err.Error() == `charm or bundle URL has invalid schema: "mad:bad/url-1"` {
->>>>>>> a0029133
 		err = nil
 	}
 	return func() {}, err
