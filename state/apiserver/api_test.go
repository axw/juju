package apiserver_test

import (
	"errors"
	"fmt"
	"io"
	. "launchpad.net/gocheck"
	"launchpad.net/juju-core/charm"
	"launchpad.net/juju-core/juju/testing"
	"launchpad.net/juju-core/rpc"
	"launchpad.net/juju-core/state"
	"launchpad.net/juju-core/state/api"
	"launchpad.net/juju-core/state/api/params"
	"launchpad.net/juju-core/state/apiserver"
	"launchpad.net/juju-core/state/statecmd"
	coretesting "launchpad.net/juju-core/testing"
	"net"
	stdtesting "testing"
	"time"
)

func TestAll(t *stdtesting.T) {
	coretesting.MgoTestPackage(t)
}

type suite struct {
	testing.JujuConnSuite
	listener net.Listener
}

var _ = Suite(&suite{})

func init() {
	apiserver.AuthenticationEnabled = true
}

func removeServiceAndUnits(c *C, service *state.Service) {
	// Destroy all units for the service.
	units, err := service.AllUnits()
	c.Assert(err, IsNil)
	for _, unit := range units {
		err = unit.EnsureDead()
		c.Assert(err, IsNil)
		err = unit.Remove()
		c.Assert(err, IsNil)
	}
	// TODO: Calling Refresh is required due to LP bug #1152717 - remove when fixed.
	err = service.Refresh()
	c.Assert(err, IsNil)
	err = service.Destroy()
	c.Assert(err, IsNil)

	err = service.Refresh()
	c.Assert(state.IsNotFound(err), Equals, true)
}

var operationPermTests = []struct {
	about string
	// op performs the operation to be tested using the given state
	// connection.  It returns a function that should be used to
	// undo any changes made by the operation.
	op    func(c *C, st *api.State, mst *state.State) (reset func(), err error)
	allow []string
	deny  []string
}{{
	about: "Unit.Get",
	op:    opGetUnitWordpress0,
	deny:  []string{"user-admin", "user-other"},
}, {
	about: "Machine.Get",
	op:    opGetMachine1,
	deny:  []string{"user-admin", "user-other"},
}, {
	about: "Machine.SetPassword",
	op:    opMachine1SetPassword,
	allow: []string{"machine-0", "machine-1"},
}, {
	about: "Unit.SetPassword (on principal unit)",
	op:    opUnitSetPassword("wordpress/0"),
	allow: []string{"unit-wordpress-0", "machine-1"},
}, {
	about: "Unit.SetPassword (on subordinate unit)",
	op:    opUnitSetPassword("logging/0"),
	allow: []string{"unit-logging-0", "unit-wordpress-0"},
}, {
	about: "Client.Status",
	op:    opClientStatus,
	allow: []string{"user-admin", "user-other"},
}, {
	about: "Client.ServiceSet",
	op:    opClientServiceSet,
	allow: []string{"user-admin", "user-other"},
}, {
	about: "Client.ServiceSetYAML",
	op:    opClientServiceSetYAML,
	allow: []string{"user-admin", "user-other"},
}, {
	about: "Client.ServiceGet",
	op:    opClientServiceGet,
	allow: []string{"user-admin", "user-other"},
}, {
	about: "Client.Resolved",
	op:    opClientResolved,
	allow: []string{"user-admin", "user-other"},
}, {
	about: "Client.ServiceExpose",
	op:    opClientServiceExpose,
	allow: []string{"user-admin", "user-other"},
}, {
	about: "Client.ServiceUnexpose",
	op:    opClientServiceUnexpose,
	allow: []string{"user-admin", "user-other"},
}, {
	about: "Client.ServiceDeploy",
	op:    opClientServiceDeploy,
	allow: []string{"user-admin", "user-other"},
}, {
	about: "Client.GetAnnotations",
	op:    opClientGetAnnotations,
	allow: []string{"user-admin", "user-other"},
}, {
	about: "Client.SetAnnotations",
	op:    opClientSetAnnotations,
	allow: []string{"user-admin", "user-other"},
}, {
	about: "Client.AddServiceUnits",
	op:    opClientAddServiceUnits,
	allow: []string{"user-admin", "user-other"},
}, {
	about: "Client.DestroyServiceUnits",
	op:    opClientDestroyServiceUnits,
	allow: []string{"user-admin", "user-other"},
}, {
	about: "Client.ServiceDestroy",
	op:    opClientServiceDestroy,
	allow: []string{"user-admin", "user-other"},
}, {
	about: "Client.WatchAll",
	op:    opClientWatchAll,
	allow: []string{"user-admin", "user-other"},
}, {
	about: "Client.CharmInfo",
	op:    opClientCharmInfo,
	allow: []string{"user-admin", "user-other"},
},
}

// allowed returns the set of allowed entities given an allow list and a
// deny list.  If an allow list is specified, only those entities are
// allowed; otherwise those in deny are disallowed.
func allowed(all, allow, deny []string) map[string]bool {
	p := make(map[string]bool)
	if allow != nil {
		for _, e := range allow {
			p[e] = true
		}
		return p
	}
loop:
	for _, e0 := range all {
		for _, e1 := range deny {
			if e1 == e0 {
				continue loop
			}
		}
		p[e0] = true
	}
	return p
}

func (s *suite) TestOperationPerm(c *C) {
	entities := s.setUpScenario(c)
	for i, t := range operationPermTests {
		allow := allowed(entities, t.allow, t.deny)
		for _, e := range entities {
			c.Logf("test %d; %s; entity %q", i, t.about, e)
			st := s.openAs(c, e)
			reset, err := t.op(c, st, s.State)
			if allow[e] {
				c.Check(err, IsNil)
			} else {
				c.Check(err, ErrorMatches, "permission denied")
				c.Check(api.ErrCode(err), Equals, api.CodeUnauthorized)
			}
			reset()
			st.Close()
		}
	}
}

func opGetUnitWordpress0(c *C, st *api.State, mst *state.State) (func(), error) {
	u, err := st.Unit("wordpress/0")
	if err != nil {
		c.Check(u, IsNil)
	} else {
		name, ok := u.DeployerName()
		c.Check(ok, Equals, true)
		c.Check(name, Equals, "machine-1")
	}
	return func() {}, err
}

func opUnitSetPassword(unitName string) func(c *C, st *api.State, mst *state.State) (func(), error) {
	return func(c *C, st *api.State, mst *state.State) (func(), error) {
		u, err := st.Unit(unitName)
		if err != nil {
			c.Check(u, IsNil)
			return func() {}, err
		}
		err = u.SetPassword("another password")
		if err != nil {
			return func() {}, err
		}
		return func() {
			setDefaultPassword(c, u)
		}, nil
	}
}

func opGetMachine1(c *C, st *api.State, mst *state.State) (func(), error) {
	m, err := st.Machine("1")
	if err != nil {
		c.Check(m, IsNil)
	} else {
		name, ok := m.InstanceId()
		c.Assert(ok, Equals, true)
		c.Assert(name, Equals, "i-machine-1")
	}
	return func() {}, err
}

func opMachine1SetPassword(c *C, st *api.State, mst *state.State) (func(), error) {
	m, err := st.Machine("1")
	if err != nil {
		c.Check(m, IsNil)
		return func() {}, err
	}
	err = m.SetPassword("another password")
	if err != nil {
		return func() {}, err
	}
	return func() {
		setDefaultPassword(c, m)
	}, nil
}

func opClientCharmInfo(c *C, st *api.State, mst *state.State) (func(), error) {
	info, err := st.Client().CharmInfo("local:series/wordpress-3")
	if err != nil {
		c.Check(info, IsNil)
		return func() {}, err
	}
	c.Assert(err, IsNil)
	c.Assert(info.URL, Equals, "local:series/wordpress-3")
	c.Assert(info.Meta.Name, Equals, "wordpress")
	c.Assert(info.Revision, Equals, 3)
	return func() {}, nil
}

func opClientStatus(c *C, st *api.State, mst *state.State) (func(), error) {
	status, err := st.Client().Status()
	if err != nil {
		c.Check(status, IsNil)
		return func() {}, err
	}
	c.Assert(err, IsNil)
	c.Assert(status, DeepEquals, scenarioStatus)
	return func() {}, nil
}

func resetBlogTitle(c *C, st *api.State) func() {
	return func() {
		err := st.Client().ServiceSet("wordpress", map[string]string{
			"blog-title": "",
		})
		c.Assert(err, IsNil)
	}
}

func opClientServiceSet(c *C, st *api.State, mst *state.State) (func(), error) {
	err := st.Client().ServiceSet("wordpress", map[string]string{
		"blog-title": "foo",
	})
	if err != nil {
		return func() {}, err
	}
	return resetBlogTitle(c, st), nil
}

func opClientServiceSetYAML(c *C, st *api.State, mst *state.State) (func(), error) {
	err := st.Client().ServiceSetYAML("wordpress", `"blog-title": "foo"`)
	if err != nil {
		return func() {}, err
	}
	return resetBlogTitle(c, st), nil
}

func opClientServiceGet(c *C, st *api.State, mst *state.State) (func(), error) {
	// This test only shows that the call is made without error, ensuring the
	// signatures match.
	_, err := st.Client().ServiceGet("wordpress")
	if err != nil {
		return func() {}, err
	}
	c.Assert(err, IsNil)
	return func() {}, nil
}

func opClientServiceExpose(c *C, st *api.State, mst *state.State) (func(), error) {
	// This test only shows that the call is made without error, ensuring the
	// signatures match.
	err := st.Client().ServiceExpose("wordpress")
	if err != nil {
		return func() {}, err
	}
	c.Assert(err, IsNil)
	return func() {}, nil
}

func opClientServiceUnexpose(c *C, st *api.State, mst *state.State) (func(), error) {
	// This test only checks that the call is made without error, ensuring the
	// signatures match.
	err := st.Client().ServiceUnexpose("wordpress")
	if err != nil {
		return func() {}, err
	}
	c.Assert(err, IsNil)
	return func() {}, nil
}

func opClientResolved(c *C, st *api.State, _ *state.State) (func(), error) {
	err := st.Client().Resolved("wordpress/0", false)
	// There are several scenarios in which this test is called, one is
	// that the user is not authorized.  In that case we want to exit now,
	// letting the error percolate out so the caller knows that the
	// permission error was correctly generated.
	if err != nil && api.ErrCode(err) == api.CodeUnauthorized {
		return func() {}, err
	}
	// Otherwise, the user was authorized, but we expect an error anyway
	// because the unit is not in an error state when we tried to resolve
	// the error.  Therefore, since it is complaining it means that the
	// call to Resolved worked, so we're happy.
	c.Assert(err, NotNil)
	c.Assert(err.Error(), Equals, `unit "wordpress/0" is not in an error state`)
	return func() {}, nil
}

func opClientGetAnnotations(c *C, st *api.State, mst *state.State) (func(), error) {
	ann, err := st.Client().GetAnnotations("service-wordpress")
	if err != nil {
		return func() {}, err
	}
	c.Assert(err, IsNil)
	c.Assert(ann, IsNil)
	return func() {}, nil
}

func opClientSetAnnotations(c *C, st *api.State, mst *state.State) (func(), error) {
	pairs := map[string]string{"key1": "value1", "key2": "value2"}
	err := st.Client().SetAnnotations("service-wordpress", pairs)
	if err != nil {
		return func() {}, err
	}
	c.Assert(err, IsNil)
	return func() {
		pairs := map[string]string{"key1": "", "key2": ""}
		st.Client().SetAnnotations("service-wordpress", pairs)
	}, nil
}

func opClientServiceDeploy(c *C, st *api.State, mst *state.State) (func(), error) {
	// This test only checks that the call is made without error, ensuring the
	// signatures match.
	// We are cheating and using a local repo only.

	// Set the CharmStore to the test repository.
	serviceName := "mywordpress"
	charmUrl := "local:series/wordpress"
	parsedUrl := charm.MustParseURL(charmUrl)
	repo, err := charm.InferRepository(parsedUrl, coretesting.Charms.Path)
	originalServerCharmStore := apiserver.CharmStore
	apiserver.CharmStore = repo

	err = st.Client().ServiceDeploy(charmUrl, serviceName, 1, "")
	if err != nil {
		return func() {}, err
	}
	return func() {
		apiserver.CharmStore = originalServerCharmStore
		service, err := mst.Service(serviceName)
		c.Assert(err, IsNil)
		removeServiceAndUnits(c, service)
	}, nil
}

func opClientAddServiceUnits(c *C, st *api.State, mst *state.State) (func(), error) {
	// This test only checks that the call is made without error, ensuring the
	// signatures match.
	err := st.Client().AddServiceUnits("wordpress", 1)
	if err != nil {
		return func() {}, err
	}
	c.Assert(err, IsNil)
	return func() {}, nil
}

func opClientDestroyServiceUnits(c *C, st *api.State, mst *state.State) (func(), error) {
	err := statecmd.AddServiceUnits(mst, params.AddServiceUnits{"wordpress", 1})
	if err != nil {
		return func() {}, err
	}
	newUnitName := []string{"wordpress/1"}
	err = st.Client().DestroyServiceUnits(newUnitName)
	if err != nil {
		return func() {
			_ = statecmd.DestroyServiceUnits(mst, params.DestroyServiceUnits{newUnitName})
		}, err
	}
	c.Assert(err, IsNil)
	return func() {}, err
}

func opClientServiceDestroy(c *C, st *api.State, mst *state.State) (func(), error) {
	// This test only checks that the call is made without error, ensuring the
	// signatures match.
	err := st.Client().ServiceDestroy("wordpress")
	if err != nil {
		return func() {}, err
	}
	c.Assert(err, IsNil)
	return func() {}, nil
}

func opClientWatchAll(c *C, st *api.State, mst *state.State) (func(), error) {
	watcher, err := st.Client().WatchAll()
	if err == nil {
		watcher.Stop()
	}
	return func() {}, err
}

// scenarioStatus describes the expected state
// of the juju environment set up by setUpScenario.
var scenarioStatus = &api.Status{
	Machines: map[string]api.MachineInfo{
		"0": {
			InstanceId: "i-machine-0",
		},
		"1": {
			InstanceId: "i-machine-1",
		},
		"2": {
			InstanceId: "i-machine-2",
		},
	},
}

// namedEntity represents entities with a name unique to all entities.
type namedEntity interface {
	EntityName() string
}

// setUpScenario makes an environment scenario suitable for
// testing most kinds of access scenario. It returns
// a list of all the entities in the scenario.
//
// When the scenario is initialized, we have:
// user-admin
// user-other
// machine-0
//  instance-id="i-machine-0"
//  jobs=manage-environ
// machine-1
//  instance-id="i-machine-1"
//  jobs=host-units
// machine-2
//  instance-id="i-machine-2"
//  jobs=host-units
// service-wordpress
// service-logging
// unit-wordpress-0
//     deployer-name=machine-1
// unit-logging-0
//  deployer-name=unit-wordpress-0
// unit-wordpress-1
//     deployer-name=machine-2
// unit-logging-1
//  deployer-name=unit-wordpress-1
//
// The passwords for all returned entities are
// set to the entity name with a " password" suffix.
//
// Note that there is nothing special about machine-0
// here - it's the environment manager in this scenario
// just because machine 0 has traditionally been the
// environment manager (bootstrap machine), so is
// hopefully easier to remember as such.
func (s *suite) setUpScenario(c *C) (entities []string) {
	add := func(e namedEntity) {
		entities = append(entities, e.EntityName())
	}
	u, err := s.State.User("admin")
	c.Assert(err, IsNil)
	setDefaultPassword(c, u)
	add(u)

	u, err = s.State.AddUser("other", "")
	c.Assert(err, IsNil)
	setDefaultPassword(c, u)
	add(u)

	m, err := s.State.AddMachine("series", state.JobManageEnviron)
	c.Assert(err, IsNil)
	c.Assert(m.EntityName(), Equals, "machine-0")
	err = m.SetInstanceId(state.InstanceId("i-" + m.EntityName()))
	c.Assert(err, IsNil)
	setDefaultPassword(c, m)
	add(m)

	wordpress, err := s.State.AddService("wordpress", s.AddTestingCharm(c, "wordpress"))
	c.Assert(err, IsNil)

	_, err = s.State.AddService("logging", s.AddTestingCharm(c, "logging"))
	c.Assert(err, IsNil)

	eps, err := s.State.InferEndpoints([]string{"logging", "wordpress"})
	c.Assert(err, IsNil)
	rel, err := s.State.AddRelation(eps...)
	c.Assert(err, IsNil)

	for i := 0; i < 2; i++ {
		wu, err := wordpress.AddUnit()
		c.Assert(err, IsNil)
		c.Assert(wu.EntityName(), Equals, fmt.Sprintf("unit-wordpress-%d", i))
		setDefaultPassword(c, wu)
		add(wu)

		m, err := s.State.AddMachine("series", state.JobHostUnits)
		c.Assert(err, IsNil)
		c.Assert(m.EntityName(), Equals, fmt.Sprintf("machine-%d", i+1))
		err = m.SetInstanceId(state.InstanceId("i-" + m.EntityName()))
		c.Assert(err, IsNil)
		setDefaultPassword(c, m)
		add(m)

		err = wu.AssignToMachine(m)
		c.Assert(err, IsNil)

		deployer, ok := wu.DeployerName()
		c.Assert(ok, Equals, true)
		c.Assert(deployer, Equals, fmt.Sprintf("machine-%d", i+1))

		wru, err := rel.Unit(wu)
		c.Assert(err, IsNil)

		// Create the subordinate unit as a side-effect of entering
		// scope in the principal's relation-unit.
		err = wru.EnterScope(nil)
		c.Assert(err, IsNil)

		lu, err := s.State.Unit(fmt.Sprintf("logging/%d", i))
		c.Assert(err, IsNil)
		c.Assert(lu.IsPrincipal(), Equals, false)
		deployer, ok = lu.DeployerName()
		c.Assert(ok, Equals, true)
		c.Assert(deployer, Equals, fmt.Sprintf("unit-wordpress-%d", i))
		setDefaultPassword(c, lu)
		add(lu)
	}
	return
}

// namedAuthenticator is the same as state.Authenticator but without
<<<<<<< HEAD
// PasswordValid which is implemented by state entities but not by api
=======
// PasswordValid which is implemented by state entities, not by api
>>>>>>> ba2ac9c8
// entities. It also adds to state.Authenticator the ability to retrieve
// the entity name.
type namedAuthenticator interface {
	SetPassword(pass string) error
	Refresh() error
	namedEntity
}

func setDefaultPassword(c *C, e namedAuthenticator) {
	err := e.SetPassword(e.EntityName() + " password")
	c.Assert(err, IsNil)
}

var badLoginTests = []struct {
	entityName string
	password   string
	err        string
	code       string
}{{
	entityName: "user-admin",
	password:   "wrong password",
	err:        "invalid entity name or password",
	code:       api.CodeUnauthorized,
}, {
	entityName: "user-foo",
	password:   "password",
	err:        "invalid entity name or password",
	code:       api.CodeUnauthorized,
}, {
	entityName: "bar",
	password:   "password",
	err:        `invalid entity name "bar"`,
}}

func (s *suite) TestBadLogin(c *C) {
	_, info, err := s.APIConn.Environ.StateInfo()
	c.Assert(err, IsNil)
	for i, t := range badLoginTests {
		c.Logf("test %d; entity %q; password %q", i, t.entityName, t.password)
		info.EntityName = ""
		info.Password = ""
		func() {
			st, err := api.Open(info)
			c.Assert(err, IsNil)
			defer st.Close()

			_, err = st.Machine("0")
			c.Assert(err, ErrorMatches, "not logged in")
			c.Assert(api.ErrCode(err), Equals, api.CodeUnauthorized, Commentf("error %#v", err))

			_, err = st.Unit("foo/0")
			c.Assert(err, ErrorMatches, "not logged in")
			c.Assert(api.ErrCode(err), Equals, api.CodeUnauthorized)

			err = st.Login(t.entityName, t.password)
			c.Assert(err, ErrorMatches, t.err)
			c.Assert(api.ErrCode(err), Equals, t.code)

			_, err = st.Machine("0")
			c.Assert(err, ErrorMatches, "not logged in")
			c.Assert(api.ErrCode(err), Equals, api.CodeUnauthorized)
		}()
	}
}

func (s *suite) TestClientStatus(c *C) {
	s.setUpScenario(c)
	status, err := s.APIState.Client().Status()
	c.Assert(err, IsNil)
	c.Assert(status, DeepEquals, scenarioStatus)
}

func (s *suite) TestClientServerSet(c *C) {
	dummy, err := s.State.AddService("dummy", s.AddTestingCharm(c, "dummy"))
	c.Assert(err, IsNil)
	err = s.APIState.Client().ServiceSet("dummy", map[string]string{
		"title":    "xxx",
		"username": "yyy",
	})
	c.Assert(err, IsNil)
	conf, err := dummy.Config()
	c.Assert(err, IsNil)
	c.Assert(conf.Map(), DeepEquals, map[string]interface{}{
		"title":    "xxx",
		"username": "yyy",
	})
}

func (s *suite) TestClientServiceSetYAML(c *C) {
	dummy, err := s.State.AddService("dummy", s.AddTestingCharm(c, "dummy"))
	c.Assert(err, IsNil)
	err = s.APIState.Client().ServiceSetYAML("dummy", "title: aaa\nusername: bbb")
	c.Assert(err, IsNil)
	conf, err := dummy.Config()
	c.Assert(err, IsNil)
	c.Assert(conf.Map(), DeepEquals, map[string]interface{}{
		"title":    "aaa",
		"username": "bbb",
	})
}

var clientCharmInfoTests = []struct {
	about string
	url   string
	err   string
}{
	{
		about: "retrieves charm info",
		url:   "local:series/wordpress-3",
	},
	{
		about: "invalid URL",
		url:   "not-valid",
		err:   `charm URL has invalid schema: "not-valid"`,
	},
	{
		about: "unknown charm",
		url:   "cs:missing/one-1",
		err:   `charm "cs:missing/one-1" not found`,
	},
}

func (s *suite) TestClientCharmInfo(c *C) {
	// Use wordpress for tests so that we can compare Provides and Requires.
	charm := s.AddTestingCharm(c, "wordpress")
	for i, t := range clientCharmInfoTests {
		c.Logf("test %d. %s", i, t.about)
		info, err := s.APIState.Client().CharmInfo(t.url)
		if t.err != "" {
			c.Assert(err, ErrorMatches, t.err)
			continue
		}
		c.Assert(err, IsNil)
		expected := &api.CharmInfo{
			Revision: charm.Revision(),
			URL:      charm.URL().String(),
			Config:   charm.Config(),
			Meta:     charm.Meta(),
		}
		c.Assert(info, DeepEquals, expected)
	}
}

func (s *suite) TestClientEnvironmentInfo(c *C) {
	conf, _ := s.State.EnvironConfig()
	info, err := s.APIState.Client().EnvironmentInfo()
	c.Assert(err, IsNil)
	c.Assert(info.DefaultSeries, Equals, conf.DefaultSeries())
	c.Assert(info.ProviderType, Equals, conf.Type())
	c.Assert(info.Name, Equals, conf.Name())
}

var clientAnnotationsTests = []struct {
	about    string
	initial  map[string]string
	input    map[string]string
	expected map[string]string
	err      string
}{
	{
		about:    "test setting an annotation",
		input:    map[string]string{"mykey": "myvalue"},
		expected: map[string]string{"mykey": "myvalue"},
	},
	{
		about:    "test setting multiple annotations",
		input:    map[string]string{"key1": "value1", "key2": "value2"},
		expected: map[string]string{"key1": "value1", "key2": "value2"},
	},
	{
		about:    "test overriding annotations",
		initial:  map[string]string{"mykey": "myvalue"},
		input:    map[string]string{"mykey": "another-value"},
		expected: map[string]string{"mykey": "another-value"},
	},
	{
		about: "test setting an invalid annotation",
		input: map[string]string{"invalid.key": "myvalue"},
		err:   `invalid key "invalid.key"`,
	},
}

// namedAnnotator adds to state.Annotator the ability to retrieve the entity
// name.
type namedAnnotator interface {
	state.Annotator
	namedEntity
}

func (s *suite) TestClientAnnotations(c *C) {
	// Set up entities.
	service, err := s.State.AddService("dummy", s.AddTestingCharm(c, "dummy"))
	c.Assert(err, IsNil)
	unit, err := service.AddUnit()
	c.Assert(err, IsNil)
	machine, err := s.State.AddMachine("series", state.JobHostUnits)
	c.Assert(err, IsNil)
	environment, err := s.State.Environment()
	c.Assert(err, IsNil)
	entities := []namedAnnotator{service, unit, machine, environment}
	for i, t := range clientAnnotationsTests {
		for _, entity := range entities {
			id := entity.EntityName()
			c.Logf("test %d. %s. entity %s", i, t.about, id)
			// Set initial entity annotations.
			for key, value := range t.initial {
				err := entity.SetAnnotation(key, value)
				c.Assert(err, IsNil)
			}
			// Add annotations using the API call.
			err := s.APIState.Client().SetAnnotations(id, t.input)
			if t.err != "" {
				c.Assert(err, ErrorMatches, t.err)
				continue
			}
			// Check annotations are correctly set.
			dbann, err := entity.Annotations()
			c.Assert(err, IsNil)
			c.Assert(dbann, DeepEquals, t.expected)
			// Retrieve annotations using the API call.
			ann, err := s.APIState.Client().GetAnnotations(id)
			c.Assert(err, IsNil)
			// Check annotations are correctly returned.
			c.Assert(ann, DeepEquals, dbann)
			// Clean up annotations on the current entity.
			for key := range dbann {
				err = entity.SetAnnotation(key, "")
				c.Assert(err, IsNil)
			}
		}
	}
}

func (s *suite) TestClientAnnotationsBadEntity(c *C) {
	bad := []string{"", "machine", "-foo", "foo-", "---", "machine-jim", "unit-123", "unit-foo", "service-", "service-foo/bar"}
	expected := `invalid entity name ".*"`
	for _, id := range bad {
		err := s.APIState.Client().SetAnnotations(id, map[string]string{"mykey": "myvalue"})
		c.Assert(err, ErrorMatches, expected)
		_, err = s.APIState.Client().GetAnnotations(id)
		c.Assert(err, ErrorMatches, expected)
	}
}

func (s *suite) TestMachineLogin(c *C) {
	stm, err := s.State.AddMachine("series", state.JobHostUnits)
	c.Assert(err, IsNil)
	err = stm.SetPassword("machine-password")
	c.Assert(err, IsNil)
	err = stm.SetInstanceId("i-foo")
	c.Assert(err, IsNil)

	_, info, err := s.APIConn.Environ.StateInfo()
	c.Assert(err, IsNil)

	info.EntityName = stm.EntityName()
	info.Password = "machine-password"

	st, err := api.Open(info)
	c.Assert(err, IsNil)
	defer st.Close()

	m, err := st.Machine(stm.Id())
	c.Assert(err, IsNil)

	instId, ok := m.InstanceId()
	c.Assert(ok, Equals, true)
	c.Assert(instId, Equals, "i-foo")
}

func (s *suite) TestMachineInstanceId(c *C) {
	stm, err := s.State.AddMachine("series", state.JobHostUnits)
	c.Assert(err, IsNil)
	setDefaultPassword(c, stm)

	// Normal users can't access Machines...
	m, err := s.APIState.Machine(stm.Id())
	c.Assert(err, ErrorMatches, "permission denied")
	c.Assert(api.ErrCode(err), Equals, api.CodeUnauthorized)
	c.Assert(m, IsNil)

	// ... so login as the machine.
	st := s.openAs(c, stm.EntityName())
	defer st.Close()

	m, err = st.Machine(stm.Id())
	c.Assert(err, IsNil)

	instId, ok := m.InstanceId()
	c.Check(instId, Equals, "")
	c.Check(ok, Equals, false)

	err = stm.SetInstanceId("foo")
	c.Assert(err, IsNil)

	instId, ok = m.InstanceId()
	c.Check(instId, Equals, "")
	c.Check(ok, Equals, false)

	err = m.Refresh()
	c.Assert(err, IsNil)

	instId, ok = m.InstanceId()
	c.Check(ok, Equals, true)
	c.Assert(instId, Equals, "foo")
}

func (s *suite) TestMachineRefresh(c *C) {
	stm, err := s.State.AddMachine("series", state.JobHostUnits)
	c.Assert(err, IsNil)
	setDefaultPassword(c, stm)
	err = stm.SetInstanceId("foo")
	c.Assert(err, IsNil)

	st := s.openAs(c, stm.EntityName())
	defer st.Close()
	m, err := st.Machine(stm.Id())
	c.Assert(err, IsNil)

	instId, ok := m.InstanceId()
	c.Assert(ok, Equals, true)
	c.Assert(instId, Equals, "foo")

	err = stm.SetInstanceId("bar")
	c.Assert(err, IsNil)

	instId, ok = m.InstanceId()
	c.Assert(ok, Equals, true)
	c.Assert(instId, Equals, "foo")

	err = m.Refresh()
	c.Assert(err, IsNil)

	instId, ok = m.InstanceId()
	c.Assert(ok, Equals, true)
	c.Assert(instId, Equals, "bar")
}

func (s *suite) TestMachineSetPassword(c *C) {
	stm, err := s.State.AddMachine("series", state.JobHostUnits)
	c.Assert(err, IsNil)
	setDefaultPassword(c, stm)

	st := s.openAs(c, stm.EntityName())
	defer st.Close()
	m, err := st.Machine(stm.Id())
	c.Assert(err, IsNil)

	err = m.SetPassword("foo")
	c.Assert(err, IsNil)

	err = stm.Refresh()
	c.Assert(err, IsNil)
	c.Assert(stm.PasswordValid("foo"), Equals, true)
}

func (s *suite) TestMachineEntityName(c *C) {
	c.Assert(api.MachineEntityName("2"), Equals, "machine-2")

	stm, err := s.State.AddMachine("series", state.JobHostUnits)
	c.Assert(err, IsNil)
	setDefaultPassword(c, stm)
	st := s.openAs(c, "machine-0")
	defer st.Close()
	m, err := st.Machine("0")
	c.Assert(err, IsNil)
	c.Assert(m.EntityName(), Equals, "machine-0")
}

func (s *suite) TestMachineWatch(c *C) {
	stm, err := s.State.AddMachine("series", state.JobHostUnits)
	c.Assert(err, IsNil)
	setDefaultPassword(c, stm)

	st := s.openAs(c, stm.EntityName())
	defer st.Close()
	m, err := st.Machine(stm.Id())
	c.Assert(err, IsNil)
	w0 := m.Watch()
	w1 := m.Watch()

	// Initial event.
	ok := chanRead(c, w0.Changes(), "watcher 0")
	c.Assert(ok, Equals, true)

	ok = chanRead(c, w1.Changes(), "watcher 1")
	c.Assert(ok, Equals, true)

	// No subsequent event until something changes.
	select {
	case <-w0.Changes():
		c.Fatalf("unexpected value on watcher 0")
	case <-w1.Changes():
		c.Fatalf("unexpected value on watcher 1")
	case <-time.After(20 * time.Millisecond):
	}

	err = stm.SetInstanceId("foo")
	c.Assert(err, IsNil)
	s.State.StartSync()

	// Next event.
	ok = chanRead(c, w0.Changes(), "watcher 0")
	c.Assert(ok, Equals, true)
	ok = chanRead(c, w1.Changes(), "watcher 1")
	c.Assert(ok, Equals, true)

	err = w0.Stop()
	c.Check(err, IsNil)
	err = w1.Stop()
	c.Check(err, IsNil)

	ok = chanRead(c, w0.Changes(), "watcher 0")
	c.Assert(ok, Equals, false)
	ok = chanRead(c, w1.Changes(), "watcher 1")
	c.Assert(ok, Equals, false)
}

func (s *suite) TestServerStopsOutstandingWatchMethod(c *C) {
	// Start our own instance of the server so we have
	// a handle on it to stop it.
	srv, err := apiserver.NewServer(s.State, "localhost:0", []byte(coretesting.ServerCert), []byte(coretesting.ServerKey))
	c.Assert(err, IsNil)

	stm, err := s.State.AddMachine("series", state.JobHostUnits)
	c.Assert(err, IsNil)
	err = stm.SetPassword("password")
	c.Assert(err, IsNil)

	// Note we can't use openAs because we're
	// not connecting to s.APIConn.
	st, err := api.Open(&api.Info{
		EntityName: stm.EntityName(),
		Password:   "password",
		Addrs:      []string{srv.Addr()},
		CACert:     []byte(coretesting.CACert),
	})
	c.Assert(err, IsNil)
	defer st.Close()

	m, err := st.Machine(stm.Id())
	c.Assert(err, IsNil)
	c.Assert(m.Id(), Equals, stm.Id())

	w := m.Watch()

	// Initial event.
	ok := chanRead(c, w.Changes(), "watcher 0")
	c.Assert(ok, Equals, true)

	// Wait long enough for the Next request to be sent
	// so it's blocking on the server side.
	time.Sleep(50 * time.Millisecond)
	c.Logf("stopping server")
	err = srv.Stop()
	c.Assert(err, IsNil)

	c.Logf("server stopped")
	ok = chanRead(c, w.Changes(), "watcher 0")
	c.Assert(ok, Equals, false)

	c.Assert(api.ErrCode(w.Err()), Equals, api.CodeStopped)
}

func chanRead(c *C, ch <-chan struct{}, what string) (ok bool) {
	select {
	case _, ok := <-ch:
		return ok
	case <-time.After(10 * time.Second):
		c.Fatalf("timed out reading from %s", what)
	}
	panic("unreachable")
}

func (s *suite) TestUnitRefresh(c *C) {
	s.setUpScenario(c)
	st := s.openAs(c, "unit-wordpress-0")
	defer st.Close()

	u, err := st.Unit("wordpress/0")
	c.Assert(err, IsNil)

	deployer, ok := u.DeployerName()
	c.Assert(ok, Equals, true)
	c.Assert(deployer, Equals, "machine-1")

	stu, err := s.State.Unit("wordpress/0")
	c.Assert(err, IsNil)
	err = stu.UnassignFromMachine()
	c.Assert(err, IsNil)

	deployer, ok = u.DeployerName()
	c.Assert(ok, Equals, true)
	c.Assert(deployer, Equals, "machine-1")

	err = u.Refresh()
	c.Assert(err, IsNil)

	deployer, ok = u.DeployerName()
	c.Assert(ok, Equals, false)
	c.Assert(deployer, Equals, "")
}

func (s *suite) TestErrors(c *C) {
	stm, err := s.State.AddMachine("series", state.JobHostUnits)
	c.Assert(err, IsNil)
	setDefaultPassword(c, stm)
	st := s.openAs(c, stm.EntityName())
	defer st.Close()
	// By testing this single call, we test that the
	// error transformation function is correctly called
	// on error returns from the API apiserver. The transformation
	// function itself is tested below.
	_, err = st.Machine("99")
	c.Assert(api.ErrCode(err), Equals, api.CodeNotFound)
}

var errorTransformTests = []struct {
	err  error
	code string
}{{
	err:  state.NotFoundf("hello"),
	code: api.CodeNotFound,
}, {
	err:  state.Unauthorizedf("hello"),
	code: api.CodeUnauthorized,
}, {
	err:  state.ErrCannotEnterScopeYet,
	code: api.CodeCannotEnterScopeYet,
}, {
	err:  state.ErrCannotEnterScope,
	code: api.CodeCannotEnterScope,
}, {
	err:  state.ErrExcessiveContention,
	code: api.CodeExcessiveContention,
}, {
	err:  state.ErrUnitHasSubordinates,
	code: api.CodeUnitHasSubordinates,
}, {
	err:  apiserver.ErrBadId,
	code: api.CodeNotFound,
}, {
	err:  apiserver.ErrBadCreds,
	code: api.CodeUnauthorized,
}, {
	err:  apiserver.ErrPerm,
	code: api.CodeUnauthorized,
}, {
	err:  apiserver.ErrNotLoggedIn,
	code: api.CodeUnauthorized,
}, {
	err:  apiserver.ErrUnknownWatcher,
	code: api.CodeNotFound,
}, {
	err:  &state.NotAssignedError{&state.Unit{}}, // too sleazy?!
	code: api.CodeNotAssigned,
}, {
	err:  apiserver.ErrStoppedWatcher,
	code: api.CodeStopped,
}, {
	err:  errors.New("an error"),
	code: "",
}}

func (s *suite) TestErrorTransform(c *C) {
	for _, t := range errorTransformTests {
		err1 := apiserver.ServerError(t.err)
		c.Assert(err1.Error(), Equals, t.err.Error())
		if t.code != "" {
			c.Assert(api.ErrCode(err1), Equals, t.code)
		} else {
			c.Assert(err1, Equals, t.err)
		}
	}
}

func (s *suite) TestUnitEntityName(c *C) {
	c.Assert(api.UnitEntityName("wordpress/2"), Equals, "unit-wordpress-2")

	s.setUpScenario(c)
	st := s.openAs(c, "unit-wordpress-0")
	defer st.Close()
	u, err := st.Unit("wordpress/0")
	c.Assert(err, IsNil)
	c.Assert(u.EntityName(), Equals, "unit-wordpress-0")
}

func (s *suite) TestStop(c *C) {
	// Start our own instance of the server so we have
	// a handle on it to stop it.
	srv, err := apiserver.NewServer(s.State, "localhost:0", []byte(coretesting.ServerCert), []byte(coretesting.ServerKey))
	c.Assert(err, IsNil)

	stm, err := s.State.AddMachine("series", state.JobHostUnits)
	c.Assert(err, IsNil)
	err = stm.SetInstanceId("foo")
	c.Assert(err, IsNil)
	err = stm.SetPassword("password")
	c.Assert(err, IsNil)

	// Note we can't use openAs because we're
	// not connecting to s.APIConn.
	st, err := api.Open(&api.Info{
		EntityName: stm.EntityName(),
		Password:   "password",
		Addrs:      []string{srv.Addr()},
		CACert:     []byte(coretesting.CACert),
	})
	c.Assert(err, IsNil)
	defer st.Close()

	m, err := st.Machine(stm.Id())
	c.Assert(err, IsNil)
	c.Assert(m.Id(), Equals, stm.Id())

	err = srv.Stop()
	c.Assert(err, IsNil)

	_, err = st.Machine(stm.Id())
	// The client has not necessarily seen the server
	// shutdown yet, so there are two possible
	// errors.
	if err != rpc.ErrShutdown && err != io.ErrUnexpectedEOF {
		c.Fatalf("unexpected error from request: %v", err)
	}

	// Check it can be stopped twice.
	err = srv.Stop()
	c.Assert(err, IsNil)
}

func (s *suite) TestClientServiceGet(c *C) {
	s.setUpScenario(c)
	config, err := s.APIState.Client().ServiceGet("wordpress")
	c.Assert(err, IsNil)
	c.Assert(config, DeepEquals, &params.ServiceGetResults{
		Service: "wordpress",
		Charm:   "wordpress",
		Settings: map[string]interface{}{
			"blog-title": map[string]interface{}{
				"type":        "string",
				"value":       nil,
				"description": "A descriptive title used for the blog."},
		},
	})
}

func (s *suite) TestClientServiceExpose(c *C) {
	s.setUpScenario(c)
	serviceName := "wordpress"
	service, err := s.State.Service(serviceName)
	c.Assert(err, IsNil)
	c.Assert(service.IsExposed(), Equals, false)
	err = s.APIState.Client().ServiceExpose(serviceName)
	c.Assert(err, IsNil)
	err = service.Refresh()
	c.Assert(err, IsNil)
	c.Assert(service.IsExposed(), Equals, true)
}

func (s *suite) TestClientServiceUnexpose(c *C) {
	s.setUpScenario(c)
	serviceName := "wordpress"
	service, err := s.State.Service(serviceName)
	c.Assert(err, IsNil)
	service.SetExposed()
	c.Assert(service.IsExposed(), Equals, true)
	err = s.APIState.Client().ServiceUnexpose(serviceName)
	c.Assert(err, IsNil)
	service.Refresh()
	c.Assert(service.IsExposed(), Equals, false)
}

func (s *suite) TestClientServiceDestroy(c *C) {
	// Setup:
	s.setUpScenario(c)
	serviceName := "wordpress"
	service, err := s.State.Service(serviceName)
	c.Assert(err, IsNil)
	// Code under test:
	err = s.APIState.Client().ServiceDestroy(serviceName)
	c.Assert(err, IsNil)
	err = service.Refresh()
	// The test actual assertion: the service should no-longer be Alive.
	c.Assert(service.Life(), Not(Equals), state.Alive)
}

func (s *suite) TestClientUnitResolved(c *C) {
	// Setup:
	s.setUpScenario(c)
	u, err := s.State.Unit("wordpress/0")
	c.Assert(err, IsNil)
	err = u.SetStatus(state.UnitError, "gaaah")
	c.Assert(err, IsNil)
	// Code under test:
	err = s.APIState.Client().Resolved("wordpress/0", false)
	c.Assert(err, IsNil)
	// Freshen the unit's state.
	err = u.Refresh()
	c.Assert(err, IsNil)
	// And now the actual test assertions: we set the unit as resolved via
	// the API so it should have a resolved mode set.
	mode := u.Resolved()
	c.Assert(mode, Equals, state.ResolvedNoHooks)
}

var serviceDeployTests = []struct {
	about            string
	serviceName      string
	charmUrl         string
	numUnits         int
	expectedNumUnits int
}{{
	about:            "Normal deploy",
	serviceName:      "mywordpress",
	charmUrl:         "local:series/wordpress",
	expectedNumUnits: 1,
}, {
	about:            "Two units",
	serviceName:      "mywordpress",
	charmUrl:         "local:series/wordpress",
	numUnits:         2,
	expectedNumUnits: 2,
},
}

func (s *suite) TestClientServiceDeploy(c *C) {
	s.setUpScenario(c)

	for i, test := range serviceDeployTests {
		c.Logf("test %d; %s", i, test.about)
		parsedUrl := charm.MustParseURL(test.charmUrl)
		localRepo, err := charm.InferRepository(parsedUrl,
			coretesting.Charms.Path)
		// Monkey-patch server repository.
		originalServerCharmStore := apiserver.CharmStore
		apiserver.CharmStore = localRepo
		_, err = s.State.Service(test.serviceName)
		c.Assert(err, NotNil)
		err = s.APIState.Client().ServiceDeploy(
			test.charmUrl, test.serviceName, test.numUnits, "")
		c.Assert(err, IsNil)
		service, err := s.State.Service(test.serviceName)
		c.Assert(err, IsNil)
		units, err := service.AllUnits()
		c.Assert(err, IsNil)
		c.Assert(units, HasLen, test.expectedNumUnits)
		// Clean up.
		removeServiceAndUnits(c, service)
		// Restore server repository.
		apiserver.CharmStore = originalServerCharmStore
	}
}

// This test will be thrown away, at least in part, once the stub code in
// state/megawatcher.go is implemented.
func (s *suite) TestClientWatchAll(c *C) {
	watcher, err := s.APIState.Client().WatchAll()
	c.Assert(err, IsNil)
	defer func() {
		err := watcher.Stop()
		c.Assert(err, IsNil)
	}()
	deltas, err := watcher.Next()
	c.Assert(err, IsNil)
	// This is the part that most clearly is tied to the fact that we are
	// testing a stub.
	c.Assert(deltas, DeepEquals, state.StubNextDelta)
}

// openAs connects to the API state as the given entity
// with the default password for that entity.
func (s *suite) openAs(c *C, entityName string) *api.State {
	_, info, err := s.APIConn.Environ.StateInfo()
	c.Assert(err, IsNil)
	info.EntityName = entityName
	info.Password = fmt.Sprintf("%s password", entityName)
	c.Logf("opening state; entity %q; password %q", info.EntityName, info.Password)
	st, err := api.Open(info)
	c.Assert(err, IsNil)
	c.Assert(st, NotNil)
	return st
}<|MERGE_RESOLUTION|>--- conflicted
+++ resolved
@@ -572,11 +572,7 @@
 }
 
 // namedAuthenticator is the same as state.Authenticator but without
-<<<<<<< HEAD
-// PasswordValid which is implemented by state entities but not by api
-=======
 // PasswordValid which is implemented by state entities, not by api
->>>>>>> ba2ac9c8
 // entities. It also adds to state.Authenticator the ability to retrieve
 // the entity name.
 type namedAuthenticator interface {
