// Copyright 2012, 2013 Canonical Ltd.
// Licensed under the AGPLv3, see LICENCE file for details.

package uniter

import (
	stderrors "errors"
	"fmt"
	"math/rand"
	"os"
	"path/filepath"
	"strings"
	"time"

	"launchpad.net/loggo"
	"launchpad.net/tomb"

	"launchpad.net/juju-core/agent/tools"
	corecharm "launchpad.net/juju-core/charm"
	"launchpad.net/juju-core/charm/hooks"
	"launchpad.net/juju-core/cmd"
	"launchpad.net/juju-core/state/api/params"
	"launchpad.net/juju-core/state/api/uniter"
	"launchpad.net/juju-core/state/watcher"
	"launchpad.net/juju-core/utils"
	"launchpad.net/juju-core/utils/fslock"
	"launchpad.net/juju-core/worker/uniter/charm"
	"launchpad.net/juju-core/worker/uniter/hook"
	"launchpad.net/juju-core/worker/uniter/jujuc"
	"launchpad.net/juju-core/worker/uniter/relation"
)

var logger = loggo.GetLogger("juju.worker.uniter")

<<<<<<< HEAD
const (
	// These work fine for linux, but should we need to work with windows
	// workloads in the future, we'll need to move these into a file that is
	// compiled conditionally for different targets and use tcp (most likely).
	RunListenerNetType = "unix"
	RunListenerFile    = "run.socket"
)

=======
// A UniterExecutionObserver gets the appropriate methods called when a hook
// is executed and either succeeds or fails.  Missing hooks don't get reported
// in this way.
>>>>>>> 5a9447d2
type UniterExecutionObserver interface {
	HookCompleted(hookName string)
	HookFailed(hookName string)
}

// Uniter implements the capabilities of the unit agent. It is not intended to
// implement the actual *behaviour* of the unit agent; that responsibility is
// delegated to Mode values, which are expected to react to events and direct
// the uniter's responses to them.
type Uniter struct {
	tomb          tomb.Tomb
	st            *uniter.State
	f             *filter
	unit          *uniter.Unit
	service       *uniter.Service
	relationers   map[int]*Relationer
	relationHooks chan hook.Info
	uuid          string

	dataDir      string
	baseDir      string
	toolsDir     string
	relationsDir string
	charm        *charm.GitDir
	bundles      *charm.BundlesDir
	deployer     *charm.Deployer
	s            *State
	sf           *StateFile
	rand         *rand.Rand
	hookLock     *fslock.Lock
	runListener  *RunListener

	ranConfigChanged bool
	// The execution observer is only used in tests at this stage. Should this
	// need to be extended, perhaps a list of observers would be needed.
	observer UniterExecutionObserver
}

// NewUniter creates a new Uniter which will install, run, and upgrade
// a charm on behalf of the unit with the given unitTag, by executing
// hooks and operations provoked by changes in st.
func NewUniter(st *uniter.State, unitTag string, dataDir string) *Uniter {
	u := &Uniter{
		st:      st,
		dataDir: dataDir,
	}
	go func() {
		defer u.tomb.Done()
		u.tomb.Kill(u.loop(unitTag))
	}()
	return u
}

func (u *Uniter) loop(unitTag string) (err error) {
	if err = u.init(unitTag); err != nil {
		return err
	}
	defer u.runListener.Close()
	logger.Infof("unit %q started", u.unit)

	// Start filtering state change events for consumption by modes.
	u.f, err = newFilter(u.st, unitTag)
	if err != nil {
		return err
	}
	defer watcher.Stop(u.f, &u.tomb)
	go func() {
		u.tomb.Kill(u.f.Wait())
	}()

	// Run modes until we encounter an error.
	mode := ModeInit
	for err == nil {
		select {
		case <-u.tomb.Dying():
			err = tomb.ErrDying
		default:
			mode, err = mode(u)
		}
	}
	logger.Infof("unit %q shutting down: %s", u.unit, err)
	return err
}

func (u *Uniter) setupLocks() (err error) {
	lockDir := filepath.Join(u.dataDir, "locks")
	u.hookLock, err = fslock.NewLock(lockDir, "uniter-hook-execution")
	if err != nil {
		return err
	}
	if message := u.hookLock.Message(); u.hookLock.IsLocked() && message != "" {
		// Look to see if it was us that held the lock before.  If it was, we
		// should be safe enough to break it, as it is likely that we died
		// before unlocking, and have been restarted by upstart.
		parts := strings.SplitN(message, ":", 2)
		if len(parts) > 1 && parts[0] == u.unit.Name() {
			if err := u.hookLock.BreakLock(); err != nil {
				return err
			}
		}
	}
	return nil
}

func (u *Uniter) init(unitTag string) (err error) {
	defer utils.ErrorContextf(&err, "failed to initialize uniter for %q", unitTag)
	u.unit, err = u.st.Unit(unitTag)
	if err != nil {
		return err
	}
	if err = u.setupLocks(); err != nil {
		return err
	}
	u.toolsDir = tools.ToolsDir(u.dataDir, unitTag)
	if err := EnsureJujucSymlinks(u.toolsDir); err != nil {
		return err
	}
	u.baseDir = filepath.Join(u.dataDir, "agents", unitTag)
	u.relationsDir = filepath.Join(u.baseDir, "state", "relations")
	if err := os.MkdirAll(u.relationsDir, 0755); err != nil {
		return err
	}
	u.service, err = u.st.Service(u.unit.ServiceTag())
	if err != nil {
		return err
	}
	var env *uniter.Environment
	env, err = u.st.Environment()
	if err != nil {
		return err
	}
	u.uuid, err = env.UUID()
	if err != nil {
		return err
	}

	runListenerSocketPath := filepath.Join(u.baseDir, RunListenerFile)
	logger.Debugf("starting juju-run listener on %s:%s", RunListenerNetType, runListenerSocketPath)
	u.runListener, err = NewRunListener(u, RunListenerNetType, runListenerSocketPath)
	if err != nil {
		return err
	}
	// The socket needs to have permissions 777 in order for other users to use it.
	if err := os.Chmod(runListenerSocketPath, 0777); err != nil {
		return err
	}
	u.relationers = map[int]*Relationer{}
	u.relationHooks = make(chan hook.Info)
	u.charm = charm.NewGitDir(filepath.Join(u.baseDir, "charm"))
	u.bundles = charm.NewBundlesDir(filepath.Join(u.baseDir, "state", "bundles"))
	u.deployer = charm.NewDeployer(filepath.Join(u.baseDir, "state", "deployer"))
	u.sf = NewStateFile(filepath.Join(u.baseDir, "state", "uniter"))
	u.rand = rand.New(rand.NewSource(time.Now().Unix()))
	return nil
}

func (u *Uniter) Kill() {
	u.tomb.Kill(nil)
}

func (u *Uniter) Wait() error {
	return u.tomb.Wait()
}

func (u *Uniter) Stop() error {
	u.tomb.Kill(nil)
	return u.Wait()
}

func (u *Uniter) Dead() <-chan struct{} {
	return u.tomb.Dead()
}

// writeState saves uniter state with the supplied values, and infers the appropriate
// value of Started.
func (u *Uniter) writeState(op Op, step OpStep, hi *hook.Info, url *corecharm.URL) error {
	s := State{
		Started:  op == RunHook && hi.Kind == hooks.Start || u.s != nil && u.s.Started,
		Op:       op,
		OpStep:   step,
		Hook:     hi,
		CharmURL: url,
	}
	if err := u.sf.Write(s.Started, s.Op, s.OpStep, s.Hook, s.CharmURL); err != nil {
		return err
	}
	u.s = &s
	return nil
}

// deploy deploys the supplied charm URL, and sets follow-up hook operation state
// as indicated by reason.
func (u *Uniter) deploy(curl *corecharm.URL, reason Op) error {
	if reason != Install && reason != Upgrade {
		panic(fmt.Errorf("%q is not a deploy operation", reason))
	}
	var hi *hook.Info
	if u.s != nil && (u.s.Op == RunHook || u.s.Op == Upgrade) {
		// If this upgrade interrupts a RunHook, we need to preserve the hook
		// info so that we can return to the appropriate error state. However,
		// if we're resuming (or have force-interrupted) an Upgrade, we also
		// need to preserve whatever hook info was preserved when we initially
		// started upgrading, to ensure we still return to the correct state.
		hi = u.s.Hook
	}
	if u.s == nil || u.s.OpStep != Done {
		// Get the new charm bundle before announcing intention to use it.
		logger.Infof("fetching charm %q", curl)
		sch, err := u.st.Charm(curl)
		if err != nil {
			return err
		}
		bun, err := u.bundles.Read(sch, u.tomb.Dying())
		if err != nil {
			return err
		}
		if err = u.deployer.Stage(bun, curl); err != nil {
			return err
		}

		// Set the new charm URL - this returns when the operation is complete,
		// at which point we can refresh the local copy of the unit to get a
		// version with the correct charm URL, and can go ahead and deploy
		// the charm proper.
		if err := u.f.SetCharm(curl); err != nil {
			return err
		}
		if err := u.unit.Refresh(); err != nil {
			return err
		}
		logger.Infof("deploying charm %q", curl)
		if err = u.writeState(reason, Pending, hi, curl); err != nil {
			return err
		}
		if err = u.deployer.Deploy(u.charm); err != nil {
			return err
		}
		if err = u.writeState(reason, Done, hi, curl); err != nil {
			return err
		}
	}
	logger.Infof("charm %q is deployed", curl)
	status := Queued
	if hi != nil {
		// If a hook operation was interrupted, restore it.
		status = Pending
	} else {
		// Otherwise, queue the relevant post-deploy hook.
		hi = &hook.Info{}
		switch reason {
		case Install:
			hi.Kind = hooks.Install
		case Upgrade:
			hi.Kind = hooks.UpgradeCharm
		}
	}
	return u.writeState(RunHook, status, hi, nil)
}

// errHookFailed indicates that a hook failed to execute, but that the Uniter's
// operation is not affected by the error.
var errHookFailed = stderrors.New("hook execution failed")

func (u *Uniter) getHookContext(hctxId string, relationId int, remoteUnitName string) (context *HookContext, err error) {

	apiAddrs, err := u.st.APIAddresses()
	if err != nil {
		return nil, err
	}
	ownerTag, err := u.service.GetOwnerTag()
	if err != nil {
		return nil, err
	}
	ctxRelations := map[int]*ContextRelation{}
	for id, r := range u.relationers {
		ctxRelations[id] = r.Context()
	}

	return NewHookContext(u.unit, hctxId, u.uuid, relationId, remoteUnitName,
		ctxRelations, apiAddrs, ownerTag)
}

func (u *Uniter) acquireHookLock(message string) (err error) {
	// We want to make sure we don't block forever when locking, but take the
	// tomb into account.
	checkTomb := func() error {
		select {
		case <-u.tomb.Dying():
			return tomb.ErrDying
		default:
			// no-op to fall through to return.
		}
		return nil
	}
	if err = u.hookLock.LockWithFunc(message, checkTomb); err != nil {
		return err
	}
	return nil
}

func (u *Uniter) startJujucServer(context *HookContext) (*jujuc.Server, string, error) {
	// Prepare server.
	getCmd := func(ctxId, cmdName string) (cmd.Command, error) {
		// TODO: switch to long-running server with single context;
		// use nonce in place of context id.
		if ctxId != context.id {
			return nil, fmt.Errorf("expected context id %q, got %q", context.id, ctxId)
		}
		return jujuc.NewCommand(context, cmdName)
	}
	socketPath := filepath.Join(u.baseDir, "agent.socket")
	// Use abstract namespace so we don't get stale socket files.
	socketPath = "@" + socketPath
	srv, err := jujuc.NewServer(getCmd, socketPath)
	if err != nil {
		return nil, "", err
	}
	go srv.Run()
	return srv, socketPath, nil
}

// RunCommands executes the supplied commands in a hook context.
func (u *Uniter) RunCommands(commands string) (results *cmd.RemoteResponse, err error) {
	logger.Tracef("run commands: %s", commands)
	hctxId := fmt.Sprintf("%s:run-commands:%d", u.unit.Name(), u.rand.Int63())
	lockMessage := fmt.Sprintf("%s: running commands", u.unit.Name())
	if err = u.acquireHookLock(lockMessage); err != nil {
		return nil, err
	}
	defer u.hookLock.Unlock()

	hctx, err := u.getHookContext(hctxId, -1, "")
	if err != nil {
		return nil, err
	}
	srv, socketPath, err := u.startJujucServer(hctx)
	if err != nil {
		return nil, err
	}
	defer srv.Close()

	result, err := hctx.RunCommands(commands, u.charm.Path(), u.toolsDir, socketPath)
	if result != nil {
		logger.Tracef("run commands: rc=%v\nstdout:\n%sstderr:\n%s", result.Code, result.Stdout, result.Stderr)
	}
	return result, err
}

func (u *Uniter) notifyHookInternal(hook string, hctx *HookContext, method func(string)) {
	if r, ok := hctx.HookRelation(); ok {
		remote, _ := hctx.RemoteUnitName()
		if remote != "" {
			remote = " " + remote
		}
		hook = hook + remote + " " + r.FakeId()
	}
	method(hook)
}

func (u *Uniter) notifyHookCompleted(hook string, hctx *HookContext) {
	if u.observer != nil {
		u.notifyHookInternal(hook, hctx, u.observer.HookCompleted)
	}
}

func (u *Uniter) notifyHookFailed(hook string, hctx *HookContext) {
	if u.observer != nil {
		u.notifyHookInternal(hook, hctx, u.observer.HookFailed)
	}
}

// runHook executes the supplied hook.Info in an appropriate hook context. If
// the hook itself fails to execute, it returns errHookFailed.
func (u *Uniter) runHook(hi hook.Info) (err error) {
	// Prepare context.
	if err = hi.Validate(); err != nil {
		return err
	}

	hookName := string(hi.Kind)
	relationId := -1
	if hi.Kind.IsRelation() {
		relationId = hi.RelationId
		if hookName, err = u.relationers[relationId].PrepareHook(hi); err != nil {
			return err
		}
	}
	hctxId := fmt.Sprintf("%s:%s:%d", u.unit.Name(), hookName, u.rand.Int63())

	lockMessage := fmt.Sprintf("%s: running hook %q", u.unit.Name(), hookName)
	if err = u.acquireHookLock(lockMessage); err != nil {
		return err
	}
	defer u.hookLock.Unlock()

	hctx, err := u.getHookContext(hctxId, relationId, hi.RemoteUnit)
	if err != nil {
		return err
	}
	srv, socketPath, err := u.startJujucServer(hctx)
	if err != nil {
		return err
	}
	defer srv.Close()

	// Run the hook.
	if err := u.writeState(RunHook, Pending, &hi, nil); err != nil {
		return err
	}
	logger.Infof("running %q hook", hookName)
	ranHook := true
	err = hctx.RunHook(hookName, u.charm.Path(), u.toolsDir, socketPath)
	if IsMissingHookError(err) {
		ranHook = false
	} else if err != nil {
		logger.Errorf("hook failed: %s", err)
		u.notifyHookFailed(hookName, hctx)
		return errHookFailed
	}
	if err := u.writeState(RunHook, Done, &hi, nil); err != nil {
		return err
	}
	if ranHook {
		logger.Infof("ran %q hook", hookName)
		u.notifyHookCompleted(hookName, hctx)
	} else {
		logger.Infof("skipped %q hook (missing)", hookName)
	}
	return u.commitHook(hi)
}

// commitHook ensures that state is consistent with the supplied hook, and
// that the fact of the hook's completion is persisted.
func (u *Uniter) commitHook(hi hook.Info) error {
	logger.Infof("committing %q hook", hi.Kind)
	if hi.Kind.IsRelation() {
		if err := u.relationers[hi.RelationId].CommitHook(hi); err != nil {
			return err
		}
		if hi.Kind == hooks.RelationBroken {
			delete(u.relationers, hi.RelationId)
		}
	}
	if err := u.charm.Snapshotf("Completed %q hook.", hi.Kind); err != nil {
		return err
	}
	if hi.Kind == hooks.ConfigChanged {
		u.ranConfigChanged = true
	}
	if err := u.writeState(Continue, Pending, &hi, nil); err != nil {
		return err
	}
	logger.Infof("committed %q hook", hi.Kind)
	return nil
}

// currentHookName returns the current full hook name.
func (u *Uniter) currentHookName() string {
	hookInfo := u.s.Hook
	hookName := string(hookInfo.Kind)
	if hookInfo.Kind.IsRelation() {
		relationer := u.relationers[hookInfo.RelationId]
		name := relationer.ru.Endpoint().Name
		hookName = fmt.Sprintf("%s-%s", name, hookInfo.Kind)
	}
	return hookName
}

// restoreRelations reconciles the supplied relation state dirs with the
// remote state of the corresponding relations.
func (u *Uniter) restoreRelations() error {
	// TODO(dimitern): Get these from state, not from disk.
	dirs, err := relation.ReadAllStateDirs(u.relationsDir)
	if err != nil {
		return err
	}
	for id, dir := range dirs {
		remove := false
		rel, err := u.st.RelationById(id)
		if params.IsCodeNotFound(err) {
			remove = true
		} else if err != nil {
			return err
		}
		err = u.addRelation(rel, dir)
		if params.IsCodeCannotEnterScope(err) {
			remove = true
		} else if err != nil {
			return err
		}
		if remove {
			// If the previous execution was interrupted in the process of
			// joining or departing the relation, the directory will be empty
			// and the state is sane.
			if err := dir.Remove(); err != nil {
				return fmt.Errorf("cannot synchronize relation state: %v", err)
			}
		}
	}
	return nil
}

// updateRelations responds to changes in the life states of the relations
// with the supplied ids. If any id corresponds to an alive relation not
// known to the unit, the uniter will join that relation and return its
// relationer in the added list.
func (u *Uniter) updateRelations(ids []int) (added []*Relationer, err error) {
	for _, id := range ids {
		if r, found := u.relationers[id]; found {
			rel := r.ru.Relation()
			if err := rel.Refresh(); err != nil {
				return nil, fmt.Errorf("cannot update relation %q: %v", rel, err)
			}
			if rel.Life() == params.Dying {
				if err := r.SetDying(); err != nil {
					return nil, err
				} else if r.IsImplicit() {
					delete(u.relationers, id)
				}
			}
			continue
		}
		// Relations that are not alive are simply skipped, because they
		// were not previously known anyway.
		rel, err := u.st.RelationById(id)
		if err != nil {
			if params.IsCodeNotFound(err) {
				continue
			}
			return nil, err
		}
		if rel.Life() != params.Alive {
			continue
		}
		// Make sure we ignore relations not implemented by the unit's charm
		ch, err := corecharm.ReadDir(u.charm.Path())
		if err != nil {
			return nil, err
		}
		if ep, err := rel.Endpoint(); err != nil {
			return nil, err
		} else if !ep.ImplementedBy(ch) {
			logger.Warningf("skipping relation with unknown endpoint %q", ep.Name)
			continue
		}
		dir, err := relation.ReadStateDir(u.relationsDir, id)
		if err != nil {
			return nil, err
		}
		err = u.addRelation(rel, dir)
		if err == nil {
			added = append(added, u.relationers[id])
			continue
		}
		e := dir.Remove()
		if !params.IsCodeCannotEnterScope(err) {
			return nil, err
		}
		if e != nil {
			return nil, e
		}
	}
	if ok, err := u.unit.IsPrincipal(); err != nil {
		return nil, err
	} else if ok {
		return added, nil
	}
	// If no Alive relations remain between a subordinate unit's service
	// and its principal's service, the subordinate must become Dying.
	keepAlive := false
	for _, r := range u.relationers {
		scope := r.ru.Endpoint().Scope
		if scope == corecharm.ScopeContainer && !r.dying {
			keepAlive = true
			break
		}
	}
	if !keepAlive {
		if err := u.unit.Destroy(); err != nil {
			return nil, err
		}
	}
	return added, nil
}

// addRelation causes the unit agent to join the supplied relation, and to
// store persistent state in the supplied dir.
func (u *Uniter) addRelation(rel *uniter.Relation, dir *relation.StateDir) error {
	logger.Infof("joining relation %q", rel)
	ru, err := rel.Unit(u.unit)
	if err != nil {
		return err
	}
	r := NewRelationer(ru, dir, u.relationHooks)
	w, err := u.unit.Watch()
	if err != nil {
		return err
	}
	defer watcher.Stop(w, &u.tomb)
	for {
		select {
		case <-u.tomb.Dying():
			return tomb.ErrDying
		case _, ok := <-w.Changes():
			if !ok {
				return watcher.MustErr(w)
			}
			err := r.Join()
			if params.IsCodeCannotEnterScopeYet(err) {
				logger.Infof("cannot enter scope for relation %q; waiting for subordinate to be removed", rel)
				continue
			} else if err != nil {
				return err
			}
			logger.Infof("joined relation %q", rel)
			u.relationers[rel.Id()] = r
			return nil
		}
	}
}<|MERGE_RESOLUTION|>--- conflicted
+++ resolved
@@ -32,7 +32,6 @@
 
 var logger = loggo.GetLogger("juju.worker.uniter")
 
-<<<<<<< HEAD
 const (
 	// These work fine for linux, but should we need to work with windows
 	// workloads in the future, we'll need to move these into a file that is
@@ -41,11 +40,9 @@
 	RunListenerFile    = "run.socket"
 )
 
-=======
 // A UniterExecutionObserver gets the appropriate methods called when a hook
 // is executed and either succeeds or fails.  Missing hooks don't get reported
 // in this way.
->>>>>>> 5a9447d2
 type UniterExecutionObserver interface {
 	HookCompleted(hookName string)
 	HookFailed(hookName string)
