--- conflicted
+++ resolved
@@ -17,11 +17,8 @@
 	"net/url"
 	"os"
 	"path/filepath"
-<<<<<<< HEAD
 	"sort"
-=======
 	"strconv"
->>>>>>> 102eed6e
 	"strings"
 
 	"github.com/errgo/errgo"
